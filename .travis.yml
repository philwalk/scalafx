language: scala
scala:
  - 2.10.4
  - 2.11.1

before_install:
  - "export DISPLAY=:99.0"
  - "sh -e /etc/init.d/xvfb start"

jdk:
  - oraclejdk8

branches:
  only:
<<<<<<< HEAD
    - SFX-8
    - SFX-8-stable
=======
    - master
    - stable

notifications:
  email:
    - scalafx-build@googlegroups.com
>>>>>>> e7089fec
<|MERGE_RESOLUTION|>--- conflicted
+++ resolved
@@ -12,14 +12,9 @@
 
 branches:
   only:
-<<<<<<< HEAD
     - SFX-8
     - SFX-8-stable
-=======
-    - master
-    - stable
 
 notifications:
   email:
-    - scalafx-build@googlegroups.com
->>>>>>> e7089fec
+    - scalafx-build@googlegroups.com