--- conflicted
+++ resolved
@@ -1,11 +1,7 @@
 language: scala
 scala:
   - 2.10.4
-<<<<<<< HEAD
-  - 2.11.2
-=======
   - 2.11.4
->>>>>>> be5e85b0
 
 before_install:
   - "export DISPLAY=:99.0"
