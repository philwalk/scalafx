import scala.xml._
import java.net.URL
import SonatypeKeys._

val scalafxVersion = "8.0.0-R5-SNAPSHOT"

// ScalaFX project
lazy val scalafx = Project(
  id = "scalafx",
  base = file("scalafx"),
  settings = scalafxSettings ++ Seq(
    description := "The ScalaFX framework",
    fork in run := true,
    scalacOptions in (Compile, doc) ++= Seq (
      "-doc-root-content", baseDirectory.value + "/src/main/scala/root-doc.md"
    )
  ) ++ sonatypeSettings
)

// ScalaFX Demos project
lazy val scalafxDemos = Project(
  id = "scalafx-demos",
  base = file("scalafx-demos"),
  settings = scalafxSettings ++ Seq(
    description := "The ScalaFX demonstrations",
    fork in run := true,
    javaOptions ++= Seq(
      "-Xmx512M",
      "-Djavafx.verbose"
    ),
    publishArtifact := false
  )
) dependsOn (scalafx % "compile;test->test")

// Dependencies
lazy val junit = "junit" % "junit" % "4.11"
lazy val scalatest = "org.scalatest" %% "scalatest" % "2.1.7"

// Resolvers
lazy val sonatypeNexusSnapshots = "Sonatype Nexus Snapshots" at "https://oss.sonatype.org/content/repositories/snapshots"
lazy val sonatypeNexusStaging = "Sonatype Nexus Staging" at "https://oss.sonatype.org/service/local/staging/deploy/maven2"

// Add snapshots to root project to enable compilation with Scala SNAPSHOT compiler,
// e.g., 2.11.0-SNAPSHOT
resolvers += sonatypeNexusSnapshots

// Common settings
lazy val scalafxSettings = Defaults.defaultSettings ++ Seq(
  organization := "org.scalafx",
  version := scalafxVersion,
<<<<<<< HEAD
  // TODO SFX8: At a moment only ScalaFX 2.10.2+ supports Java 8, due to some InvokeDynamic byte codes
  crossScalaVersions := Seq("2.10.4", "2.11.0"),
=======
  crossScalaVersions := Seq("2.10.4", "2.11.1", "2.9.3"),
>>>>>>> d7d295ff
  scalaVersion <<= crossScalaVersions { versions => versions.head },
  scalacOptions ++= Seq("-unchecked", "-deprecation", "-Xcheckinit", "-encoding", "utf8"),
  scalacOptions in(Compile, doc) ++= Opts.doc.title("ScalaFX API"),
  scalacOptions in(Compile, doc) ++= Opts.doc.version(scalafxVersion),
  javacOptions ++= Seq(
    "-target", "1.8",
    "-source", "1.8",
    "-Xlint:deprecation"),
  libraryDependencies ++= Seq(
    "org.scala-lang" % "scala-reflect" % scalaVersion.value,
    scalatest % "test",
    junit % "test"),
  // ScalaTest needs Scala XML, in Scala 2.11 the XML library has been factored out to the `scala-xml` module
  libraryDependencies ++= (
    if (scalaVersion.value.startsWith("2.11."))
      Seq("org.scala-lang.modules" %% "scala-xml" % "1.0.1" % "test")
    else
      Seq.empty[ModuleID]),
  manifestSetting,
  publishSetting,
  fork in Test := true,
  parallelExecution in Test := false,
  resolvers += sonatypeNexusSnapshots,
  // print junit-style XML for CI
  testOptions in Test <+= (target in Test) map {
    t => Tests.Argument(TestFrameworks.ScalaTest, "-u", "%s" format (t / "junitxmldir"))
  },
  shellPrompt in ThisBuild := { state => "sbt:" + Project.extract(state).currentRef.project + "> " }
) ++ mavenCentralSettings

lazy val manifestSetting = packageOptions <+= (name, version, organization) map {
  (title, version, vendor) =>
    Package.ManifestAttributes(
      "Created-By" -> "Simple Build Tool",
      "Built-By" -> Option(System.getenv("JAR_BUILT_BY")).getOrElse(System.getProperty("user.name")),
      "Build-Jdk" -> System.getProperty("java.version"),
      "Specification-Title" -> title,
      "Specification-Version" -> version,
      "Specification-Vendor" -> vendor,
      "Implementation-Title" -> title,
      "Implementation-Version" -> version,
      "Implementation-Vendor-Id" -> vendor,
      "Implementation-Vendor" -> vendor
    )
}

lazy val publishSetting = publishTo <<= version {
  version: String =>
    if (version.trim.endsWith("SNAPSHOT"))
      Some(sonatypeNexusSnapshots)
    else
      Some(sonatypeNexusStaging)
}

// Metadata needed by Maven Central
// See also http://maven.apache.org/pom.html#Developers
lazy val mavenCentralSettings = Seq(
  homepage := Some(new URL("https://code.google.com/p/scalafx/")),
  startYear := Some(2011),
  licenses := Seq(("BSD", new URL("https://code.google.com/p/scalafx/source/browse/LICENSE.txt"))),
  pomExtra <<= (pomExtra, name, description) {
    (pom, name, desc) => pom ++ Group(
      <scm>
        <url>https://code.google.com/p/scalafx</url>
        <connection>scm:hg:https://code.google.com/p/scalafx</connection>
      </scm>
        <developers>
          <developer>
            <id>rafael.afonso</id>
            <name>Rafael Afonso</name>
          </developer>
          <developer>
            <name>Mike Allen</name>
          </developer>
          <developer>
            <id>Alain.Fagot.Bearez</id>
            <name>Alain Béarez</name>
            <url>http://cua.li/TI/</url>
          </developer>
          <developer>
            <id>steveonjava</id>
            <name>Stephen Chin</name>
            <url>http://www.nighthacking.com/</url>
          </developer>
          <developer>
            <id>KevinCoghlan</id>
            <name>Kevin Coghlan</name>
            <url>http://www.kevincoghlan.com</url>
          </developer>
          <developer>
            <id>akauppi</id>
            <name>Asko Kauppi</name>
          </developer>
          <developer>
            <id>rladstaetter</id>
            <name>Robert Ladstätter</name>
          </developer>
          <developer>
            <id>peter.pilgrim</id>
            <name>Peter Pilgrim</name>
            <url>http://www.xenonique.co.uk/blog/</url>
          </developer>
          <developer>
            <name>Matthew Pocock</name>
          </developer>
          <developer>
            <id>sven.reimers</id>
            <name>Sven Reimers</name>
            <url>http://wiki.netbeans.org/SvenReimers/</url>
          </developer>
          <developer>
            <id>jpsacha</id>
            <name>Jarek Sacha</name>
          </developer>
          <developer>
            <name>Curtis Stanford</name>
          </developer>
        </developers>
    )
  }
)<|MERGE_RESOLUTION|>--- conflicted
+++ resolved
@@ -48,12 +48,8 @@
 lazy val scalafxSettings = Defaults.defaultSettings ++ Seq(
   organization := "org.scalafx",
   version := scalafxVersion,
-<<<<<<< HEAD
   // TODO SFX8: At a moment only ScalaFX 2.10.2+ supports Java 8, due to some InvokeDynamic byte codes
-  crossScalaVersions := Seq("2.10.4", "2.11.0"),
-=======
-  crossScalaVersions := Seq("2.10.4", "2.11.1", "2.9.3"),
->>>>>>> d7d295ff
+  crossScalaVersions := Seq("2.10.4", "2.11.1"),
   scalaVersion <<= crossScalaVersions { versions => versions.head },
   scalacOptions ++= Seq("-unchecked", "-deprecation", "-Xcheckinit", "-encoding", "utf8"),
   scalacOptions in(Compile, doc) ++= Opts.doc.title("ScalaFX API"),
