--- conflicted
+++ resolved
@@ -75,15 +75,11 @@
 }
 lazy val javafxModules = Seq("base", "controls", "fxml", "graphics", "media", "swing", "web")
 lazy val scalaTestLib = "org.scalatest" %% "scalatest" % "3.2.7"
-<<<<<<< HEAD
 def scalaReflectLib(scalaVersion: String): ModuleID =
   CrossVersion.partialVersion(scalaVersion) match {
     case Some((3, _)) => "org.scala-lang" % "scala-reflect" % Scala2_13
     case _ => "org.scala-lang" % "scala-reflect" % scalaVersion
   }
-=======
-def scalaReflectLib(scalaVersion: String): ModuleID = "org.scala-lang" % "scala-reflect" % scalaVersion
->>>>>>> 523f840b
 
 // Add snapshots to root project to enable compilation with Scala SNAPSHOT compiler,
 // e.g., 2.11.0-SNAPSHOT
@@ -101,29 +97,17 @@
 lazy val scalafxSettings = Seq(
   organization := "org.scalafx",
   version := scalafxVersion,
-<<<<<<< HEAD
   crossScalaVersions := Seq(Scala2_13, Scala2_12, Scala3_00),
   //  scalaVersion := crossScalaVersions.value.head,
   scalaVersion := Scala3_00,
-  unmanagedSourceDirectories in Compile += (sourceDirectory in Compile).value / versionSubDir(scalaVersion.value),
-  unmanagedSourceDirectories in Test += (sourceDirectory in Test).value / versionSubDir(scalaVersion.value),
-  scalacOptions ++= Seq("-unchecked", "-deprecation", "-Xcheckinit", "-encoding", "utf8", "-feature"),
-  scalacOptions ++= Seq("-source:3.0-migration"),
-  scalacOptions in(Compile, doc) ++= Opts.doc.title("ScalaFX API"),
-  scalacOptions in(Compile, doc) ++= Opts.doc.version(scalafxVersion),
-  //  scalacOptions in(Compile, doc) += s"-doc-external-doc:${scalaInstance.value.libraryJar}#http://www.scala-lang.org/api/${scalaVersion.value}/",
-  scalacOptions in(Compile, doc) ++= Seq("-doc-footer", s"ScalaFX API v.$scalafxVersion"),
-=======
-  crossScalaVersions := Seq("2.13.5", "2.12.13"),
-  scalaVersion := crossScalaVersions.value.head,
   Compile / unmanagedSourceDirectories += (Compile / sourceDirectory).value / versionSubDir(scalaVersion.value),
   Test / unmanagedSourceDirectories += (Test / sourceDirectory).value / versionSubDir(scalaVersion.value),
   scalacOptions ++= Seq("-unchecked", "-deprecation", "-Xcheckinit", "-encoding", "utf8", "-feature"),
+  scalacOptions ++= Seq("-source:3.0-migration"),
   Compile / doc / scalacOptions ++= Opts.doc.title("ScalaFX API"),
   Compile / doc / scalacOptions ++= Opts.doc.version(scalafxVersion),
   //  Compile / doc / scalacOptions += s"-doc-external-doc:${scalaInstance.value.libraryJar}#http://www.scala-lang.org/api/${scalaVersion.value}/",
   Compile / doc / scalacOptions ++= Seq("-doc-footer", s"ScalaFX API v.$scalafxVersion"),
->>>>>>> 523f840b
   javacOptions ++= Seq(
     "-target", "1.8",
     "-source", "1.8",
