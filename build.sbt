import java.net.URL

import scala.xml._

//
// Environment variables used by the build:
// GRAPHVIZ_DOT_PATH - Full path to Graphviz dot utility. If not defined Scaladocs will be build without diagrams.
// JAR_BUILT_BY      - Name to be added to Jar metadata field "Built-By" (defaults to System.getProperty("user.name")
//

<<<<<<< HEAD
val scalafxVersion = "8.0.40-SNAPSHOT"
val versionTagDir = if (scalafxVersion.endsWith("SNAPSHOT")) "master" else "v" + scalafxVersion
=======
val scalafxVersion = "2.2.76-R12-SNAPSHOT"
val versionTagDir = if (scalafxVersion.endsWith("SNAPSHOT")) "SFX-2" else "v" + scalafxVersion
>>>>>>> 9f273f33

// ScalaFX project
lazy val scalafx = Project(
  id = "scalafx",
  base = file("scalafx"),
  settings = scalafxSettings ++ Seq(
    description := "The ScalaFX framework",
    fork in run := true,
    scalacOptions in(Compile, doc) ++= Seq(
      "-sourcepath", baseDirectory.value.toString,
      "-doc-root-content", baseDirectory.value + "/src/main/scala/root-doc.md",
      "-doc-source-url", "https://github.com/scalafx/scalafx/blob/" + versionTagDir + "/scalafx/€{FILE_PATH}.scala"
    ) ++ (Option(System.getenv("GRAPHVIZ_DOT_PATH")) match {
      case Some(path) => Seq("-diagrams", "-diagrams-dot-path", path)
      case None       => Seq.empty[String]
    })
  ) ++ sonatypeSettings
)

// ScalaFX Demos project
lazy val scalafxDemos = Project(
  id = "scalafx-demos",
  base = file("scalafx-demos"),
  settings = scalafxSettings ++ Seq(
    description := "The ScalaFX demonstrations",
    fork in run := true,
    javaOptions ++= Seq(
      "-Xmx512M",
      "-Djavafx.verbose"
    ),
    publishArtifact := false
  )
) dependsOn (scalafx % "compile;test->test")

// Dependencies
lazy val junit = "junit" % "junit" % "4.12"
lazy val scalatest = "org.scalatest" %% "scalatest" % "2.2.4"

// Resolvers
lazy val sonatypeNexusSnapshots = "Sonatype Nexus Snapshots" at "https://oss.sonatype.org/content/repositories/snapshots"
lazy val sonatypeNexusStaging = "Sonatype Nexus Staging" at "https://oss.sonatype.org/service/local/staging/deploy/maven2"

// Add snapshots to root project to enable compilation with Scala SNAPSHOT compiler,
// e.g., 2.11.0-SNAPSHOT
resolvers += sonatypeNexusSnapshots

// Common settings
lazy val scalafxSettings = Seq(
  organization := "org.scalafx",
  version := scalafxVersion,
  crossScalaVersions := Seq("2.10.5", "2.11.6"),
  scalaVersion <<= crossScalaVersions { versions => versions.head},
  scalacOptions ++= Seq("-unchecked", "-deprecation", "-Xcheckinit", "-encoding", "utf8", "-feature"),
  scalacOptions in(Compile, doc) ++= Opts.doc.title("ScalaFX API"),
  scalacOptions in(Compile, doc) ++= Opts.doc.version(scalafxVersion),
  scalacOptions in(Compile, doc) += s"-doc-external-doc:${scalaInstance.value.libraryJar}#http://www.scala-lang.org/api/${scalaVersion.value}/",
  scalacOptions in(Compile, doc) ++= Seq("-doc-footer", s"ScalaFX API v.$scalafxVersion"),
  javacOptions ++= Seq(
    "-target", "1.8",
    "-source", "1.8",
    "-Xlint:deprecation"),
  libraryDependencies ++= Seq(
    "org.scala-lang" % "scala-reflect" % scalaVersion.value,
    scalatest % "test",
    junit % "test"),
  // ScalaTest needs Scala XML, in Scala 2.11 the XML library has been factored out to the `scala-xml` module
  libraryDependencies ++= (
    if (scalaVersion.value.startsWith("2.11."))
      Seq("org.scala-lang.modules" %% "scala-xml" % "1.0.1" % "test")
    else
      Seq.empty[ModuleID]),
  autoAPIMappings := true,
  manifestSetting,
  publishSetting,
  fork in Test := true,
  parallelExecution in Test := false,
  resolvers += sonatypeNexusSnapshots,
  // print junit-style XML for CI
  testOptions in Test <+= (target in Test) map {
    t => Tests.Argument(TestFrameworks.ScalaTest, "-u", "%s" format (t / "junitxmldir"))
  },
  shellPrompt in ThisBuild := { state => "sbt:" + Project.extract(state).currentRef.project + "> "}
) ++ mavenCentralSettings

lazy val manifestSetting = packageOptions <+= (name, version, organization) map {
  (title, version, vendor) =>
    Package.ManifestAttributes(
      "Created-By" -> "Simple Build Tool",
      "Built-By" -> Option(System.getenv("JAR_BUILT_BY")).getOrElse(System.getProperty("user.name")),
      "Build-Jdk" -> System.getProperty("java.version"),
      "Specification-Title" -> title,
      "Specification-Version" -> version,
      "Specification-Vendor" -> vendor,
      "Implementation-Title" -> title,
      "Implementation-Version" -> version,
      "Implementation-Vendor-Id" -> vendor,
      "Implementation-Vendor" -> vendor
    )
}

lazy val publishSetting = publishTo <<= version {
  version: String =>
    if (version.trim.endsWith("SNAPSHOT"))
      Some(sonatypeNexusSnapshots)
    else
      Some(sonatypeNexusStaging)
}

// Metadata needed by Maven Central
// See also http://maven.apache.org/pom.html#Developers
lazy val mavenCentralSettings = Seq(
  homepage := Some(new URL("https://code.google.com/p/scalafx/")),
  startYear := Some(2011),
  licenses := Seq(("BSD", new URL("https://code.google.com/p/scalafx/source/browse/LICENSE.txt"))),
  pomExtra <<= (pomExtra, name, description) {
    (pom, name, desc) => pom ++ Group(
      <scm>
        <url>https://code.google.com/p/scalafx</url>
        <connection>scm:hg:https://code.google.com/p/scalafx</connection>
      </scm>
        <developers>
          <developer>
            <id>rafael.afonso</id>
            <name>Rafael Afonso</name>
            <url>https://github.com/rafonso</url>
          </developer>
          <developer>
            <name>Mike Allen</name>
          </developer>
          <developer>
            <id>Alain.Fagot.Bearez</id>
            <name>Alain Béarez</name>
            <url>http://cua.li/TI/</url>
          </developer>
          <developer>
            <id>steveonjava</id>
            <name>Stephen Chin</name>
            <url>http://www.nighthacking.com/</url>
          </developer>
          <developer>
            <id>KevinCoghlan</id>
            <name>Kevin Coghlan</name>
            <url>http://www.kevincoghlan.com</url>
          </developer>
          <developer>
            <id>akauppi</id>
            <name>Asko Kauppi</name>
          </developer>
          <developer>
            <id>rladstaetter</id>
            <name>Robert Ladstätter</name>
          </developer>
          <developer>
            <id>peter.pilgrim</id>
            <name>Peter Pilgrim</name>
            <url>http://www.xenonique.co.uk/blog/</url>
          </developer>
          <developer>
            <name>Matthew Pocock</name>
          </developer>
          <developer>
            <id>sven.reimers</id>
            <name>Sven Reimers</name>
            <url>http://wiki.netbeans.org/SvenReimers/</url>
          </developer>
          <developer>
            <id>jpsacha</id>
            <name>Jarek Sacha</name>
          </developer>
          <developer>
            <name>Curtis Stanford</name>
          </developer>
        </developers>
    )
  }
)<|MERGE_RESOLUTION|>--- conflicted
+++ resolved
@@ -8,13 +8,8 @@
 // JAR_BUILT_BY      - Name to be added to Jar metadata field "Built-By" (defaults to System.getProperty("user.name")
 //
 
-<<<<<<< HEAD
 val scalafxVersion = "8.0.40-SNAPSHOT"
 val versionTagDir = if (scalafxVersion.endsWith("SNAPSHOT")) "master" else "v" + scalafxVersion
-=======
-val scalafxVersion = "2.2.76-R12-SNAPSHOT"
-val versionTagDir = if (scalafxVersion.endsWith("SNAPSHOT")) "SFX-2" else "v" + scalafxVersion
->>>>>>> 9f273f33
 
 // ScalaFX project
 lazy val scalafx = Project(
