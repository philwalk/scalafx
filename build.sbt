--- conflicted
+++ resolved
@@ -64,11 +64,7 @@
     junit % "test"),
   // ScalaTest needs Scala XML, in Scala 2.11 the XML library has been factored out to the `scala-xml` module
   libraryDependencies ++= (
-<<<<<<< HEAD
-    if (scalaVersion.value.startsWith("2.11.0"))
-=======
     if (scalaVersion.value.startsWith("2.11."))
->>>>>>> 63a4bf54
       Seq("org.scala-lang.modules" %% "scala-xml" % "1.0.1" % "test")
     else
       Seq.empty[ModuleID]),
