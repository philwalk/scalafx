--- conflicted
+++ resolved
@@ -8,11 +8,7 @@
 // JAR_BUILT_BY      - Name to be added to Jar metadata field "Built-By" (defaults to System.getProperty("user.name")
 //
 
-<<<<<<< HEAD
 val scalafxVersion = "8.0.40-SNAPSHOT"
-=======
-val scalafxVersion = "8.0.31-R7-SNAPSHOT"
->>>>>>> 482ca865
 val versionTagDir = if (scalafxVersion.endsWith("SNAPSHOT")) "master" else "v" + scalafxVersion
 
 // ScalaFX project
