import scala.xml._
import java.net.URL
import SonatypeKeys._

val scalafxVersion = "8.0.0-M4-SNAPSHOT"

// ScalaFX project
lazy val scalafx = Project(
  id = "scalafx",
  base = file("scalafx"),
  settings = scalafxSettings ++ Seq(
    description := "The ScalaFX framework",
    fork in run := true,
    scalacOptions in (Compile, doc) ++= Seq (
      "-doc-root-content", baseDirectory.value + "/src/main/scala/root-doc.md"
    )
  ) ++ sonatypeSettings
)

// ScalaFX Demos project
lazy val scalafxDemos = Project(
  id = "scalafx-demos",
  base = file("scalafx-demos"),
  settings = scalafxSettings ++ Seq(
    description := "The ScalaFX demonstrations",
    fork in run := true,
    javaOptions ++= Seq(
      "-Xmx512M",
      "-Djavafx.verbose"
    ),
    publishArtifact := false
  )
) dependsOn (scalafx % "compile;test->test")

// Dependencies
lazy val junit = "junit" % "junit" % "4.11"
lazy val scalatest = "org.scalatest" %% "scalatest" % "2.1.0"

// Resolvers
lazy val sonatypeNexusSnapshots = "Sonatype Nexus Snapshots" at "https://oss.sonatype.org/content/repositories/snapshots"
lazy val sonatypeNexusStaging = "Sonatype Nexus Staging" at "https://oss.sonatype.org/service/local/staging/deploy/maven2"

// Add snapshots to root project to enable compilation with Scala SNAPSHOT compiler,
// e.g., 2.11.0-SNAPSHOT
resolvers += sonatypeNexusSnapshots

// Common settings
lazy val scalafxSettings = Defaults.defaultSettings ++ Seq(
  organization := "org.scalafx",
  version := scalafxVersion,
<<<<<<< HEAD
  // TODO SFX8: At a moment only ScalaFX 2.10.2+ supports Java 8, due to some InvokeDynamic byte codes
  crossScalaVersions := Seq("2.10.3"/*, "2.9.3"*/),
=======
  crossScalaVersions := Seq("2.10.3", "2.11.0-RC1", "2.9.3"),
>>>>>>> 8d5b1fe8
  scalaVersion <<= crossScalaVersions { versions => versions.head },
  scalacOptions ++= Seq("-unchecked", "-deprecation", "-Xcheckinit", "-encoding", "utf8"),
  scalacOptions in(Compile, doc) ++= Opts.doc.title("ScalaFX API"),
  scalacOptions in(Compile, doc) ++= Opts.doc.version(scalafxVersion),
    javacOptions ++= Seq(
    "-target", "1.8",
    "-source", "1.8",
    "-Xlint:deprecation"),
  libraryDependencies ++= Seq(
    // A hack to make compilation and packaging work with Scala 2.9.3. SBT attempts to download
    // test dependencies even when not used. Testing will not work in 2.9.3, but we are more
    // interested right now to testing in 2.10 and 2.11 and only releasing in 2.9.3.
    // scalatest % "test",
    if(scalaVersion.value.startsWith("2.9."))
      "org.scalatest" %% "scalatest" % "1.9.2" % "test"
    else
      scalatest % "test",
    junit % "test"),
  manifestSetting,
  publishSetting,
  fork in Test := true,
  parallelExecution in Test := false,
  resolvers += sonatypeNexusSnapshots,
  // print junit-style XML for CI
  testOptions in Test <+= (target in Test) map {
    t => Tests.Argument(TestFrameworks.ScalaTest, "-u", "%s" format (t / "junitxmldir"))
  },
  shellPrompt in ThisBuild := { state => "sbt:" + Project.extract(state).currentRef.project + "> " }
) ++ mavenCentralSettings

lazy val manifestSetting = packageOptions <+= (name, version, organization) map {
  (title, version, vendor) =>
    Package.ManifestAttributes(
      "Created-By" -> "Simple Build Tool",
      "Built-By" -> Option(System.getenv("JAR_BUILT_BY")).getOrElse(System.getProperty("user.name")),
      "Build-Jdk" -> System.getProperty("java.version"),
      "Specification-Title" -> title,
      "Specification-Version" -> version,
      "Specification-Vendor" -> vendor,
      "Implementation-Title" -> title,
      "Implementation-Version" -> version,
      "Implementation-Vendor-Id" -> vendor,
      "Implementation-Vendor" -> vendor
    )
}

lazy val publishSetting = publishTo <<= version {
  version: String =>
    if (version.trim.endsWith("SNAPSHOT"))
      Some(sonatypeNexusSnapshots)
    else
      Some(sonatypeNexusStaging)
}

// Metadata needed by Maven Central
// See also http://maven.apache.org/pom.html#Developers
lazy val mavenCentralSettings = Seq(
  homepage := Some(new URL("https://code.google.com/p/scalafx/")),
  startYear := Some(2011),
  licenses := Seq(("BSD", new URL("https://code.google.com/p/scalafx/source/browse/LICENSE.txt"))),
  pomExtra <<= (pomExtra, name, description) {
    (pom, name, desc) => pom ++ Group(
      <scm>
        <url>https://code.google.com/p/scalafx</url>
        <connection>scm:hg:https://code.google.com/p/scalafx</connection>
      </scm>
        <developers>
          <developer>
            <id>rafael.afonso</id>
            <name>Rafael Afonso</name>
          </developer>
          <developer>
            <name>Mike Allen</name>
          </developer>
          <developer>
            <id>Alain.Fagot.Bearez</id>
            <name>Alain Béarez</name>
            <url>http://cua.li/TI/</url>
          </developer>
          <developer>
            <id>steveonjava</id>
            <name>Stephen Chin</name>
            <url>http://www.nighthacking.com/</url>
          </developer>
          <developer>
            <id>akauppi</id>
            <name>Asko Kauppi</name>
          </developer>
          <developer>
            <id>rladstaetter</id>
            <name>Robert Ladstätter</name>
          </developer>
          <developer>
            <id>peter.pilgrim</id>
            <name>Peter Pilgrim</name>
            <url>http://www.xenonique.co.uk/blog/</url>
          </developer>
          <developer>
            <name>Matthew Pocock</name>
          </developer>
          <developer>
            <id>sven.reimers</id>
            <name>Sven Reimers</name>
            <url>http://wiki.netbeans.org/SvenReimers/</url>
          </developer>
          <developer>
            <id>jpsacha</id>
            <name>Jarek Sacha</name>
          </developer>
          <developer>
            <name>Curtis Stanford</name>
          </developer>
        </developers>
    )
  }
)<|MERGE_RESOLUTION|>--- conflicted
+++ resolved
@@ -48,29 +48,18 @@
 lazy val scalafxSettings = Defaults.defaultSettings ++ Seq(
   organization := "org.scalafx",
   version := scalafxVersion,
-<<<<<<< HEAD
   // TODO SFX8: At a moment only ScalaFX 2.10.2+ supports Java 8, due to some InvokeDynamic byte codes
-  crossScalaVersions := Seq("2.10.3"/*, "2.9.3"*/),
-=======
-  crossScalaVersions := Seq("2.10.3", "2.11.0-RC1", "2.9.3"),
->>>>>>> 8d5b1fe8
+  crossScalaVersions := Seq("2.10.3", "2.11.0-RC1"),
   scalaVersion <<= crossScalaVersions { versions => versions.head },
   scalacOptions ++= Seq("-unchecked", "-deprecation", "-Xcheckinit", "-encoding", "utf8"),
   scalacOptions in(Compile, doc) ++= Opts.doc.title("ScalaFX API"),
   scalacOptions in(Compile, doc) ++= Opts.doc.version(scalafxVersion),
-    javacOptions ++= Seq(
+  javacOptions ++= Seq(
     "-target", "1.8",
     "-source", "1.8",
     "-Xlint:deprecation"),
   libraryDependencies ++= Seq(
-    // A hack to make compilation and packaging work with Scala 2.9.3. SBT attempts to download
-    // test dependencies even when not used. Testing will not work in 2.9.3, but we are more
-    // interested right now to testing in 2.10 and 2.11 and only releasing in 2.9.3.
-    // scalatest % "test",
-    if(scalaVersion.value.startsWith("2.9."))
-      "org.scalatest" %% "scalatest" % "1.9.2" % "test"
-    else
-      scalatest % "test",
+    scalatest % "test",
     junit % "test"),
   manifestSetting,
   publishSetting,
