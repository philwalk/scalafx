--- conflicted
+++ resolved
@@ -2,18 +2,14 @@
 
 import scala.xml._
 
-<<<<<<< HEAD
-val scalafxVersion = "8.0.40-SNAPSHOT"
-=======
 //
 // Environment variables used by the build:
 // GRAPHVIZ_DOT_PATH - Full path to Graphviz dot utility. If not defined Scaladocs will be build without diagrams.
 // JAR_BUILT_BY      - Name to be added to Jar metadata field "Built-By" (defaults to System.getProperty("user.name")
 //
 
-val scalafxVersion = "8.0.20-R7-SNAPSHOT"
+val scalafxVersion = "8.0.40-SNAPSHOT"
 val versionTagDir = if (scalafxVersion.endsWith("SNAPSHOT")) "master" else "v" + scalafxVersion
->>>>>>> 696f8f55
 
 // ScalaFX project
 lazy val scalafx = Project(
@@ -23,10 +19,6 @@
     description := "The ScalaFX framework",
     fork in run := true,
     scalacOptions in(Compile, doc) ++= Seq(
-<<<<<<< HEAD
-      "-doc-root-content", baseDirectory.value + "/src/main/scala/root-doc.md"
-    )
-=======
       "-sourcepath", baseDirectory.value.toString,
       "-doc-root-content", baseDirectory.value + "/src/main/scala/root-doc.md",
       "-doc-source-url", "https://github.com/scalafx/scalafx/blob/" + versionTagDir + "/scalafx/€{FILE_PATH}.scala"
@@ -34,7 +26,6 @@
       case Some(path) => Seq("-diagrams", "-diagrams-dot-path", path)
       case None       => Seq.empty[String]
     })
->>>>>>> 696f8f55
   ) ++ sonatypeSettings
 )
 
