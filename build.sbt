import java.net.URL

import scala.xml.transform.{RewriteRule, RuleTransformer}
import scala.xml.{Node => XmlNode, NodeSeq => XmlNodeSeq, _}

//
// Environment variables used by the build:
// GRAPHVIZ_DOT_PATH - Full path to Graphviz dot utility. If not defined Scaladocs will be build without diagrams.
// JAR_BUILT_BY      - Name to be added to Jar metadata field "Built-By" (defaults to System.getProperty("user.name")
//

val javaFXVersion = "14.0.2"
val scalafxVersion = s"14.0.2-R20-SNAPSHOT"

val versionTagDir = if (scalafxVersion.endsWith("SNAPSHOT")) "master" else "v." + scalafxVersion

publishArtifact := false

// ScalaFX project
lazy val scalafx = (project in file("scalafx")).settings(
  scalafxSettings,
  description := "The ScalaFX framework",
  // Add JavaFX dependencies, mark as "provided", so they can be later removed from published POM
  libraryDependencies ++= javafxModules.map(
    m => "org.openjfx" % s"javafx-$m" % javaFXVersion % "provided" classifier osName),
  fork in run := true,
  scalacOptions in(Compile, doc) ++= Seq(
    "-sourcepath", baseDirectory.value.toString,
    "-doc-root-content", baseDirectory.value + "/src/main/scala/root-doc.creole",
    "-doc-source-url", "https://github.com/scalafx/scalafx/tree/" + versionTagDir + "/scalafx/€{FILE_PATH}.scala"
  ) ++ (Option(System.getenv("GRAPHVIZ_DOT_PATH")) match {
    case Some(path) => Seq(
      "-diagrams",
      "-diagrams-dot-path", path,
      "-diagrams-debug"
    )
    case None => Seq.empty[String]
  }),
  publishArtifact := true,
  publishArtifact in Test := false
)

// ScalaFX Demos project
lazy val scalafxDemos = (project in file("scalafx-demos")).settings(
  scalafxSettings,
  description := "The ScalaFX demonstrations",
  libraryDependencies ++= javafxModules.map(
    m => "org.openjfx" % s"javafx-$m" % javaFXVersion classifier osName),
  fork in run := true,
  javaOptions ++= Seq(
    "-Xmx512M",
    "-Djavafx.verbose"
  ),
  publishArtifact := false
).dependsOn(scalafx % "compile;test->test")


// Dependencies
lazy val osName = System.getProperty("os.name") match {
  case n if n.startsWith("Linux") => "linux"
  case n if n.startsWith("Mac") => "mac"
  case n if n.startsWith("Windows") => "win"
  case _ => throw new Exception("Unknown platform!")
}
lazy val javafxModules = Seq("base", "controls", "fxml", "graphics", "media", "swing", "web")
<<<<<<< HEAD
def scalaTestLib(scalaVersion: String): ModuleID  =
  CrossVersion.partialVersion(scalaVersion) match {
    case Some((0, _)) => "org.scalatest" % "scalatest_2.13" % "3.2.0"
    case _ => "org.scalatest" %% "scalatest" % "3.2.0"
  }
def scalaReflectLib(scalaVersion: String): ModuleID =
  CrossVersion.partialVersion(scalaVersion) match {
    case Some((0, _)) => "org.scala-lang" % "scala-reflect" % "2.13.1"
    case _ => "org.scala-lang" % "scala-reflect" % scalaVersion
  }
=======
lazy val scalaTestLib = "org.scalatest" %% "scalatest" % "3.2.2"
def scalaReflectLib(scalaVersion: String): ModuleID = "org.scala-lang" % "scala-reflect" % scalaVersion
>>>>>>> b58ef8c3

// Add snapshots to root project to enable compilation with Scala SNAPSHOT compiler,
// e.g., 2.11.0-SNAPSHOT
resolvers += Resolver.sonatypeRepo("snapshots")

// Add src/main/scala-2.13+ for Scala 2.13 and newer
//   and src/main/scala-2.12- for Scala versions older than 2.13
def versionSubDir(scalaVersion: String): String =
  CrossVersion.partialVersion(scalaVersion) match {
    case Some((2, n)) if n < 13 => "scala-2.12-"
    case Some((_, _)) => "scala-2.13+"
  }

// Common settings
lazy val scalafxSettings = Seq(
  organization := "org.scalafx",
  version := scalafxVersion,
<<<<<<< HEAD
  crossScalaVersions := Seq("2.13.1", "2.12.11", "2.11.12", "0.24.0-RC1"),
=======
  crossScalaVersions := Seq("2.13.3", "2.12.12", "2.11.12"),
>>>>>>> b58ef8c3
  scalaVersion := crossScalaVersions.value.head,
  unmanagedSourceDirectories in Compile += (sourceDirectory in Compile).value / versionSubDir(scalaVersion.value),
  unmanagedSourceDirectories in Test += (sourceDirectory in Test).value / versionSubDir(scalaVersion.value),
  scalacOptions ++= Seq("-unchecked", "-deprecation", "-Xcheckinit", "-encoding", "utf8", "-feature"),
  scalacOptions in(Compile, doc) ++= Opts.doc.title("ScalaFX API"),
  scalacOptions in(Compile, doc) ++= Opts.doc.version(scalafxVersion),
  //  scalacOptions in(Compile, doc) += s"-doc-external-doc:${scalaInstance.value.libraryJar}#http://www.scala-lang.org/api/${scalaVersion.value}/",
  scalacOptions in(Compile, doc) ++= Seq("-doc-footer", s"ScalaFX API v.$scalafxVersion"),
  javacOptions ++= Seq(
    "-target", "1.8",
    "-source", "1.8",
    "-Xlint:deprecation"),
  // Add other dependencies
  libraryDependencies ++= Seq(
    scalaReflectLib(scalaVersion.value),
    scalaTestLib(scalaVersion.value) % "test"),
  // Use `pomPostProcess` to remove dependencies marked as "provided" from publishing in POM
  // This is to avoid dependency on wrong OS version JavaFX libraries [Issue #289]
  // See also [https://stackoverflow.com/questions/27835740/sbt-exclude-certain-dependency-only-during-publish]
  pomPostProcess := { node: XmlNode =>
    new RuleTransformer(new RewriteRule {
      override def transform(node: XmlNode): XmlNodeSeq = node match {
        case e: Elem if e.label == "dependency" && e.child.exists(c => c.label == "scope" && c.text == "provided") =>
          val organization = e.child.filter(_.label == "groupId").flatMap(_.text).mkString
          val artifact = e.child.filter(_.label == "artifactId").flatMap(_.text).mkString
          val version = e.child.filter(_.label == "version").flatMap(_.text).mkString
          Comment(s"provided dependency $organization#$artifact;$version has been omitted")
        case _ => node
      }
    }).transform(node).head
  },
  autoAPIMappings := true,
  manifestSetting,
  fork in Test := true,
  parallelExecution in Test := false,
  resolvers += Resolver.sonatypeRepo("snapshots"),
  // print junit-style XML for CI
  testOptions in Test += {
    val t = (target in Test).value
    Tests.Argument(TestFrameworks.ScalaTest, "-u", s"$t/junitxmldir")
  },
  shellPrompt in ThisBuild := { state => "sbt:" + Project.extract(state).currentRef.project + "> " }
) ++ mavenCentralSettings


lazy val manifestSetting = packageOptions += {
  Package.ManifestAttributes(
    "Created-By" -> "Simple Build Tool",
    "Built-By" -> Option(System.getenv("JAR_BUILT_BY")).getOrElse(System.getProperty("user.name")),
    "Build-Jdk" -> System.getProperty("java.version"),
    "Specification-Title" -> name.value,
    "Specification-Version" -> version.value,
    "Specification-Vendor" -> organization.value,
    "Implementation-Title" -> name.value,
    "Implementation-Version" -> version.value,
    "Implementation-Vendor-Id" -> organization.value,
    "Implementation-Vendor" -> organization.value
  )
}

// Metadata needed by Maven Central
// See also http://maven.apache.org/pom.html#Developers

lazy val mavenCentralSettings = Seq(
  homepage := Some(new URL("http://www.scalafx.org/")),
  startYear := Some(2011),
  licenses := Seq(("BSD", new URL("https://github.com/scalafx/scalafx/blob/master/LICENSE.txt"))),
  sonatypeProfileName := "org.scalafx",
  scmInfo := Some(ScmInfo(url("https://github.com/scalafx/scalafx"), "scm:git@github.com:scalafx/scalafx.git")),
  publishMavenStyle := true,
  publishTo := sonatypePublishToBundle.value,
  pomExtra :=
    <developers>
      <developer>
        <id>rafael.afonso</id>
        <name>Rafael Afonso</name>
        <url>https://github.com/rafonso</url>
      </developer>
      <developer>
        <name>Mike Allen</name>
      </developer>
      <developer>
        <id>Alain.Fagot.Bearez</id>
        <name>Alain Béarez</name>
        <url>http://cua.li/TI/</url>
      </developer>
      <developer>
        <id>steveonjava</id>
        <name>Stephen Chin</name>
        <url>http://www.nighthacking.com/</url>
      </developer>
      <developer>
        <id>KevinCoghlan</id>
        <name>Kevin Coghlan</name>
        <url>http://www.kevincoghlan.com</url>
      </developer>
      <developer>
        <id>akauppi</id>
        <name>Asko Kauppi</name>
      </developer>
      <developer>
        <id>rladstaetter</id>
        <name>Robert Ladstätter</name>
      </developer>
      <developer>
        <id>peter.pilgrim</id>
        <name>Peter Pilgrim</name>
        <url>http://www.xenonique.co.uk/blog/</url>
      </developer>
      <developer>
        <name>Matthew Pocock</name>
      </developer>
      <developer>
        <id>sven.reimers</id>
        <name>Sven Reimers</name>
        <url>http://wiki.netbeans.org/SvenReimers/</url>
      </developer>
      <developer>
        <id>jpsacha</id>
        <name>Jarek Sacha</name>
        <url>https://github.com/jpsacha</url>
      </developer>
      <developer>
        <name>Curtis Stanford</name>
      </developer>
      <developer>
        <name>Facsimiler</name>
        <url>https://github.com/Facsimiler</url>
      </developer>
      <developer>
        <name>Romain DEP.</name>
        <url>https://github.com/rom1dep</url>
      </developer>
      <developer>
        <name>estanislaobosch</name>
        <url>https://github.com/estanislaobosch</url>
      </developer>
      <developer>
        <name>Ken McDonald</name>
        <url>https://github.com/KenMcDonald</url>
      </developer>
      <developer>
        <name>Brian Schlining</name>
        <url>https://www.mbari.org/schlining-brian/</url>
      </developer>
      <developer>
        <name>Yusuke Izawa</name>
        <url>https://github.com/3tty0n</url>
      </developer>
      <developer>
        <name>Roman Hargrave</name>
        <url>https://github.com/RomanHargrave</url>
      </developer>
      <devloper>
        <name>Johannes Mockenhaupt</name>
        <url>https://github.com/jotomo</url>
      </devloper>
      <developer>
        <name>Piotr Mardziel</name>
        <url>https://piotr.mardziel.com/</url>
      </developer>
      <developer>
        <name>nigredo-tori</name>
        <url>https://github.com/nigredo-tori</url>
      </developer>
      <developer>
        <name>Damian Bronecki</name>
        <url>https://github.com/dbronecki</url>
      </developer>
      <developer>
        <name>SwhGo_oN</name>
        <url>https://github.com/swhgoon</url>
      </developer>
      <developer>
        <name>Rajmahendra</name>
        <url>https://github.com/rajmahendra</url>
      </developer>
      <developer>
        <name>Sam Privett</name>
        <url>https://github.com/maspe36</url>
      </developer>
      <developer>
        <name>Eric Zoerner</name>
        <url>https://github.com/ezoerner</url>
      </developer>
      <developer>
        <name>Edward Samson</name>
        <url>https://github.com/esamson</url>
      </developer>
      <developer>
        <name>Emily Herbert</name>
        <url>https://github.com/emilyaherbert</url>
      </developer>
      <developer>
        <name>Brandon Stilson</name>
        <url>https://github.com/bbstilson</url>
      </developer>
      <developer>
        <name>Anatoly Trosinenko</name>
        <url>https://github.com/atrosinenko</url>
      </developer>
      <developer>
        <name>Mark Lewis</name>
        <url>https://github.com/MarkCLewis</url>
      </developer>
      <developer>
        <name>Jeansen</name>
        <url>https://github.com/Jeansen</url>
      </developer>
    </developers>
)<|MERGE_RESOLUTION|>--- conflicted
+++ resolved
@@ -63,21 +63,16 @@
   case _ => throw new Exception("Unknown platform!")
 }
 lazy val javafxModules = Seq("base", "controls", "fxml", "graphics", "media", "swing", "web")
-<<<<<<< HEAD
 def scalaTestLib(scalaVersion: String): ModuleID  =
   CrossVersion.partialVersion(scalaVersion) match {
-    case Some((0, _)) => "org.scalatest" % "scalatest_2.13" % "3.2.0"
-    case _ => "org.scalatest" %% "scalatest" % "3.2.0"
+    case Some((0, _)) => "org.scalatest" % "scalatest_2.13" % "3.2.2"
+    case _ => "org.scalatest" %% "scalatest" % "3.2.2"
   }
 def scalaReflectLib(scalaVersion: String): ModuleID =
   CrossVersion.partialVersion(scalaVersion) match {
-    case Some((0, _)) => "org.scala-lang" % "scala-reflect" % "2.13.1"
+    case Some((0, _)) => "org.scala-lang" % "scala-reflect" % "2.13.3"
     case _ => "org.scala-lang" % "scala-reflect" % scalaVersion
   }
-=======
-lazy val scalaTestLib = "org.scalatest" %% "scalatest" % "3.2.2"
-def scalaReflectLib(scalaVersion: String): ModuleID = "org.scala-lang" % "scala-reflect" % scalaVersion
->>>>>>> b58ef8c3
 
 // Add snapshots to root project to enable compilation with Scala SNAPSHOT compiler,
 // e.g., 2.11.0-SNAPSHOT
@@ -95,11 +90,7 @@
 lazy val scalafxSettings = Seq(
   organization := "org.scalafx",
   version := scalafxVersion,
-<<<<<<< HEAD
-  crossScalaVersions := Seq("2.13.1", "2.12.11", "2.11.12", "0.24.0-RC1"),
-=======
-  crossScalaVersions := Seq("2.13.3", "2.12.12", "2.11.12"),
->>>>>>> b58ef8c3
+  crossScalaVersions := Seq("2.13.3", "2.12.12", "2.11.12", "0.24.0-RC1"),
   scalaVersion := crossScalaVersions.value.head,
   unmanagedSourceDirectories in Compile += (sourceDirectory in Compile).value / versionSubDir(scalaVersion.value),
   unmanagedSourceDirectories in Test += (sourceDirectory in Test).value / versionSubDir(scalaVersion.value),
