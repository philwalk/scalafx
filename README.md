--- conflicted
+++ resolved
@@ -17,19 +17,11 @@
 
 To use ScalaFX with SBT and Java 8 add following dependency:
 
-<<<<<<< HEAD
     libraryDependencies += "org.scalafx" %% "scalafx" % "8.0.20-R7-SNAPSHOT"
         
 With Java 7 use:
 
-    libraryDependencies += "org.scalafx" %% "scalafx" % "2.2.67-R10"
-=======
-    libraryDependencies += "org.scalafx" %% "scalafx" % "8.0.20-R6"
-        
-With Java 7 use:
-
     libraryDependencies += "org.scalafx" %% "scalafx" % "2.2.67-R11-SNAPSHOT"
->>>>>>> 1fc83298
 
 The [ScalaFX Organization page](https://github.com/scalafx) on GitHub contains several sample 
 project that illustrate use of ScalaFX. 
