--- conflicted
+++ resolved
@@ -16,22 +16,16 @@
 * Issue #160: Support new accessibility properties added to Node
 * Updated TreeItem constructors 
     
-<<<<<<< HEAD
 Bug fixes:
 
 * Issue #180: `Bindings.select` methods throw "property ... doesn't exists" exceptions.
-    
-=======
-* Bug fixes:
-    - Issue #180: `Bindings.select*` methods throw "property ... doesn't exists" exceptions.
 
 To use ScalaFX add following to your SBT:
 
 ``` scala
 libraryDependencies += "org.scalafx" %% "scalafx" % "8.0.40-R8"
 ```
-
->>>>>>> a4438564
+    
 For downloads visit [ScalaFX on Sonatype][2] or [ScalaFX Releases][3] on GitHub.    
     
 [1]: http://scalafx.org
