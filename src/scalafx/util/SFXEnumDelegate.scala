/*
 * Copyright (c) 2012, ScalaFX Project
 * All rights reserved.
 *
 * Redistribution and use in source and binary forms, with or without
 * modification, are permitted provided that the following conditions are met:
 *     * Redistributions of source code must retain the above copyright
 *       notice, this list of conditions and the following disclaimer.
 *     * Redistributions in binary form must reproduce the above copyright
 *       notice, this list of conditions and the following disclaimer in the
 *       documentation and/or other materials provided with the distribution.
 *     * Neither the name of the ScalaFX Project nor the
 *       names of its contributors may be used to endorse or promote products
 *       derived from this software without specific prior written permission.
 *
 * THIS SOFTWARE IS PROVIDED BY THE COPYRIGHT HOLDERS AND CONTRIBUTORS "AS IS" AND
 * ANY EXPRESS OR IMPLIED WARRANTIES, INCLUDING, BUT NOT LIMITED TO, THE IMPLIED
 * WARRANTIES OF MERCHANTABILITY AND FITNESS FOR A PARTICULAR PURPOSE ARE
 * DISCLAIMED. IN NO EVENT SHALL THE SCALAFX PROJECT OR ITS CONTRIBUTORS BE LIABLE
 * FOR ANY DIRECT, INDIRECT, INCIDENTAL, SPECIAL, EXEMPLARY, OR CONSEQUENTIAL
 * DAMAGES (INCLUDING, BUT NOT LIMITED TO, PROCUREMENT OF SUBSTITUTE GOODS OR
 * SERVICES; LOSS OF USE, DATA, OR PROFITS; OR BUSINESS INTERRUPTION) HOWEVER CAUSED
 * AND ON ANY THEORY OF LIABILITY, WHETHER IN CONTRACT, STRICT LIABILITY, OR TORT
 * (INCLUDING NEGLIGENCE OR OTHERWISE) ARISING IN ANY WAY OUT OF THE USE OF THIS
 * SOFTWARE, EVEN IF ADVISED OF THE POSSIBILITY OF SUCH DAMAGE.
 */
package scalafx.util

/**
 * Base trait for all Companion objects [[SFXEnumDelegate]] subclasses. It mirrors static methods for
 * [[http://docs.oracle.com/javase/7/docs/api/java/lang/Enum.html]]
 *
 * @tparam E Original JavaFX `enum`
 * @tparam S [[SFXEnumDelegate]] that wrappers E
 */
trait SFXEnumDelegateCompanion[E <: java.lang.Enum[E], S <: SFXEnumDelegate[E]] {
  /**
   * Converts a SFXEnumDelegate to its respective JavaFX Enum
   */
  implicit def sfxEnum2jfx(s: S): E = s.delegate

  /**
   * Converts a JavaFX Enum to its respective SFXEnumDelegate
   */
  def jfxEnum2sfx(e: E): S = values.find(_.delegate == e).get

  /**
   * Contain constants which will be source for `values` List
   */
  protected def getValuesSource: Array[S]

  /**
   * Returns a List containing the constants of this `enum` type, in the order they are declared.
   */
  lazy val values: List[S] = getValuesSource.sortWith(_.delegate.ordinal < _.delegate.ordinal).toList

  /**
   * Returns the `enum` constant of this type with the specified name.
   */
  def valueOf(name: String) = values.find(_.name == name) match {
    case Some(e) => e
    case None    => throw new IllegalArgumentException("No enum constant %s.%s".format(values.head.getClass().getName, name))
  }

}

<<<<<<< HEAD
/** Helper for creating Java enum wrappers. */
trait SFXEnumDelegate[E <: java.lang.Enum[E]] extends SFXDelegate[E] {

  /** Return the same string value as `delegate`.
    *
    * This is important since we want to be able to look it up using enums `valueOf` method.
    * Default `toString` provided by the `SFXDelegate` prepends "[SFX]"
    */
=======
/**
 * Base trait for JavaFX enums
 *
 * @tparam E Original JavaFX `enum`
 */
trait SFXEnumDelegate[E <: java.lang.Enum[E]]
  extends SFXDelegate[E] {

  /**
   * Return the same string value as `delegate`.
   *
   * This is important since we want to be able to look it up using enums `valueOf` method.
   * Default `toString` provided by the `SFXDelegate` prepends "[SFX]"
   */
>>>>>>> 5f81bdee
  override def toString = delegate.toString

}<|MERGE_RESOLUTION|>--- conflicted
+++ resolved
@@ -24,48 +24,15 @@
  * (INCLUDING NEGLIGENCE OR OTHERWISE) ARISING IN ANY WAY OUT OF THE USE OF THIS
  * SOFTWARE, EVEN IF ADVISED OF THE POSSIBILITY OF SUCH DAMAGE.
  */
+
 package scalafx.util
 
-/**
- * Base trait for all Companion objects [[SFXEnumDelegate]] subclasses. It mirrors static methods for
- * [[http://docs.oracle.com/javase/7/docs/api/java/lang/Enum.html]]
- *
- * @tparam E Original JavaFX `enum`
- * @tparam S [[SFXEnumDelegate]] that wrappers E
- */
-trait SFXEnumDelegateCompanion[E <: java.lang.Enum[E], S <: SFXEnumDelegate[E]] {
-  /**
-   * Converts a SFXEnumDelegate to its respective JavaFX Enum
-   */
-  implicit def sfxEnum2jfx(s: S): E = s.delegate
 
-  /**
-   * Converts a JavaFX Enum to its respective SFXEnumDelegate
-   */
-  def jfxEnum2sfx(e: E): S = values.find(_.delegate == e).get
+/** Base trait for JavaFX `enum` wrappers.
+  *
+  * @tparam E Original JavaFX `enum`
+  */
 
-  /**
-   * Contain constants which will be source for `values` List
-   */
-  protected def getValuesSource: Array[S]
-
-  /**
-   * Returns a List containing the constants of this `enum` type, in the order they are declared.
-   */
-  lazy val values: List[S] = getValuesSource.sortWith(_.delegate.ordinal < _.delegate.ordinal).toList
-
-  /**
-   * Returns the `enum` constant of this type with the specified name.
-   */
-  def valueOf(name: String) = values.find(_.name == name) match {
-    case Some(e) => e
-    case None    => throw new IllegalArgumentException("No enum constant %s.%s".format(values.head.getClass().getName, name))
-  }
-
-}
-
-<<<<<<< HEAD
-/** Helper for creating Java enum wrappers. */
 trait SFXEnumDelegate[E <: java.lang.Enum[E]] extends SFXDelegate[E] {
 
   /** Return the same string value as `delegate`.
@@ -73,22 +40,5 @@
     * This is important since we want to be able to look it up using enums `valueOf` method.
     * Default `toString` provided by the `SFXDelegate` prepends "[SFX]"
     */
-=======
-/**
- * Base trait for JavaFX enums
- *
- * @tparam E Original JavaFX `enum`
- */
-trait SFXEnumDelegate[E <: java.lang.Enum[E]]
-  extends SFXDelegate[E] {
-
-  /**
-   * Return the same string value as `delegate`.
-   *
-   * This is important since we want to be able to look it up using enums `valueOf` method.
-   * Default `toString` provided by the `SFXDelegate` prepends "[SFX]"
-   */
->>>>>>> 5f81bdee
   override def toString = delegate.toString
-
 }