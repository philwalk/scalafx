--- conflicted
+++ resolved
@@ -1,74 +1,49 @@
-/*
- * Copyright (c) 2011, ScalaFX Project
- * All rights reserved.
- *
- * Redistribution and use in source and binary forms, with or without
- * modification, are permitted provided that the following conditions are met:
- *     * Redistributions of source code must retain the above copyright
- *       notice, this list of conditions and the following disclaimer.
- *     * Redistributions in binary form must reproduce the above copyright
- *       notice, this list of conditions and the following disclaimer in the
- *       documentation and/or other materials provided with the distribution.
- *     * Neither the name of the ScalaFX Project nor the
- *       names of its contributors may be used to endorse or promote products
- *       derived from this software without specific prior written permission.
- *
- * THIS SOFTWARE IS PROVIDED BY THE COPYRIGHT HOLDERS AND CONTRIBUTORS "AS IS" AND
- * ANY EXPRESS OR IMPLIED WARRANTIES, INCLUDING, BUT NOT LIMITED TO, THE IMPLIED
- * WARRANTIES OF MERCHANTABILITY AND FITNESS FOR A PARTICULAR PURPOSE ARE
- * DISCLAIMED. IN NO EVENT SHALL THE SCALAFX PROJECT OR ITS CONTRIBUTORS BE LIABLE
- * FOR ANY DIRECT, INDIRECT, INCIDENTAL, SPECIAL, EXEMPLARY, OR CONSEQUENTIAL
- * DAMAGES (INCLUDING, BUT NOT LIMITED TO, PROCUREMENT OF SUBSTITUTE GOODS OR
- * SERVICES; LOSS OF USE, DATA, OR PROFITS; OR BUSINESS INTERRUPTION) HOWEVER CAUSED
- * AND ON ANY THEORY OF LIABILITY, WHETHER IN CONTRACT, STRICT LIABILITY, OR TORT
- * (INCLUDING NEGLIGENCE OR OTHERWISE) ARISING IN ANY WAY OUT OF THE USE OF THIS
- * SOFTWARE, EVEN IF ADVISED OF THE POSSIBILITY OF SUCH DAMAGE.
- */
-
-package scalafx.geometry
-
-import javafx.{geometry => jfxg}
-
-
-object GeometryIncludes extends GeometryIncludes
-
-trait GeometryIncludes {
-  implicit def jfxBounds2sfx(b: jfxg.Bounds) = new Bounds(b) {}
-
-  implicit def jfxBoundingBox2sfx(b: jfxg.BoundingBox) = new BoundingBox(b)
-
-  implicit def jfxDimension2D2sfx(d: jfxg.Dimension2D) = new Dimension2D(d)
-<<<<<<< HEAD
-
-  implicit def jfxHorizontalDirection2sfx(h: jfxg.HorizontalDirection) = HorizontalDirection.jfxEnum2sfx(h)
-
-  implicit def jfxHPos2sfx(h: jfxg.HPos) = HPos.jfxEnum2sfx(h)
-
-  implicit def jfxInsets2sfx(i: jfxg.Insets) = new Insets(i)
-
-  implicit def jfxOrientation2sfx(e: jfxg.Orientation) = Orientation.jfxEnum2sfx(e)
-
-=======
-  implicit def jfxHorizontalDirection2sfx(h: jfxg.HorizontalDirection) = HorizontalDirection.jfxEnum2sfx(h)
-  implicit def jfxHPos2sfx(h: jfxg.HPos) = HPos.jfxEnum2sfx(h)
-  implicit def jfxInsets2sfx(i: jfxg.Insets) = new Insets(i)
-  implicit def jfxOrientation2sfx(o: jfxg.Orientation) = Orientation.jfxEnum2sfx(o)
->>>>>>> 10ef75b7
-  implicit def jfxPoint2D2sfx(p: jfxg.Point2D) = new Point2D(p)
-
-  implicit def jfxPoint3D2sfx(p: jfxg.Point3D) = new Point3D(p)
-<<<<<<< HEAD
-
-  implicit def jfxPos2sfx(e: jfxg.Pos) = Pos.jfxEnum2sfx(e)
-
-  implicit def jfxRectangle2D2sfx(r: jfxg.Rectangle2D) = new Rectangle2D(r)
-
-  implicit def jfxSide2sfx(e: jfxg.Side) = Side.jfxEnum2sfx(e)
-
-=======
-  implicit def jfxPos2sfx(p: jfxg.Pos) = Pos.jfxEnum2sfx(p)
-  implicit def jfxRectangle2D2sfx(r: jfxg.Rectangle2D) = new Rectangle2D(r)
-  implicit def jfxSide2sfx(s: jfxg.Side) = Side.jfxEnum2sfx(s)
->>>>>>> 10ef75b7
-  implicit def jfxVPos2sfx(v: jfxg.VPos) = VPos.jfxEnum2sfx(v)
-}
+/*
+ * Copyright (c) 2011, ScalaFX Project
+ * All rights reserved.
+ *
+ * Redistribution and use in source and binary forms, with or without
+ * modification, are permitted provided that the following conditions are met:
+ *     * Redistributions of source code must retain the above copyright
+ *       notice, this list of conditions and the following disclaimer.
+ *     * Redistributions in binary form must reproduce the above copyright
+ *       notice, this list of conditions and the following disclaimer in the
+ *       documentation and/or other materials provided with the distribution.
+ *     * Neither the name of the ScalaFX Project nor the
+ *       names of its contributors may be used to endorse or promote products
+ *       derived from this software without specific prior written permission.
+ *
+ * THIS SOFTWARE IS PROVIDED BY THE COPYRIGHT HOLDERS AND CONTRIBUTORS "AS IS" AND
+ * ANY EXPRESS OR IMPLIED WARRANTIES, INCLUDING, BUT NOT LIMITED TO, THE IMPLIED
+ * WARRANTIES OF MERCHANTABILITY AND FITNESS FOR A PARTICULAR PURPOSE ARE
+ * DISCLAIMED. IN NO EVENT SHALL THE SCALAFX PROJECT OR ITS CONTRIBUTORS BE LIABLE
+ * FOR ANY DIRECT, INDIRECT, INCIDENTAL, SPECIAL, EXEMPLARY, OR CONSEQUENTIAL
+ * DAMAGES (INCLUDING, BUT NOT LIMITED TO, PROCUREMENT OF SUBSTITUTE GOODS OR
+ * SERVICES; LOSS OF USE, DATA, OR PROFITS; OR BUSINESS INTERRUPTION) HOWEVER CAUSED
+ * AND ON ANY THEORY OF LIABILITY, WHETHER IN CONTRACT, STRICT LIABILITY, OR TORT
+ * (INCLUDING NEGLIGENCE OR OTHERWISE) ARISING IN ANY WAY OUT OF THE USE OF THIS
+ * SOFTWARE, EVEN IF ADVISED OF THE POSSIBILITY OF SUCH DAMAGE.
+ */
+
+package scalafx.geometry
+
+import javafx.{geometry => jfxg}
+
+
+object GeometryIncludes extends GeometryIncludes
+
+trait GeometryIncludes {
+  implicit def jfxBounds2sfx(b: jfxg.Bounds) = new Bounds(b) {}
+  implicit def jfxBoundingBox2sfx(b: jfxg.BoundingBox) = new BoundingBox(b)
+  implicit def jfxDimension2D2sfx(d: jfxg.Dimension2D) = new Dimension2D(d)
+  implicit def jfxHorizontalDirection2sfx(h: jfxg.HorizontalDirection) = HorizontalDirection.jfxEnum2sfx(h)
+  implicit def jfxHPos2sfx(h: jfxg.HPos) = HPos.jfxEnum2sfx(h)
+  implicit def jfxInsets2sfx(i: jfxg.Insets) = new Insets(i)
+  implicit def jfxOrientation2sfx(e: jfxg.Orientation) = Orientation.jfxEnum2sfx(e)
+  implicit def jfxPoint2D2sfx(p: jfxg.Point2D) = new Point2D(p)
+  implicit def jfxPoint3D2sfx(p: jfxg.Point3D) = new Point3D(p)
+  implicit def jfxPos2sfx(e: jfxg.Pos) = Pos.jfxEnum2sfx(e)
+  implicit def jfxRectangle2D2sfx(r: jfxg.Rectangle2D) = new Rectangle2D(r)
+  implicit def jfxSide2sfx(e: jfxg.Side) = Side.jfxEnum2sfx(e)
+  implicit def jfxVPos2sfx(v: jfxg.VPos) = VPos.jfxEnum2sfx(v)
+}