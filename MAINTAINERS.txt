MAINTAINERS    MAINTAINERS    MAINTAINERS    MAINTAINERS    MAINTAINERS    MAINTAINERS    MAINTAINERS


                                                                  
  _|_|_|                      _|            _|_|_|_|  _|      _|  
_|          _|_|_|    _|_|_|  _|    _|_|_|  _|          _|  _|    
  _|_|    _|        _|    _|  _|  _|    _|  _|_|_|        _|      
      _|  _|        _|    _|  _|  _|    _|  _|          _|  _|    
_|_|_|      _|_|_|    _|_|_|  _|    _|_|_|  _|        _|      _|  
                                                                  
                                                                  


This is the `MAINTAINERS.txt ' file for ScalaFX.

This is a list of all of the committers, developer and contributors; large or
small; who have made a contribution to make ScalaFX the best open source
framework for JavaFX development work. This file contains information about
people who are permitted to make changes to various parts of the ScalaFX framework
and associated demonstration programs.

	
Please do not contact the people in this file directly to report problems in
ScalaFX.
	
For general information about ScalaFX, please visit:

        https://code.google.com/p/scalafx
	

To report problems in ScalaFX, please visit:
	
        https://code.google.com/p/scalafx/issues



This file is designed to be both human and machine readable so please pay
special attention to the format. The file is divided into sections.

The format for this line:

<First Name> <Last Name>; <Email>; <Blog>; <Extra>


Here are some definitions:

Committers are people who have `commit rights' to ScalaFX repository.

Contributors are people who do not have `commit rights' but are submitting patches.


Credit where it is due: inspiration from the famous long running GNU C/C++
compiler project and their way to doing this administration stuff, see:
http://gcc.gnu.org/viewcvs/trunk/MAINTAINERS?revision=195089&view=markup

Yours sincerely,
    The ScalaFX Open Source Developer team,
    January 2013


-- BEGIN -- (PLEASE DO NOT EDIT THIS LINE!)


                    *COMMITTERS*        (alphabetical order)

Rafael Afonso     ;                               ;                                       ;
Mike Allen        ; mike@hindsight-consulting.com ;                                       ;
Alain Béarez      ; A@cua.li                      ; http://cua.li/TI/                     ; 
Stephen Chin      ; stephen.chin@oracle.com       ; http://www.nighthacking.com/          ; Co-creator, Java Champion
Robert Ladstätter ;                               ;                                       ;
Peter Pilgrim     ; peter.pilgrim@gmail.com       ; http://www.xenononique.co.uk/blog/    ; Java Champion, independent contractor JavaEE7, JavaFX, Scala
Sven Reimers      ;                               ; http://wiki.netbeans.org/SvenReimers/ ;     Co-creator, Netbeans Dream Team
Jarek Sacha       ; jpsacha@gmail.com             ;                                       ;



                    *CONTRIBUTORS*       (alphabetical order)

<<<<<<< HEAD
Mike Allen          ;           mike@hindsight-consulting.com ; https://hindsight-consulting.com/Blog/MikeAllen ; Operations Management & Simulation Consultant
Asko Kauppi         ;           ;                               ; 
Matthew Pocock      ;           ;                               ; 
Curtis Stanford     ;           ;                               ; 
=======
Kevin Coghlan       ; mail@kevincoghlan.com ; www.kevincoghlan.com ;
Asko Kauppi         ;                       ;                      ;
Matthew Pocock      ;                       ;                      ;
Curtis Stanford     ;                       ;                      ;
>>>>>>> d7d295ff

-- END -- (PLEASE DO NOT EDIT THIS LINE!)<|MERGE_RESOLUTION|>--- conflicted
+++ resolved
@@ -76,16 +76,10 @@
 
                     *CONTRIBUTORS*       (alphabetical order)
 
-<<<<<<< HEAD
-Mike Allen          ;           mike@hindsight-consulting.com ; https://hindsight-consulting.com/Blog/MikeAllen ; Operations Management & Simulation Consultant
-Asko Kauppi         ;           ;                               ; 
-Matthew Pocock      ;           ;                               ; 
-Curtis Stanford     ;           ;                               ; 
-=======
-Kevin Coghlan       ; mail@kevincoghlan.com ; www.kevincoghlan.com ;
-Asko Kauppi         ;                       ;                      ;
-Matthew Pocock      ;                       ;                      ;
-Curtis Stanford     ;                       ;                      ;
->>>>>>> d7d295ff
+Mike Allen          ; mike@hindsight-consulting.com ; https://hindsight-consulting.com/Blog/MikeAllen ; Operations Management & Simulation Consultant
+Kevin Coghlan       ; mail@kevincoghlan.com         ; www.kevincoghlan.com                            ;
+Asko Kauppi         ;                               ;                                                 ;
+Matthew Pocock      ;                               ;                                                 ;
+Curtis Stanford     ;                               ;                                                 ;
 
 -- END -- (PLEASE DO NOT EDIT THIS LINE!)