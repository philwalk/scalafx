MAINTAINERS    MAINTAINERS    MAINTAINERS    MAINTAINERS    MAINTAINERS    MAINTAINERS    MAINTAINERS


                                                                  
  _|_|_|                      _|            _|_|_|_|  _|      _|  
_|          _|_|_|    _|_|_|  _|    _|_|_|  _|          _|  _|    
  _|_|    _|        _|    _|  _|  _|    _|  _|_|_|        _|      
      _|  _|        _|    _|  _|  _|    _|  _|          _|  _|    
_|_|_|      _|_|_|    _|_|_|  _|    _|_|_|  _|        _|      _|  
                                                                  
                                                                  


This is the `MAINTAINERS.txt ' file for ScalaFX.

This is a list of all of the committers, developer and contributors; large or
small; who have made a contribution to make ScalaFX the best open source
framework for JavaFX development work. This file contains information about
people who are permitted to make changes to various parts of the ScalaFX framework
and associated demonstration programs.

	
Please do not contact the people in this file directly to report problems in
ScalaFX.
	
For general information about ScalaFX, please visit:

        https://code.google.com/p/scalafx
	

To report problems in ScalaFX, please visit:
	
        https://code.google.com/p/scalafx/issues



This file is designed to be both human and machine readable so please pay
special attention to the format. The file is divided into sections.

The format for this line:

<First Name> <Last Name>; <Email>; <Blog>; <Extra>


Here are some definitions:

Committers are people who have `commit rights' to ScalaFX repository.

Contributors are people who do not have `commit rights' but are submitting patches.


Credit where it is due: inspiration from the famous long running GNU C/C++
compiler project and their way to doing this administration stuff, see:
http://gcc.gnu.org/viewcvs/trunk/MAINTAINERS?revision=195089&view=markup

Yours sincerely,
    The ScalaFX Open Source Developer team,
    January 2013


-- BEGIN -- (PLEASE DO NOT EDIT THIS LINE!)


                    *COMMITTERS*        (alphabetical order)

Rafael Afonso     ;                               ;                                       ;
Mike Allen        ; mike@hindsight-consulting.com ; https://hindsight-consulting.com/Blog/MikeAllen ; Operations Management & Simulation Consultant
Alain Béarez      ; A@cua.li                      ; http://cua.li/TI/                     ; 
Stephen Chin      ; stephen.chin@oracle.com       ; http://www.nighthacking.com/          ; Co-creator, Java Champion
Kevin Coghlan     ; mail@kevincoghlan.com         ; www.kevincoghlan.com                  ;
Robert Ladstätter ;                               ;                                       ;
Peter Pilgrim     ; peter.pilgrim@gmail.com       ; http://www.xenononique.co.uk/blog/    ; Java Champion, independent contractor JavaEE7, JavaFX, Scala
Sven Reimers      ;                               ; http://wiki.netbeans.org/SvenReimers/ ;     Co-creator, Netbeans Dream Team
Jarek Sacha       ; jpsacha@gmail.com             ;                                       ;



                    *CONTRIBUTORS*       (alphabetical order)

<<<<<<< HEAD
Mike Allen          ; mike@hindsight-consulting.com ; https://hindsight-consulting.com/Blog/MikeAllen ; Operations Management & Simulation Consultant
Kevin Coghlan       ; mail@kevincoghlan.com         ; www.kevincoghlan.com                            ;
=======
>>>>>>> a496ffa6
Asko Kauppi         ;                               ;                                                 ;
Matthew Pocock      ;                               ;                                                 ;
Curtis Stanford     ;                               ;                                                 ;

-- END -- (PLEASE DO NOT EDIT THIS LINE!)<|MERGE_RESOLUTION|>--- conflicted
+++ resolved
@@ -60,28 +60,23 @@
 
 -- BEGIN -- (PLEASE DO NOT EDIT THIS LINE!)
 
-
+ 
                     *COMMITTERS*        (alphabetical order)
 
-Rafael Afonso     ;                               ;                                       ;
-Mike Allen        ; mike@hindsight-consulting.com ; https://hindsight-consulting.com/Blog/MikeAllen ; Operations Management & Simulation Consultant
+Rafael Afonso      ;                               ;                                       ;
+Mike Allen         ; mike@hindsight-consulting.com ; https://hindsight-consulting.com/Blog/MikeAllen ; Operations Management & Simulation Consultant
 Alain Béarez      ; A@cua.li                      ; http://cua.li/TI/                     ; 
-Stephen Chin      ; stephen.chin@oracle.com       ; http://www.nighthacking.com/          ; Co-creator, Java Champion
-Kevin Coghlan     ; mail@kevincoghlan.com         ; www.kevincoghlan.com                  ;
+Stephen Chin       ; stephen.chin@oracle.com       ; http://www.nighthacking.com/          ; Co-creator, Java Champion
+Kevin Coghlan      ; mail@kevincoghlan.com         ; www.kevincoghlan.com                  ;
 Robert Ladstätter ;                               ;                                       ;
-Peter Pilgrim     ; peter.pilgrim@gmail.com       ; http://www.xenononique.co.uk/blog/    ; Java Champion, independent contractor JavaEE7, JavaFX, Scala
-Sven Reimers      ;                               ; http://wiki.netbeans.org/SvenReimers/ ;     Co-creator, Netbeans Dream Team
-Jarek Sacha       ; jpsacha@gmail.com             ;                                       ;
+Peter Pilgrim      ; peter.pilgrim@gmail.com       ; http://www.xenononique.co.uk/blog/    ; Java Champion, independent contractor JavaEE7, JavaFX, Scala
+Sven Reimers       ;                               ; http://wiki.netbeans.org/SvenReimers/ ;     Co-creator, Netbeans Dream Team
+Jarek Sacha        ; jpsacha@gmail.com             ;                                       ;
 
 
 
                     *CONTRIBUTORS*       (alphabetical order)
 
-<<<<<<< HEAD
-Mike Allen          ; mike@hindsight-consulting.com ; https://hindsight-consulting.com/Blog/MikeAllen ; Operations Management & Simulation Consultant
-Kevin Coghlan       ; mail@kevincoghlan.com         ; www.kevincoghlan.com                            ;
-=======
->>>>>>> a496ffa6
 Asko Kauppi         ;                               ;                                                 ;
 Matthew Pocock      ;                               ;                                                 ;
 Curtis Stanford     ;                               ;                                                 ;
