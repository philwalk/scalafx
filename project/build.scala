/*
 * Copyright (c) 2011-2013, ScalaFX Project
 * All rights reserved.
 *
 * Redistribution and use in source and binary forms, with or without
 * modification, are permitted provided that the following conditions are met:
 *     * Redistributions of source code must retain the above copyright
 *       notice, this list of conditions and the following disclaimer.
 *     * Redistributions in binary form must reproduce the above copyright
 *       notice, this list of conditions and the following disclaimer in the
 *       documentation and/or other materials provided with the distribution.
 *     * Neither the name of the ScalaFX Project nor the
 *       names of its contributors may be used to endorse or promote products
 *       derived from this software without specific prior written permission.
 *
 * THIS SOFTWARE IS PROVIDED BY THE COPYRIGHT HOLDERS AND CONTRIBUTORS "AS IS" AND
 * ANY EXPRESS OR IMPLIED WARRANTIES, INCLUDING, BUT NOT LIMITED TO, THE IMPLIED
 * WARRANTIES OF MERCHANTABILITY AND FITNESS FOR A PARTICULAR PURPOSE ARE
 * DISCLAIMED. IN NO EVENT SHALL THE SCALAFX PROJECT OR ITS CONTRIBUTORS BE LIABLE
 * FOR ANY DIRECT, INDIRECT, INCIDENTAL, SPECIAL, EXEMPLARY, OR CONSEQUENTIAL
 * DAMAGES (INCLUDING, BUT NOT LIMITED TO, PROCUREMENT OF SUBSTITUTE GOODS OR
 * SERVICES; LOSS OF USE, DATA, OR PROFITS; OR BUSINESS INTERRUPTION) HOWEVER CAUSED
 * AND ON ANY THEORY OF LIABILITY, WHETHER IN CONTRACT, STRICT LIABILITY, OR TORT
 * (INCLUDING NEGLIGENCE OR OTHERWISE) ARISING IN ANY WAY OUT OF THE USE OF THIS
 * SOFTWARE, EVEN IF ADVISED OF THE POSSIBILITY OF SUCH DAMAGE.
 */

import sbt._
import Keys._
import scala.xml._
import java.net.URL

/** Build definition for ScalaFX SBT multi-module project */
object ScalaFXBuild extends Build {
<<<<<<< HEAD
    import Dependencies._
    import Resolvers._
    
    lazy val scalafxSettings = Defaults.defaultSettings ++ Seq(
        organization := "org.scalafx",
        version := "8.0.0-M1-SNAPSHOT",
        // TODO SFX8: At a moment only ScalaFX 2.10.2 supports JavaFX 8 sue to some InvokeDynamic byte codes
        crossScalaVersions := Seq( /* "2.9.3", "2.9.2", */ "2.10.2" ),
        scalaVersion <<= (crossScalaVersions) { versions => versions.head },
        scalacOptions ++= Seq("-unchecked", "-deprecation", "-Xcheckinit", "-encoding", "utf8"),
        // TODO SFX8: Should target/source be marked "1.8", they will not work with ealier versions of Java anyway?
        javacOptions ++= Seq(/* "-target", "1.6", "-source", "1.6", */ "-Xlint:deprecation"),
        manifestSetting,
        publishSetting,
        resolvers ++= Seq( localMavenRepo, sonatypeNexusSnapshots )
    ) ++ mavenCentralSettings
    
    lazy val javaHome = {
        var j = System.getenv("JAVAFX_HOME")
        if ( j==null ) {
            j = System.getenv("JAVA_HOME")
            if (j==null) {
              throw new RuntimeException(
                  "SBT Failure: neither JAVAFX_HOME nor JAVA_HOME environment variables have been defined!"
              )
            }
        }
        val dir = new File(j) 
        if ( !dir.exists) {
            throw new RuntimeException("SBT Failure: no such directory found: "+ j)
        }
        println("**** detected Java/JDK Home is set to "+dir+"  ****")
        Some(j)
    }
        
    lazy val unmanagedListing = unmanagedJars in Compile += Attributed.blank(file(javaHome.get + "/jre/lib/jfxrt.jar" ))

    lazy val scalafxProject = Project(
        id = "scalafx-project",
        base = file("."),
        settings = scalafxSettings ++ doNotPublish ++ Seq(
            description := "The ScalaFX framework (root project)"
        ),
        aggregate = Seq( scalafx, scalafxDemos )
    )
    
    lazy val scalafx = Project(
        id = "scalafx",
        base = file("scalafx"),
        settings = scalafxSettings ++ Seq(
            libraryDependencies ++= Seq(
                scalatest % "test",
                junit % "test" ),
            unmanagedListing,
            description := "The ScalaFX framework"
        )
     )
    
    lazy val scalafxDemos = Project(
        id = "scalafx-demos",
        base = file("scalafx-demos"),
        settings = scalafxSettings ++ Seq(
            libraryDependencies ++= Seq(
                scalatest % "test",
                junit % "test" ),
            unmanagedListing,
            description := "The ScalaFX demonstrations",
            // fork a new JVM for 'test:run', but not 'test'
            fork in run := true,
            // add a JVM option to use when forking a JVM for 'run'
            javaOptions ++= Seq(
              "-Xmx512M",
              "-Djavafx.verbose"
            ),
            mainClass in (Compile, run) := Some("scalafx.ColorfulCircles")
=======

  import Dependencies._
  import Resolvers._

  lazy val scalafxSettings = Defaults.defaultSettings ++ Seq(
    organization := "org.scalafx",
    version := "1.0.0-M5-SNAPSHOT",
    crossScalaVersions := Seq("2.9.3", "2.9.2", "2.10.2"),
    scalaVersion <<= crossScalaVersions {versions => versions.head},
    scalacOptions ++= Seq("-unchecked", "-deprecation", "-Xcheckinit", "-encoding", "utf8"),
    javacOptions ++= Seq("-target", "1.6", "-source", "1.6", "-Xlint:deprecation"),
    manifestSetting,
    publishSetting,
    resolvers ++= Seq(localMavenRepo, sonatypeNexusSnapshots)
  ) ++ mavenCentralSettings

  lazy val javaHome = {
    var j = System.getenv("JAVAFX_HOME")
    if (j == null) {
      j = System.getenv("JAVA_HOME")
      if (j == null) {
        throw new RuntimeException(
          "SBT Failure: neither JAVAFX_HOME nor JAVA_HOME environment variables have been defined!"
>>>>>>> a0aee7f5
        )
      }
    }
    val dir = new File(j)
    if (!dir.exists) {
      throw new RuntimeException("SBT Failure: no such directory found: " + j)
    }
    println("**** detected Java/JDK Home is set to " + dir + "  ****")
    Some(j)
  }

  lazy val unmanagedListing = unmanagedJars in Compile += Attributed.blank(file(javaHome.get + "/jre/lib/jfxrt.jar"))

  lazy val scalafxProject = Project(
    id = "scalafx-project",
    base = file("."),
    settings = scalafxSettings ++ doNotPublish ++ Seq(
      description := "The ScalaFX framework (root project)"
    ),
    aggregate = Seq(scalafx, scalafxDemos)
  )

  lazy val scalafx = Project(
    id = "scalafx",
    base = file("scalafx"),
    settings = scalafxSettings ++ Seq(
      libraryDependencies ++= Seq(
        scalatest % "test",
        junit % "test"),
      unmanagedListing,
      description := "The ScalaFX framework",
      fork in Test := true,
      parallelExecution in Test := false
    )
  )

  lazy val scalafxDemos = Project(
    id = "scalafx-demos",
    base = file("scalafx-demos"),
    settings = scalafxSettings ++ Seq(
      libraryDependencies ++= Seq(
        scalatest % "test",
        junit % "test"),
      unmanagedListing,
      description := "The ScalaFX demonstrations",
      // fork a new JVM for 'test:run', but not 'test'
      fork in run := true,
      fork in Test := true,
      parallelExecution in Test := false,
      // add a JVM option to use when forking a JVM for 'run'
      javaOptions ++= Seq(
        "-Xmx512M",
        "-Djavafx.verbose"
      ),
      mainClass in(Compile, run) := Some("scalafx.ColorfulCircles")
    )
  ) dependsOn (
    scalafx % "compile;test->test"
    )


  object Dependencies {
    // Ordered by `group 'and then by `artifact ID'.
    lazy val junit     = "junit"         %  "junit"     % "4.11"
    lazy val scalatest = "org.scalatest" %% "scalatest" % "1.9.1"
    // lazy val scalatest2: MID = sv => "org.scalatest" %% "scalatest" % scalatestVersion(sv)

    type MID = String => ModuleID
  }

  object Resolvers {
    val sonatypeNexusSnapshots = "Sonatype Nexus Snapshots" at "https://oss.sonatype.org/content/repositories/snapshots"
    val sonatypeNexusReleases = "Sonatype Nexus Releases" at "https://oss.sonatype.org/content/repositories/releases"
    val sonatypeNexusStaging = "Sonatype Nexus Staging" at "https://oss.sonatype.org/service/local/staging/deploy/maven2"
    val localMavenRepo = "Local Maven Repository" at "file://" + Path.userHome.absolutePath + "/.m2/repository"
  }

  lazy val manifestSetting = packageOptions <+= (name, version, organization) map {
    (title, version, vendor) =>
      Package.ManifestAttributes(
        "Created-By" -> "Simple Build Tool",
        "Built-By" -> Option(System.getenv("JAR_BUILT_BY")).getOrElse(System.getProperty("user.name")),
        "Build-Jdk" -> System.getProperty("java.version"),
        "Specification-Title" -> title,
        "Specification-Version" -> version,
        "Specification-Vendor" -> vendor,
        "Implementation-Title" -> title,
        "Implementation-Version" -> version,
        "Implementation-Vendor-Id" -> vendor,
        "Implementation-Vendor" -> vendor
      )
  }

  lazy val publishSetting = publishTo <<= version {
    version: String =>
      if (version.trim.endsWith("SNAPSHOT"))
        Some(sonatypeNexusSnapshots)
      else
        Some(sonatypeNexusStaging)
  }

  // Things we care about primarily because Maven Central demands them
  // See also http://maven.apache.org/pom.html#Developers
  lazy val mavenCentralSettings = Seq(
    homepage := Some(new URL("https://code.google.com/p/scalafx/")),
    startYear := Some(2011),
    licenses := Seq(("BSD", new URL("https://code.google.com/p/scalafx/source/browse/LICENSE.txt"))),
    pomExtra <<= (pomExtra, name, description) {
      (pom, name, desc) => pom ++ Group(
        <scm>
          <url>https://code.google.com/p/scalafx</url>
          <connection>scm:hg:https://code.google.com/p/scalafx</connection>
        </scm>
          <developers>
            <developer>
              <id>rafael.afonso</id>
              <name>Rafael Afonso</name>
            </developer>
            <developer>
              <id>Alain.Fagot.Bearez</id>
              <name>Alain Béarez</name>
              <url>http://cua.li/TI/</url>
            </developer>
            <developer>
              <id>steveonjava</id>
              <name>Stephen Chin</name>
              <url>http://www.nighthacking.com/</url>
            </developer>
            <developer>
              <id>akauppi</id>
              <name>Asko Kauppi</name>
            </developer>
            <developer>
              <id>rladstaetter</id>
              <name>Robert Ladstätter</name>
            </developer>
            <developer>
              <id>peter.pilgrim</id>
              <name>Peter Pilgrim</name>
              <url>http://www.xenonique.co.uk/blog/</url>
            </developer>
            <developer>
              <name>Matthew Pocock</name>
            </developer>
            <developer>
              <id>sven.reimers</id>
              <name>Sven Reimers</name>
              <url>http://wiki.netbeans.org/SvenReimers/</url>
            </developer>
            <developer>
              <id>jpsacha</id>
              <name>Jarek Sacha</name>
            </developer>
            <developer>
              <name>Curtis Stanford</name>
            </developer>
          </developers>
      )
    }
  )

  lazy val doNotPublish = Seq(publish := {}, publishLocal := {})
}<|MERGE_RESOLUTION|>--- conflicted
+++ resolved
@@ -32,94 +32,21 @@
 
 /** Build definition for ScalaFX SBT multi-module project */
 object ScalaFXBuild extends Build {
-<<<<<<< HEAD
-    import Dependencies._
-    import Resolvers._
-    
-    lazy val scalafxSettings = Defaults.defaultSettings ++ Seq(
-        organization := "org.scalafx",
-        version := "8.0.0-M1-SNAPSHOT",
-        // TODO SFX8: At a moment only ScalaFX 2.10.2 supports JavaFX 8 sue to some InvokeDynamic byte codes
-        crossScalaVersions := Seq( /* "2.9.3", "2.9.2", */ "2.10.2" ),
-        scalaVersion <<= (crossScalaVersions) { versions => versions.head },
-        scalacOptions ++= Seq("-unchecked", "-deprecation", "-Xcheckinit", "-encoding", "utf8"),
-        // TODO SFX8: Should target/source be marked "1.8", they will not work with ealier versions of Java anyway?
-        javacOptions ++= Seq(/* "-target", "1.6", "-source", "1.6", */ "-Xlint:deprecation"),
-        manifestSetting,
-        publishSetting,
-        resolvers ++= Seq( localMavenRepo, sonatypeNexusSnapshots )
-    ) ++ mavenCentralSettings
-    
-    lazy val javaHome = {
-        var j = System.getenv("JAVAFX_HOME")
-        if ( j==null ) {
-            j = System.getenv("JAVA_HOME")
-            if (j==null) {
-              throw new RuntimeException(
-                  "SBT Failure: neither JAVAFX_HOME nor JAVA_HOME environment variables have been defined!"
-              )
-            }
-        }
-        val dir = new File(j) 
-        if ( !dir.exists) {
-            throw new RuntimeException("SBT Failure: no such directory found: "+ j)
-        }
-        println("**** detected Java/JDK Home is set to "+dir+"  ****")
-        Some(j)
-    }
-        
-    lazy val unmanagedListing = unmanagedJars in Compile += Attributed.blank(file(javaHome.get + "/jre/lib/jfxrt.jar" ))
-
-    lazy val scalafxProject = Project(
-        id = "scalafx-project",
-        base = file("."),
-        settings = scalafxSettings ++ doNotPublish ++ Seq(
-            description := "The ScalaFX framework (root project)"
-        ),
-        aggregate = Seq( scalafx, scalafxDemos )
-    )
-    
-    lazy val scalafx = Project(
-        id = "scalafx",
-        base = file("scalafx"),
-        settings = scalafxSettings ++ Seq(
-            libraryDependencies ++= Seq(
-                scalatest % "test",
-                junit % "test" ),
-            unmanagedListing,
-            description := "The ScalaFX framework"
-        )
-     )
-    
-    lazy val scalafxDemos = Project(
-        id = "scalafx-demos",
-        base = file("scalafx-demos"),
-        settings = scalafxSettings ++ Seq(
-            libraryDependencies ++= Seq(
-                scalatest % "test",
-                junit % "test" ),
-            unmanagedListing,
-            description := "The ScalaFX demonstrations",
-            // fork a new JVM for 'test:run', but not 'test'
-            fork in run := true,
-            // add a JVM option to use when forking a JVM for 'run'
-            javaOptions ++= Seq(
-              "-Xmx512M",
-              "-Djavafx.verbose"
-            ),
-            mainClass in (Compile, run) := Some("scalafx.ColorfulCircles")
-=======
 
   import Dependencies._
   import Resolvers._
 
   lazy val scalafxSettings = Defaults.defaultSettings ++ Seq(
     organization := "org.scalafx",
-    version := "1.0.0-M5-SNAPSHOT",
-    crossScalaVersions := Seq("2.9.3", "2.9.2", "2.10.2"),
-    scalaVersion <<= crossScalaVersions {versions => versions.head},
+    version := "8.0.0-M1-SNAPSHOT",
+    // TODO SFX8: At a moment only ScalaFX 2.10.2 supports JavaFX 8 sue to some InvokeDynamic byte codes
+    crossScalaVersions := Seq(/* "2.9.3", "2.9.2", */ "2.10.2"),
+    scalaVersion <<= crossScalaVersions {
+      versions => versions.head
+    },
     scalacOptions ++= Seq("-unchecked", "-deprecation", "-Xcheckinit", "-encoding", "utf8"),
-    javacOptions ++= Seq("-target", "1.6", "-source", "1.6", "-Xlint:deprecation"),
+    // TODO SFX8: Should target/source be marked "1.8", they will not work with ealier versions of Java anyway?
+    javacOptions ++= Seq(/* "-target", "1.6", "-source", "1.6", */ "-Xlint:deprecation"),
     manifestSetting,
     publishSetting,
     resolvers ++= Seq(localMavenRepo, sonatypeNexusSnapshots)
@@ -132,7 +59,6 @@
       if (j == null) {
         throw new RuntimeException(
           "SBT Failure: neither JAVAFX_HOME nor JAVA_HOME environment variables have been defined!"
->>>>>>> a0aee7f5
         )
       }
     }
