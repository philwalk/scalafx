/*
 * Copyright (c) 2011-2013, ScalaFX Project
 * All rights reserved.
 *
 * Redistribution and use in source and binary forms, with or without
 * modification, are permitted provided that the following conditions are met:
 *     * Redistributions of source code must retain the above copyright
 *       notice, this list of conditions and the following disclaimer.
 *     * Redistributions in binary form must reproduce the above copyright
 *       notice, this list of conditions and the following disclaimer in the
 *       documentation and/or other materials provided with the distribution.
 *     * Neither the name of the ScalaFX Project nor the
 *       names of its contributors may be used to endorse or promote products
 *       derived from this software without specific prior written permission.
 *
 * THIS SOFTWARE IS PROVIDED BY THE COPYRIGHT HOLDERS AND CONTRIBUTORS "AS IS" AND
 * ANY EXPRESS OR IMPLIED WARRANTIES, INCLUDING, BUT NOT LIMITED TO, THE IMPLIED
 * WARRANTIES OF MERCHANTABILITY AND FITNESS FOR A PARTICULAR PURPOSE ARE
 * DISCLAIMED. IN NO EVENT SHALL THE SCALAFX PROJECT OR ITS CONTRIBUTORS BE LIABLE
 * FOR ANY DIRECT, INDIRECT, INCIDENTAL, SPECIAL, EXEMPLARY, OR CONSEQUENTIAL
 * DAMAGES (INCLUDING, BUT NOT LIMITED TO, PROCUREMENT OF SUBSTITUTE GOODS OR
 * SERVICES; LOSS OF USE, DATA, OR PROFITS; OR BUSINESS INTERRUPTION) HOWEVER CAUSED
 * AND ON ANY THEORY OF LIABILITY, WHETHER IN CONTRACT, STRICT LIABILITY, OR TORT
 * (INCLUDING NEGLIGENCE OR OTHERWISE) ARISING IN ANY WAY OUT OF THE USE OF THIS
 * SOFTWARE, EVEN IF ADVISED OF THE POSSIBILITY OF SUCH DAMAGE.
 */

import sbt._
import Keys._
import scala.xml._
import java.net.URL

/** Build definition for ScalaFX SBT multi-module project */
object ScalaFXBuild extends Build {

  import Dependencies._
  import Resolvers._

<<<<<<< HEAD
  val scalafxVersion = "8.0.0-M3-SNAPSHOT"
=======
  val scalafxVersion = "1.0.0-M7"
>>>>>>> c733a5a6

  lazy val scalafxSettings = Defaults.defaultSettings ++ Seq(
    organization := "org.scalafx",
    version := scalafxVersion,
    // TODO SFX8: At a moment only ScalaFX 2.10.2+ supports Java 8, due to some InvokeDynamic byte codes
    crossScalaVersions := Seq("2.10.3"/*, "2.9.3"*/),
    scalaVersion <<= crossScalaVersions {versions => versions.head},
    scalacOptions ++= Seq("-unchecked", "-deprecation", "-Xcheckinit", "-encoding", "utf8"),
    scalacOptions in(Compile, doc) ++= Opts.doc.title("ScalaFX API"),
    scalacOptions in(Compile, doc) ++= Opts.doc.version(scalafxVersion),
    javacOptions ++= Seq("-target", "1.8", "-source", "1.8", "-Xlint:deprecation"),
    manifestSetting,
    publishSetting,
    resolvers ++= Seq(localMavenRepo, sonatypeNexusSnapshots),
    shellPrompt in ThisBuild := { state => Project.extract(state).currentRef.project + "> " }
  ) ++ mavenCentralSettings

  lazy val javaHome = {
    var j = System.getenv("JAVAFX_HOME")
    if (j == null) {
      j = System.getenv("JAVA_HOME")
      if (j == null) {
        throw new RuntimeException(
          "SBT Failure: neither JAVAFX_HOME nor JAVA_HOME environment variables have been defined!"
        )
      }
    }
    val dir = new File(j)
    if (!dir.exists) {
      throw new RuntimeException("SBT Failure: no such directory found: " + j)
    }
    println("**** detected Java/JDK Home is set to " + dir + "  ****")
    Some(j)
  }

  lazy val unmanagedListing = unmanagedJars in Compile += Attributed.blank(file(javaHome.get + "/jre/lib/jfxrt.jar"))

  lazy val scalafxProject = Project(
    id = "scalafx-project",
    base = file("."),
    settings = scalafxSettings ++ Seq(
      description := "The ScalaFX framework (root project)",
      publishArtifact := false
    ),
    aggregate = Seq(scalafx, scalafxDemos)
  )

  lazy val scalafx = Project(
    id = "scalafx",
    base = file("scalafx"),
    settings = scalafxSettings ++ Seq(
      libraryDependencies ++= Seq(
        scalatest % "test",
        junit % "test"),
      unmanagedListing,
      description := "The ScalaFX framework",
      fork in Test := true,
      parallelExecution in Test := false,
      // print junit-style XML for CI
      testOptions in Test <+= (target in Test) map {
        t => Tests.Argument(TestFrameworks.ScalaTest, "-u", "%s" format (t / "junitxmldir"))
      }
    )
  )

  lazy val scalafxDemos = Project(
    id = "scalafx-demos",
    base = file("scalafx-demos"),
    settings = scalafxSettings ++ Seq(
      libraryDependencies ++= Seq(
        scalatest % "test",
        junit % "test"),
      unmanagedListing,
      description := "The ScalaFX demonstrations",
      fork in run := true,
      fork in Test := true,
      parallelExecution in Test := false,
      // print junit-style XML for CI
      testOptions in Test <+= (target in Test) map {
        t => Tests.Argument(TestFrameworks.ScalaTest, "-u", "%s" format (t / "junitxmldir"))
      },
      // add a JVM option to use when forking a JVM for 'run'
      javaOptions ++= Seq(
        "-Xmx512M",
        "-Djavafx.verbose"
      ),
      publishArtifact := false
    )
  ) dependsOn (
    scalafx % "compile;test->test"
    )


  object Dependencies {
    // Ordered by `group 'and then by `artifact ID'.
    lazy val junit = "junit" % "junit" % "4.11"
    lazy val scalatest = "org.scalatest" % "scalatest_2.10" % "2.0"
    type MID = String => ModuleID
  }

  object Resolvers {
    val sonatypeNexusSnapshots = "Sonatype Nexus Snapshots" at "https://oss.sonatype.org/content/repositories/snapshots"
    val sonatypeNexusReleases = "Sonatype Nexus Releases" at "https://oss.sonatype.org/content/repositories/releases"
    val sonatypeNexusStaging = "Sonatype Nexus Staging" at "https://oss.sonatype.org/service/local/staging/deploy/maven2"
    val localMavenRepo = "Local Maven Repository" at "file://" + Path.userHome.absolutePath + "/.m2/repository"
  }

  lazy val manifestSetting = packageOptions <+= (name, version, organization) map {
    (title, version, vendor) =>
      Package.ManifestAttributes(
        "Created-By" -> "Simple Build Tool",
        "Built-By" -> Option(System.getenv("JAR_BUILT_BY")).getOrElse(System.getProperty("user.name")),
        "Build-Jdk" -> System.getProperty("java.version"),
        "Specification-Title" -> title,
        "Specification-Version" -> version,
        "Specification-Vendor" -> vendor,
        "Implementation-Title" -> title,
        "Implementation-Version" -> version,
        "Implementation-Vendor-Id" -> vendor,
        "Implementation-Vendor" -> vendor
      )
  }

  lazy val publishSetting = publishTo <<= version {
    version: String =>
      if (version.trim.endsWith("SNAPSHOT"))
        Some(sonatypeNexusSnapshots)
      else
        Some(sonatypeNexusStaging)
  }

  // Things we care about primarily because Maven Central demands them
  // See also http://maven.apache.org/pom.html#Developers
  lazy val mavenCentralSettings = Seq(
    homepage := Some(new URL("https://code.google.com/p/scalafx/")),
    startYear := Some(2011),
    licenses := Seq(("BSD", new URL("https://code.google.com/p/scalafx/source/browse/LICENSE.txt"))),
    pomExtra <<= (pomExtra, name, description) {
      (pom, name, desc) => pom ++ Group(
        <scm>
          <url>https://code.google.com/p/scalafx</url>
          <connection>scm:hg:https://code.google.com/p/scalafx</connection>
        </scm>
          <developers>
            <developer>
              <id>rafael.afonso</id>
              <name>Rafael Afonso</name>
            </developer>
            <developer>
              <name>Mike Allen</name>
            </developer>
            <developer>
              <id>Alain.Fagot.Bearez</id>
              <name>Alain Béarez</name>
              <url>http://cua.li/TI/</url>
            </developer>
            <developer>
              <id>steveonjava</id>
              <name>Stephen Chin</name>
              <url>http://www.nighthacking.com/</url>
            </developer>
            <developer>
              <id>akauppi</id>
              <name>Asko Kauppi</name>
            </developer>
            <developer>
              <id>rladstaetter</id>
              <name>Robert Ladstätter</name>
            </developer>
            <developer>
              <id>peter.pilgrim</id>
              <name>Peter Pilgrim</name>
              <url>http://www.xenonique.co.uk/blog/</url>
            </developer>
            <developer>
              <name>Matthew Pocock</name>
            </developer>
            <developer>
              <id>sven.reimers</id>
              <name>Sven Reimers</name>
              <url>http://wiki.netbeans.org/SvenReimers/</url>
            </developer>
            <developer>
              <id>jpsacha</id>
              <name>Jarek Sacha</name>
            </developer>
            <developer>
              <name>Curtis Stanford</name>
            </developer>
          </developers>
      )
    }
  )
}<|MERGE_RESOLUTION|>--- conflicted
+++ resolved
@@ -36,11 +36,7 @@
   import Dependencies._
   import Resolvers._
 
-<<<<<<< HEAD
   val scalafxVersion = "8.0.0-M3-SNAPSHOT"
-=======
-  val scalafxVersion = "1.0.0-M7"
->>>>>>> c733a5a6
 
   lazy val scalafxSettings = Defaults.defaultSettings ++ Seq(
     organization := "org.scalafx",
