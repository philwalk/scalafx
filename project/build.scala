// ========================================================================================
// ScalaFX 1.0.0 Project Multi-module for Scala Build Tool (SBT)
// Created by Peter Pilgrim, 16 January 2013
// peter dot pilgrim at gmail dot com
// ========================================================================================
// 

import sbt._
import Keys._
import scala.xml._
import java.net.URL

object ScalaFXBuild extends Build {
    import Dependencies._
    import Resolvers._
    
    lazy val scalafxSettings = Defaults.defaultSettings ++ Seq(
        organization := "org.scalafx",
<<<<<<< HEAD
        version := "8.0.0-M1-SNAPSHOT",
        // TODO SFX8: At a moment only ScalaFX 2.10.2 supports JavaFX 8 sue to some InvokeDynamic byte codes
        crossScalaVersions := Seq( /* "2.9.3", "2.9.2", */ "2.10.2" ),
=======
        version := "1.0.0-M5-SNAPSHOT",
        crossScalaVersions := Seq( "2.9.3", "2.9.2",  "2.10.2" ),
>>>>>>> 44eeb276
        scalaVersion <<= (crossScalaVersions) { versions => versions.head },
        scalacOptions ++= Seq("-unchecked", "-deprecation", "-Xcheckinit", "-encoding", "utf8"),
        // TODO SFX8: Should target/source be marked "1.8", they will not work with ealier versions of Java anyway?
        javacOptions ++= Seq(/* "-target", "1.6", "-source", "1.6", */ "-Xlint:deprecation"),
        manifestSetting,
        publishSetting,
        resolvers ++= Seq( localMavenRepo, sonatypeNexusSnapshots )
    ) ++ mavenCentralSettings
    
    lazy val javaHome = {
        var j = System.getenv("JAVAFX_HOME")
        if ( j==null ) {
            j = System.getenv("JAVA_HOME")
            if (j==null) {
              throw new RuntimeException(
                  "SBT Failure: neither JAVAFX_HOME nor JAVA_HOME environment variables have been defined!"
              )
            }
        }
        val dir = new File(j) 
        if ( !dir.exists) {
            throw new RuntimeException("SBT Failure: no such directory found: "+ j)
        }
        println("**** detected Java/JDK Home is set to "+dir+"  ****")
        Some(j)
    }
        
    lazy val unmanagedListing = unmanagedJars in Compile += Attributed.blank(file(javaHome.get + "/jre/lib/jfxrt.jar" ))

    lazy val scalafxProject = Project(
        id = "scalafx-project",
        base = file("."),
        settings = scalafxSettings ++ doNotPublish ++ Seq(
            description := "The ScalaFX framework (root project)"
        ),
        aggregate = Seq( scalafx, scalafxDemos )
    )
    
    lazy val scalafx = Project(
        id = "scalafx",
        base = file("scalafx"),
        settings = scalafxSettings ++ Seq(
            libraryDependencies ++= Seq(
                scalatest % "test",
                junit % "test" ),
            unmanagedListing,
            description := "The ScalaFX framework"
        )
     )
    
    lazy val scalafxDemos = Project(
        id = "scalafx-demos",
        base = file("scalafx-demos"),
        settings = scalafxSettings ++ Seq(
            libraryDependencies ++= Seq(
                scalatest % "test",
                junit % "test" ),
            unmanagedListing,
            description := "The ScalaFX demonstrations",
            // fork a new JVM for 'test:run', but not 'test'
            fork in run := true,
            // add a JVM option to use when forking a JVM for 'run'
            javaOptions ++= Seq(
              "-Xmx512M",
              "-Djavafx.verbose"
            ),
            mainClass in (Compile, run) := Some("scalafx.ColorfulCircles")
        )
    ) dependsOn (
        scalafx % "compile;test->test"
    )
    
    
    object Dependencies {
        // Ordered by `group 'and then by `artifact ID'.
        lazy val junit              = "junit"                   % "junit"               % "4.11"
        lazy val scalatest          = "org.scalatest"           %% "scalatest"          % "1.9.1" 
        // lazy val scalatest2: MID = sv => "org.scalatest" %% "scalatest" % scalatestVersion(sv)
 
        type MID = String => ModuleID
    }
    
    object Resolvers {
        val sonatypeNexusSnapshots = "Sonatype Nexus Snapshots" at "https://oss.sonatype.org/content/repositories/snapshots"
        val sonatypeNexusReleases = "Sonatype Nexus Releases" at "https://oss.sonatype.org/content/repositories/releases"
        val sonatypeNexusStaging = "Sonatype Nexus Staging" at "https://oss.sonatype.org/service/local/staging/deploy/maven2"
        val localMavenRepo =  "Local Maven Repository" at "file://"+Path.userHome.absolutePath+"/.m2/repository"
    }

    lazy val manifestSetting = packageOptions <+= (name, version, organization) map {
        (title, version, vendor) =>
            Package.ManifestAttributes(
                "Created-By" -> "Simple Build Tool",
                "Built-By" -> Option(System.getenv("JAR_BUILT_BY")).getOrElse(System.getProperty("user.name")),
                "Build-Jdk" -> System.getProperty("java.version"),
                "Specification-Title" -> title,
                "Specification-Version" -> version,
                "Specification-Vendor" -> vendor,
                "Implementation-Title" -> title,
                "Implementation-Version" -> version,
                "Implementation-Vendor-Id" -> vendor,
                "Implementation-Vendor" -> vendor
            )
    }

    lazy val publishSetting = publishTo <<= (version) { version: String =>
        if (version.trim.endsWith("SNAPSHOT"))
            Some(sonatypeNexusSnapshots)
        else
            Some(sonatypeNexusStaging)
    }

    // Things we care about primarily because Maven Central demands them
    // See also http://maven.apache.org/pom.html#Developers
    lazy val mavenCentralSettings = Seq(
        homepage := Some(new URL("https://code.google.com/p/scalafx/")),
        startYear := Some(2011),
        licenses := Seq(("BSD", new URL("https://code.google.com/p/scalafx/source/browse/LICENSE.txt"))),
        pomExtra <<= (pomExtra, name, description) {(pom, name, desc) => pom ++ Group(
            <scm>
                <url>https://code.google.com/p/scalafx</url>
                <connection>scm:hg:https://code.google.com/p/scalafx</connection>
            </scm>
            <developers>
                <developer>
                    <id>rafael.afonso</id>
                    <name>Rafael Afonso</name>
                </developer>
                <developer>
                    <id>Alain.Fagot.Bearez</id>
                    <name>Alain Béarez</name>
                    <url>http://cua.li/TI/</url>
                </developer>
                <developer>
                    <id>steveonjava</id>
                    <name>Stephen Chin</name>
                    <url>http://www.nighthacking.com/</url>
                </developer>
                <developer>
                    <id>akauppi</id>
                    <name>Asko Kauppi</name>
                </developer>
                <developer>
                    <id>rladstaetter</id>
                    <name>Robert Ladstätter</name>
                </developer>
                <developer>
                    <id>peter.pilgrim</id>
                    <name>Peter Pilgrim</name>
                    <url>http://www.xenonique.co.uk/blog/</url>
                </developer>
                <developer>
                    <name>Matthew Pocock</name>
                </developer>
                <developer>
                    <id>sven.reimers</id>
                    <name>Sven Reimers</name>
                    <url>http://wiki.netbeans.org/SvenReimers/</url>
                </developer>
                <developer>
                    <id>jpsacha</id>
                    <name>Jarek Sacha</name>
                 </developer>
                <developer>
                    <name>Curtis Stanford</name>
                </developer>
            </developers>
        )}
    )

    lazy val doNotPublish = Seq(publish := {}, publishLocal := {})
}<|MERGE_RESOLUTION|>--- conflicted
+++ resolved
@@ -16,14 +16,9 @@
     
     lazy val scalafxSettings = Defaults.defaultSettings ++ Seq(
         organization := "org.scalafx",
-<<<<<<< HEAD
         version := "8.0.0-M1-SNAPSHOT",
         // TODO SFX8: At a moment only ScalaFX 2.10.2 supports JavaFX 8 sue to some InvokeDynamic byte codes
         crossScalaVersions := Seq( /* "2.9.3", "2.9.2", */ "2.10.2" ),
-=======
-        version := "1.0.0-M5-SNAPSHOT",
-        crossScalaVersions := Seq( "2.9.3", "2.9.2",  "2.10.2" ),
->>>>>>> 44eeb276
         scalaVersion <<= (crossScalaVersions) { versions => versions.head },
         scalacOptions ++= Seq("-unchecked", "-deprecation", "-Xcheckinit", "-encoding", "utf8"),
         // TODO SFX8: Should target/source be marked "1.8", they will not work with ealier versions of Java anyway?
