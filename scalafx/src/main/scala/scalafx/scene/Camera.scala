/*
 * Copyright (c) 2011-2014, ScalaFX Project
 * All rights reserved.
 *
 * Redistribution and use in source and binary forms, with or without
 * modification, are permitted provided that the following conditions are met:
 *     * Redistributions of source code must retain the above copyright
 *       notice, this list of conditions and the following disclaimer.
 *     * Redistributions in binary form must reproduce the above copyright
 *       notice, this list of conditions and the following disclaimer in the
 *       documentation and/or other materials provided with the distribution.
 *     * Neither the name of the ScalaFX Project nor the
 *       names of its contributors may be used to endorse or promote products
 *       derived from this software without specific prior written permission.
 *
 * THIS SOFTWARE IS PROVIDED BY THE COPYRIGHT HOLDERS AND CONTRIBUTORS "AS IS" AND
 * ANY EXPRESS OR IMPLIED WARRANTIES, INCLUDING, BUT NOT LIMITED TO, THE IMPLIED
 * WARRANTIES OF MERCHANTABILITY AND FITNESS FOR A PARTICULAR PURPOSE ARE
 * DISCLAIMED. IN NO EVENT SHALL THE SCALAFX PROJECT OR ITS CONTRIBUTORS BE LIABLE
 * FOR ANY DIRECT, INDIRECT, INCIDENTAL, SPECIAL, EXEMPLARY, OR CONSEQUENTIAL
 * DAMAGES (INCLUDING, BUT NOT LIMITED TO, PROCUREMENT OF SUBSTITUTE GOODS OR
 * SERVICES; LOSS OF USE, DATA, OR PROFITS; OR BUSINESS INTERRUPTION) HOWEVER CAUSED
 * AND ON ANY THEORY OF LIABILITY, WHETHER IN CONTRACT, STRICT LIABILITY, OR TORT
 * (INCLUDING NEGLIGENCE OR OTHERWISE) ARISING IN ANY WAY OUT OF THE USE OF THIS
 * SOFTWARE, EVEN IF ADVISED OF THE POSSIBILITY OF SUCH DAMAGE.
 */
package scalafx.scene

<<<<<<< HEAD
import scala.language.implicitConversions
import javafx.{scene => jfxs}
import scalafx.Includes._
import scalafx.delegate.SFXDelegate
import scalafx.beans.property.DoubleProperty

object Camera {
  implicit def sfxCamera2jfx(c: Camera) = if (c != null) c.delegate else null
=======
import javafx.{scene => jfxs}

import scala.language.implicitConversions
import scalafx.Includes._
import scalafx.beans.property.DoubleProperty
import scalafx.delegate.SFXDelegate

object Camera {
  implicit def sfxCamera2jfx(c: Camera): jfxs.Camera = if (c != null) c.delegate else null
>>>>>>> df8b3993
}

abstract class Camera (override val delegate: jfxs.Camera)
  extends Node(delegate)
  with SFXDelegate[jfxs.Camera] {

  /**
   * Specifies the far clipping plane of this `Camera` in the eye coordinate system of this node.
   *
   * Objects farther away from the eye than the farClip plane are not drawn.
   */
  def farClip: DoubleProperty = delegate.farClipProperty
  def farClip_=(v: Double) {
    farClip() = v
  }

  /**
   * Specifies the near clipping plane of this `Camera` in the eye coordinate system of this node.
   *
   * Objects closer to the eye than the nearClip plane are not drawn.
   */
  def nearClip: DoubleProperty = delegate.nearClipProperty
  def nearClip_=(v: Double) {
    nearClip() = v
  }
}<|MERGE_RESOLUTION|>--- conflicted
+++ resolved
@@ -26,16 +26,6 @@
  */
 package scalafx.scene
 
-<<<<<<< HEAD
-import scala.language.implicitConversions
-import javafx.{scene => jfxs}
-import scalafx.Includes._
-import scalafx.delegate.SFXDelegate
-import scalafx.beans.property.DoubleProperty
-
-object Camera {
-  implicit def sfxCamera2jfx(c: Camera) = if (c != null) c.delegate else null
-=======
 import javafx.{scene => jfxs}
 
 import scala.language.implicitConversions
@@ -45,10 +35,9 @@
 
 object Camera {
   implicit def sfxCamera2jfx(c: Camera): jfxs.Camera = if (c != null) c.delegate else null
->>>>>>> df8b3993
 }
 
-abstract class Camera (override val delegate: jfxs.Camera)
+abstract class Camera(override val delegate: jfxs.Camera)
   extends Node(delegate)
   with SFXDelegate[jfxs.Camera] {
 
