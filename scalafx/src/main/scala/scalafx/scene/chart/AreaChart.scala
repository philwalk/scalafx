--- conflicted
+++ resolved
@@ -26,25 +26,16 @@
  */
 package scalafx.scene.chart
 
-<<<<<<< HEAD
-import scala.language.implicitConversions
-import javafx.scene.{chart => jfxsc}
-=======
 import javafx.scene.{chart => jfxsc}
 
 import scala.language.implicitConversions
->>>>>>> df8b3993
 import scalafx.Includes._
 import scalafx.beans.property.BooleanProperty
 import scalafx.collections.ObservableBuffer
 import scalafx.delegate.SFXDelegate
 
 object AreaChart {
-<<<<<<< HEAD
-  implicit def sfxAreaChart2jfx[X, Y](v: AreaChart[X, Y]) = if (v != null) v.delegate else null
-=======
   implicit def sfxAreaChart2jfx[X, Y](v: AreaChart[X, Y]): jfxsc.AreaChart[X, Y] = if (v != null) v.delegate else null
->>>>>>> df8b3993
 
   def apply[X, Y](xAxis: Axis[X], yAxis: Axis[Y]) =
     new AreaChart[X, Y](new jfxsc.AreaChart[X, Y](xAxis, yAxis))
