/*
 * Copyright (c) 2011-2014, ScalaFX Project
 * All rights reserved.
 *
 * Redistribution and use in source and binary forms, with or without
 * modification, are permitted provided that the following conditions are met:
 *     * Redistributions of source code must retain the above copyright
 *       notice, this list of conditions and the following disclaimer.
 *     * Redistributions in binary form must reproduce the above copyright
 *       notice, this list of conditions and the following disclaimer in the
 *       documentation and/or other materials provided with the distribution.
 *     * Neither the name of the ScalaFX Project nor the
 *       names of its contributors may be used to endorse or promote products
 *       derived from this software without specific prior written permission.
 *
 * THIS SOFTWARE IS PROVIDED BY THE COPYRIGHT HOLDERS AND CONTRIBUTORS "AS IS" AND
 * ANY EXPRESS OR IMPLIED WARRANTIES, INCLUDING, BUT NOT LIMITED TO, THE IMPLIED
 * WARRANTIES OF MERCHANTABILITY AND FITNESS FOR A PARTICULAR PURPOSE ARE
 * DISCLAIMED. IN NO EVENT SHALL THE SCALAFX PROJECT OR ITS CONTRIBUTORS BE LIABLE
 * FOR ANY DIRECT, INDIRECT, INCIDENTAL, SPECIAL, EXEMPLARY, OR CONSEQUENTIAL
 * DAMAGES (INCLUDING, BUT NOT LIMITED TO, PROCUREMENT OF SUBSTITUTE GOODS OR
 * SERVICES; LOSS OF USE, DATA, OR PROFITS; OR BUSINESS INTERRUPTION) HOWEVER CAUSED
 * AND ON ANY THEORY OF LIABILITY, WHETHER IN CONTRACT, STRICT LIABILITY, OR TORT
 * (INCLUDING NEGLIGENCE OR OTHERWISE) ARISING IN ANY WAY OUT OF THE USE OF THIS
 * SOFTWARE, EVEN IF ADVISED OF THE POSSIBILITY OF SUCH DAMAGE.
 */
package scalafx.scene.chart

<<<<<<< HEAD
import scala.language.implicitConversions
import javafx.scene.{chart => jfxsc}
import scalafx.Includes._
import scalafx.collections.ObservableBuffer
import scalafx.delegate.SFXDelegate
import scalafx.beans.property.BooleanProperty

object StackedAreaChart {
  implicit def sfxStackedAreaChart2jfx[X, Y](v: StackedAreaChart[X, Y]) = if (v != null) v.delegate else null
=======
import javafx.scene.{chart => jfxsc}

import scala.language.implicitConversions
import scalafx.Includes._
import scalafx.beans.property.BooleanProperty
import scalafx.collections.ObservableBuffer
import scalafx.delegate.SFXDelegate

object StackedAreaChart {
  implicit def sfxStackedAreaChart2jfx[X, Y](v: StackedAreaChart[X, Y]): jfxsc.StackedAreaChart[X, Y] = if (v != null) v.delegate else null
>>>>>>> df8b3993

  def apply[X, Y](xAxis: Axis[X], yAxis: Axis[Y]) =
    new StackedAreaChart[X, Y](new jfxsc.StackedAreaChart[X, Y](xAxis, yAxis))

  def apply[X, Y](xAxis: Axis[X], yAxis: Axis[Y], data: ObservableBuffer[jfxsc.XYChart.Series[X, Y]]) =
    new StackedAreaChart[X, Y](new jfxsc.StackedAreaChart[X, Y](xAxis, yAxis, data))
}

class StackedAreaChart[X, Y](override val delegate: jfxsc.StackedAreaChart[X, Y])
  extends XYChart[X, Y](delegate)
  with SFXDelegate[jfxsc.StackedAreaChart[X, Y]] {

  def this(xAxis: Axis[X], yAxis: Axis[Y]) {
    this(new jfxsc.StackedAreaChart[X, Y](xAxis, yAxis))
  }

  def this(xAxis: Axis[X], yAxis: Axis[Y], data: ObservableBuffer[jfxsc.XYChart.Series[X, Y]]) {
    this(new jfxsc.StackedAreaChart[X, Y](xAxis, yAxis, data))
  }

  /** When true, CSS styleable symbols are created for any data items that don't have a symbol node specified. */
  def createSymbols: BooleanProperty = delegate.createSymbolsProperty
}<|MERGE_RESOLUTION|>--- conflicted
+++ resolved
@@ -26,17 +26,6 @@
  */
 package scalafx.scene.chart
 
-<<<<<<< HEAD
-import scala.language.implicitConversions
-import javafx.scene.{chart => jfxsc}
-import scalafx.Includes._
-import scalafx.collections.ObservableBuffer
-import scalafx.delegate.SFXDelegate
-import scalafx.beans.property.BooleanProperty
-
-object StackedAreaChart {
-  implicit def sfxStackedAreaChart2jfx[X, Y](v: StackedAreaChart[X, Y]) = if (v != null) v.delegate else null
-=======
 import javafx.scene.{chart => jfxsc}
 
 import scala.language.implicitConversions
@@ -47,7 +36,6 @@
 
 object StackedAreaChart {
   implicit def sfxStackedAreaChart2jfx[X, Y](v: StackedAreaChart[X, Y]): jfxsc.StackedAreaChart[X, Y] = if (v != null) v.delegate else null
->>>>>>> df8b3993
 
   def apply[X, Y](xAxis: Axis[X], yAxis: Axis[Y]) =
     new StackedAreaChart[X, Y](new jfxsc.StackedAreaChart[X, Y](xAxis, yAxis))
