--- conflicted
+++ resolved
@@ -26,21 +26,6 @@
  */
 package scalafx.scene.chart
 
-<<<<<<< HEAD
-import scala.language.implicitConversions
-import javafx.{ geometry => jfxg }
-import javafx.scene.{chart => jfxsc}
-import scalafx.Includes._
-import scalafx.beans.property.BooleanProperty
-import scalafx.beans.property.ObjectProperty
-import scalafx.beans.property.StringProperty
-import scalafx.geometry.Side
-import scalafx.scene.layout.Region
-import scalafx.delegate.SFXDelegate
-
-object Chart {
-  implicit def sfxChart2jfx(v: Chart) = if (v != null) v.delegate else null
-=======
 import javafx.scene.{chart => jfxsc}
 import javafx.{geometry => jfxg}
 
@@ -53,7 +38,6 @@
 
 object Chart {
   implicit def sfxChart2jfx(v: Chart): jfxsc.Chart = if (v != null) v.delegate else null
->>>>>>> df8b3993
 }
 
 abstract class Chart(override val delegate: jfxsc.Chart) extends Region(delegate) with SFXDelegate[jfxsc.Chart] {
