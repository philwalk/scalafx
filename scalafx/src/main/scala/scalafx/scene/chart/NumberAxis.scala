/*
<<<<<<< HEAD
* Copyright (c) 2011-2014, ScalaFX Project
=======
 * Copyright (c) 2011-2014, ScalaFX Project
>>>>>>> a496ffa6
 * All rights reserved.
 *
 * Redistribution and use in source and binary forms, with or without
 * modification, are permitted provided that the following conditions are met:
 *     * Redistributions of source code must retain the above copyright
 *       notice, this list of conditions and the following disclaimer.
 *     * Redistributions in binary form must reproduce the above copyright
 *       notice, this list of conditions and the following disclaimer in the
 *       documentation and/or other materials provided with the distribution.
 *     * Neither the name of the ScalaFX Project nor the
 *       names of its contributors may be used to endorse or promote products
 *       derived from this software without specific prior written permission.
 *
 * THIS SOFTWARE IS PROVIDED BY THE COPYRIGHT HOLDERS AND CONTRIBUTORS "AS IS" AND
 * ANY EXPRESS OR IMPLIED WARRANTIES, INCLUDING, BUT NOT LIMITED TO, THE IMPLIED
 * WARRANTIES OF MERCHANTABILITY AND FITNESS FOR A PARTICULAR PURPOSE ARE
 * DISCLAIMED. IN NO EVENT SHALL THE SCALAFX PROJECT OR ITS CONTRIBUTORS BE LIABLE
 * FOR ANY DIRECT, INDIRECT, INCIDENTAL, SPECIAL, EXEMPLARY, OR CONSEQUENTIAL
 * DAMAGES (INCLUDING, BUT NOT LIMITED TO, PROCUREMENT OF SUBSTITUTE GOODS OR
 * SERVICES; LOSS OF USE, DATA, OR PROFITS; OR BUSINESS INTERRUPTION) HOWEVER CAUSED
 * AND ON ANY THEORY OF LIABILITY, WHETHER IN CONTRACT, STRICT LIABILITY, OR TORT
 * (INCLUDING NEGLIGENCE OR OTHERWISE) ARISING IN ANY WAY OUT OF THE USE OF THIS
 * SOFTWARE, EVEN IF ADVISED OF THE POSSIBILITY OF SUCH DAMAGE.
 */
package scalafx.scene.chart

import scala.language.implicitConversions
import javafx.scene.{chart => jfxsc}
import scalafx.Includes._
import scalafx.beans.property.BooleanProperty
import scalafx.beans.property.DoubleProperty
import scalafx.delegate.SFXDelegate
import scalafx.util.converter.StringConverterDelegate

object NumberAxis {
  implicit def sfxNumberAxis2jfx(v: NumberAxis) = v.delegate

  def apply(lowerBound: Double, upperBound: Double, tickUnit: Double) =
    new NumberAxis(new jfxsc.NumberAxis(lowerBound, upperBound, tickUnit))

  def apply(axisLabel: String, lowerBound: Double, upperBound: Double, tickUnit: Double) =
    new NumberAxis(new jfxsc.NumberAxis(axisLabel, lowerBound, upperBound, tickUnit))

  def apply(axisLabel: String) = new NumberAxis {label = axisLabel}

  def apply() = new NumberAxis()

  object DefaultFormatter {
    implicit def sfxDefaultFormatter2jfx(v: DefaultFormatter) = v.delegate

    def apply(axis: NumberAxis) =
      new DefaultFormatter(new jfxsc.NumberAxis.DefaultFormatter(axis))

    def apply(axis: NumberAxis, prefix: String, suffix: String) =
      new DefaultFormatter(new jfxsc.NumberAxis.DefaultFormatter(axis, prefix, suffix))
  }

  class DefaultFormatter(override val delegate: jfxsc.NumberAxis.DefaultFormatter)
    extends StringConverterDelegate[java.lang.Number, Number, jfxsc.NumberAxis.DefaultFormatter](delegate)

}

class NumberAxis(override val delegate: jfxsc.NumberAxis = new jfxsc.NumberAxis)
  extends ValueAxis[Number](delegate)
  with SFXDelegate[jfxsc.NumberAxis] {

  def this(lowerBound: Double, upperBound: Double, tickUnit: Double) {
    this(new jfxsc.NumberAxis(lowerBound, upperBound, tickUnit))
  }

  def this(axisLabel: String, lowerBound: Double, upperBound: Double, tickUnit: Double) {
    this(new jfxsc.NumberAxis(axisLabel, lowerBound, upperBound, tickUnit))
  }


  /**
   * When `true` zero is always included in the visible range.
   */
  def forceZeroInRange: BooleanProperty = delegate.forceZeroInRangeProperty
  def forceZeroInRange_=(v: Boolean) {
    forceZeroInRange() = v
  }

  /**
   * The value between each major tick mark in data units.
   */
  def tickUnit: DoubleProperty = delegate.tickUnitProperty
  def tickUnit_=(v: Double) {
    tickUnit() = v
  }

}
<|MERGE_RESOLUTION|>--- conflicted
+++ resolved
@@ -1,98 +1,94 @@
-/*
-<<<<<<< HEAD
-* Copyright (c) 2011-2014, ScalaFX Project
-=======
- * Copyright (c) 2011-2014, ScalaFX Project
->>>>>>> a496ffa6
- * All rights reserved.
- *
- * Redistribution and use in source and binary forms, with or without
- * modification, are permitted provided that the following conditions are met:
- *     * Redistributions of source code must retain the above copyright
- *       notice, this list of conditions and the following disclaimer.
- *     * Redistributions in binary form must reproduce the above copyright
- *       notice, this list of conditions and the following disclaimer in the
- *       documentation and/or other materials provided with the distribution.
- *     * Neither the name of the ScalaFX Project nor the
- *       names of its contributors may be used to endorse or promote products
- *       derived from this software without specific prior written permission.
- *
- * THIS SOFTWARE IS PROVIDED BY THE COPYRIGHT HOLDERS AND CONTRIBUTORS "AS IS" AND
- * ANY EXPRESS OR IMPLIED WARRANTIES, INCLUDING, BUT NOT LIMITED TO, THE IMPLIED
- * WARRANTIES OF MERCHANTABILITY AND FITNESS FOR A PARTICULAR PURPOSE ARE
- * DISCLAIMED. IN NO EVENT SHALL THE SCALAFX PROJECT OR ITS CONTRIBUTORS BE LIABLE
- * FOR ANY DIRECT, INDIRECT, INCIDENTAL, SPECIAL, EXEMPLARY, OR CONSEQUENTIAL
- * DAMAGES (INCLUDING, BUT NOT LIMITED TO, PROCUREMENT OF SUBSTITUTE GOODS OR
- * SERVICES; LOSS OF USE, DATA, OR PROFITS; OR BUSINESS INTERRUPTION) HOWEVER CAUSED
- * AND ON ANY THEORY OF LIABILITY, WHETHER IN CONTRACT, STRICT LIABILITY, OR TORT
- * (INCLUDING NEGLIGENCE OR OTHERWISE) ARISING IN ANY WAY OUT OF THE USE OF THIS
- * SOFTWARE, EVEN IF ADVISED OF THE POSSIBILITY OF SUCH DAMAGE.
- */
-package scalafx.scene.chart
-
-import scala.language.implicitConversions
-import javafx.scene.{chart => jfxsc}
-import scalafx.Includes._
-import scalafx.beans.property.BooleanProperty
-import scalafx.beans.property.DoubleProperty
-import scalafx.delegate.SFXDelegate
-import scalafx.util.converter.StringConverterDelegate
-
-object NumberAxis {
-  implicit def sfxNumberAxis2jfx(v: NumberAxis) = v.delegate
-
-  def apply(lowerBound: Double, upperBound: Double, tickUnit: Double) =
-    new NumberAxis(new jfxsc.NumberAxis(lowerBound, upperBound, tickUnit))
-
-  def apply(axisLabel: String, lowerBound: Double, upperBound: Double, tickUnit: Double) =
-    new NumberAxis(new jfxsc.NumberAxis(axisLabel, lowerBound, upperBound, tickUnit))
-
-  def apply(axisLabel: String) = new NumberAxis {label = axisLabel}
-
-  def apply() = new NumberAxis()
-
-  object DefaultFormatter {
-    implicit def sfxDefaultFormatter2jfx(v: DefaultFormatter) = v.delegate
-
-    def apply(axis: NumberAxis) =
-      new DefaultFormatter(new jfxsc.NumberAxis.DefaultFormatter(axis))
-
-    def apply(axis: NumberAxis, prefix: String, suffix: String) =
-      new DefaultFormatter(new jfxsc.NumberAxis.DefaultFormatter(axis, prefix, suffix))
-  }
-
-  class DefaultFormatter(override val delegate: jfxsc.NumberAxis.DefaultFormatter)
-    extends StringConverterDelegate[java.lang.Number, Number, jfxsc.NumberAxis.DefaultFormatter](delegate)
-
-}
-
-class NumberAxis(override val delegate: jfxsc.NumberAxis = new jfxsc.NumberAxis)
-  extends ValueAxis[Number](delegate)
-  with SFXDelegate[jfxsc.NumberAxis] {
-
-  def this(lowerBound: Double, upperBound: Double, tickUnit: Double) {
-    this(new jfxsc.NumberAxis(lowerBound, upperBound, tickUnit))
-  }
-
-  def this(axisLabel: String, lowerBound: Double, upperBound: Double, tickUnit: Double) {
-    this(new jfxsc.NumberAxis(axisLabel, lowerBound, upperBound, tickUnit))
-  }
-
-
-  /**
-   * When `true` zero is always included in the visible range.
-   */
-  def forceZeroInRange: BooleanProperty = delegate.forceZeroInRangeProperty
-  def forceZeroInRange_=(v: Boolean) {
-    forceZeroInRange() = v
-  }
-
-  /**
-   * The value between each major tick mark in data units.
-   */
-  def tickUnit: DoubleProperty = delegate.tickUnitProperty
-  def tickUnit_=(v: Double) {
-    tickUnit() = v
-  }
-
-}
+/*
+ * Copyright (c) 2011-2014, ScalaFX Project
+ * All rights reserved.
+ *
+ * Redistribution and use in source and binary forms, with or without
+ * modification, are permitted provided that the following conditions are met:
+ *     * Redistributions of source code must retain the above copyright
+ *       notice, this list of conditions and the following disclaimer.
+ *     * Redistributions in binary form must reproduce the above copyright
+ *       notice, this list of conditions and the following disclaimer in the
+ *       documentation and/or other materials provided with the distribution.
+ *     * Neither the name of the ScalaFX Project nor the
+ *       names of its contributors may be used to endorse or promote products
+ *       derived from this software without specific prior written permission.
+ *
+ * THIS SOFTWARE IS PROVIDED BY THE COPYRIGHT HOLDERS AND CONTRIBUTORS "AS IS" AND
+ * ANY EXPRESS OR IMPLIED WARRANTIES, INCLUDING, BUT NOT LIMITED TO, THE IMPLIED
+ * WARRANTIES OF MERCHANTABILITY AND FITNESS FOR A PARTICULAR PURPOSE ARE
+ * DISCLAIMED. IN NO EVENT SHALL THE SCALAFX PROJECT OR ITS CONTRIBUTORS BE LIABLE
+ * FOR ANY DIRECT, INDIRECT, INCIDENTAL, SPECIAL, EXEMPLARY, OR CONSEQUENTIAL
+ * DAMAGES (INCLUDING, BUT NOT LIMITED TO, PROCUREMENT OF SUBSTITUTE GOODS OR
+ * SERVICES; LOSS OF USE, DATA, OR PROFITS; OR BUSINESS INTERRUPTION) HOWEVER CAUSED
+ * AND ON ANY THEORY OF LIABILITY, WHETHER IN CONTRACT, STRICT LIABILITY, OR TORT
+ * (INCLUDING NEGLIGENCE OR OTHERWISE) ARISING IN ANY WAY OUT OF THE USE OF THIS
+ * SOFTWARE, EVEN IF ADVISED OF THE POSSIBILITY OF SUCH DAMAGE.
+ */
+package scalafx.scene.chart
+
+import scala.language.implicitConversions
+import javafx.scene.{chart => jfxsc}
+import scalafx.Includes._
+import scalafx.beans.property.BooleanProperty
+import scalafx.beans.property.DoubleProperty
+import scalafx.delegate.SFXDelegate
+import scalafx.util.converter.StringConverterDelegate
+
+object NumberAxis {
+  implicit def sfxNumberAxis2jfx(v: NumberAxis) = v.delegate
+
+  def apply(lowerBound: Double, upperBound: Double, tickUnit: Double) =
+    new NumberAxis(new jfxsc.NumberAxis(lowerBound, upperBound, tickUnit))
+
+  def apply(axisLabel: String, lowerBound: Double, upperBound: Double, tickUnit: Double) =
+    new NumberAxis(new jfxsc.NumberAxis(axisLabel, lowerBound, upperBound, tickUnit))
+
+  def apply(axisLabel: String) = new NumberAxis {label = axisLabel}
+
+  def apply() = new NumberAxis()
+
+  object DefaultFormatter {
+    implicit def sfxDefaultFormatter2jfx(v: DefaultFormatter) = v.delegate
+
+    def apply(axis: NumberAxis) =
+      new DefaultFormatter(new jfxsc.NumberAxis.DefaultFormatter(axis))
+
+    def apply(axis: NumberAxis, prefix: String, suffix: String) =
+      new DefaultFormatter(new jfxsc.NumberAxis.DefaultFormatter(axis, prefix, suffix))
+  }
+
+  class DefaultFormatter(override val delegate: jfxsc.NumberAxis.DefaultFormatter)
+    extends StringConverterDelegate[java.lang.Number, Number, jfxsc.NumberAxis.DefaultFormatter](delegate)
+
+}
+
+class NumberAxis(override val delegate: jfxsc.NumberAxis = new jfxsc.NumberAxis)
+  extends ValueAxis[Number](delegate)
+  with SFXDelegate[jfxsc.NumberAxis] {
+
+  def this(lowerBound: Double, upperBound: Double, tickUnit: Double) {
+    this(new jfxsc.NumberAxis(lowerBound, upperBound, tickUnit))
+  }
+
+  def this(axisLabel: String, lowerBound: Double, upperBound: Double, tickUnit: Double) {
+    this(new jfxsc.NumberAxis(axisLabel, lowerBound, upperBound, tickUnit))
+  }
+
+
+  /**
+   * When `true` zero is always included in the visible range.
+   */
+  def forceZeroInRange: BooleanProperty = delegate.forceZeroInRangeProperty
+  def forceZeroInRange_=(v: Boolean) {
+    forceZeroInRange() = v
+  }
+
+  /**
+   * The value between each major tick mark in data units.
+   */
+  def tickUnit: DoubleProperty = delegate.tickUnitProperty
+  def tickUnit_=(v: Double) {
+    tickUnit() = v
+  }
+
+}