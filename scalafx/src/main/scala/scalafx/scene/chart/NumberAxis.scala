--- conflicted
+++ resolved
@@ -26,28 +26,16 @@
  */
 package scalafx.scene.chart
 
-<<<<<<< HEAD
-import scala.language.implicitConversions
-import javafx.scene.{chart => jfxsc}
-import scalafx.Includes._
-import scalafx.beans.property.BooleanProperty
-import scalafx.beans.property.DoubleProperty
-=======
 import javafx.scene.{chart => jfxsc}
 
 import scala.language.implicitConversions
 import scalafx.Includes._
 import scalafx.beans.property.{BooleanProperty, DoubleProperty}
->>>>>>> df8b3993
 import scalafx.delegate.SFXDelegate
 import scalafx.util.converter.StringConverterDelegate
 
 object NumberAxis {
-<<<<<<< HEAD
-  implicit def sfxNumberAxis2jfx(v: NumberAxis) = if (v != null) v.delegate else null
-=======
   implicit def sfxNumberAxis2jfx(v: NumberAxis): jfxsc.NumberAxis = if (v != null) v.delegate else null
->>>>>>> df8b3993
 
   def apply(lowerBound: Double, upperBound: Double, tickUnit: Double) =
     new NumberAxis(new jfxsc.NumberAxis(lowerBound, upperBound, tickUnit))
@@ -60,11 +48,7 @@
   def apply() = new NumberAxis()
 
   object DefaultFormatter {
-<<<<<<< HEAD
-    implicit def sfxDefaultFormatter2jfx(v: DefaultFormatter) = if (v != null) v.delegate else null
-=======
     implicit def sfxDefaultFormatter2jfx(v: DefaultFormatter): jfxsc.NumberAxis.DefaultFormatter = if (v != null) v.delegate else null
->>>>>>> df8b3993
 
     def apply(axis: NumberAxis) =
       new DefaultFormatter(new jfxsc.NumberAxis.DefaultFormatter(axis))
