/*
 * Copyright (c) 2011-2014, ScalaFX Project
 * All rights reserved.
 *
 * Redistribution and use in source and binary forms, with or without
 * modification, are permitted provided that the following conditions are met:
 *     * Redistributions of source code must retain the above copyright
 *       notice, this list of conditions and the following disclaimer.
 *     * Redistributions in binary form must reproduce the above copyright
 *       notice, this list of conditions and the following disclaimer in the
 *       documentation and/or other materials provided with the distribution.
 *     * Neither the name of the ScalaFX Project nor the
 *       names of its contributors may be used to endorse or promote products
 *       derived from this software without specific prior written permission.
 *
 * THIS SOFTWARE IS PROVIDED BY THE COPYRIGHT HOLDERS AND CONTRIBUTORS "AS IS" AND
 * ANY EXPRESS OR IMPLIED WARRANTIES, INCLUDING, BUT NOT LIMITED TO, THE IMPLIED
 * WARRANTIES OF MERCHANTABILITY AND FITNESS FOR A PARTICULAR PURPOSE ARE
 * DISCLAIMED. IN NO EVENT SHALL THE SCALAFX PROJECT OR ITS CONTRIBUTORS BE LIABLE
 * FOR ANY DIRECT, INDIRECT, INCIDENTAL, SPECIAL, EXEMPLARY, OR CONSEQUENTIAL
 * DAMAGES (INCLUDING, BUT NOT LIMITED TO, PROCUREMENT OF SUBSTITUTE GOODS OR
 * SERVICES; LOSS OF USE, DATA, OR PROFITS; OR BUSINESS INTERRUPTION) HOWEVER CAUSED
 * AND ON ANY THEORY OF LIABILITY, WHETHER IN CONTRACT, STRICT LIABILITY, OR TORT
 * (INCLUDING NEGLIGENCE OR OTHERWISE) ARISING IN ANY WAY OUT OF THE USE OF THIS
 * SOFTWARE, EVEN IF ADVISED OF THE POSSIBILITY OF SUCH DAMAGE.
 */
package scalafx.scene.chart

<<<<<<< HEAD
import scala.language.implicitConversions
import javafx.scene.{chart => jfxsc}
=======
import javafx.scene.{chart => jfxsc}

import scala.language.implicitConversions
>>>>>>> df8b3993
import scalafx.collections.ObservableBuffer
import scalafx.delegate.SFXDelegate

object ScatterChart {
<<<<<<< HEAD
  implicit def sfxScatterChart2jfx[X, Y](v: ScatterChart[X, Y]) = if (v != null) v.delegate else null
=======
  implicit def sfxScatterChart2jfx[X, Y](v: ScatterChart[X, Y]): jfxsc.ScatterChart[X, Y] = if (v != null) v.delegate else null
>>>>>>> df8b3993

  def apply[X, Y](xAxis: Axis[X], yAxis: Axis[Y]) =
    new ScatterChart[X, Y](new jfxsc.ScatterChart[X, Y](xAxis, yAxis))

  def apply[X, Y](xAxis: Axis[X], yAxis: Axis[Y], data: ObservableBuffer[jfxsc.XYChart.Series[X, Y]]) =
    new ScatterChart[X, Y](new jfxsc.ScatterChart[X, Y](xAxis, yAxis, data))
}

class ScatterChart[X, Y](override val delegate: jfxsc.ScatterChart[X, Y])
  extends XYChart[X, Y](delegate)
  with SFXDelegate[jfxsc.ScatterChart[X, Y]] {

  def this(xAxis: Axis[X], yAxis: Axis[Y]) {
    this(new jfxsc.ScatterChart[X, Y](xAxis, yAxis))
  }

  def this(xAxis: Axis[X], yAxis: Axis[Y], data: ObservableBuffer[jfxsc.XYChart.Series[X, Y]]) {
    this(new jfxsc.ScatterChart[X, Y](xAxis, yAxis, data))
  }
}<|MERGE_RESOLUTION|>--- conflicted
+++ resolved
@@ -26,23 +26,14 @@
  */
 package scalafx.scene.chart
 
-<<<<<<< HEAD
-import scala.language.implicitConversions
-import javafx.scene.{chart => jfxsc}
-=======
 import javafx.scene.{chart => jfxsc}
 
 import scala.language.implicitConversions
->>>>>>> df8b3993
 import scalafx.collections.ObservableBuffer
 import scalafx.delegate.SFXDelegate
 
 object ScatterChart {
-<<<<<<< HEAD
-  implicit def sfxScatterChart2jfx[X, Y](v: ScatterChart[X, Y]) = if (v != null) v.delegate else null
-=======
   implicit def sfxScatterChart2jfx[X, Y](v: ScatterChart[X, Y]): jfxsc.ScatterChart[X, Y] = if (v != null) v.delegate else null
->>>>>>> df8b3993
 
   def apply[X, Y](xAxis: Axis[X], yAxis: Axis[Y]) =
     new ScatterChart[X, Y](new jfxsc.ScatterChart[X, Y](xAxis, yAxis))
