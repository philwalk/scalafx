/*
 * Copyright (c) 2011-2021, ScalaFX Project
 * All rights reserved.
 *
 * Redistribution and use in source and binary forms, with or without
 * modification, are permitted provided that the following conditions are met:
 *     * Redistributions of source code must retain the above copyright
 *       notice, this list of conditions and the following disclaimer.
 *     * Redistributions in binary form must reproduce the above copyright
 *       notice, this list of conditions and the following disclaimer in the
 *       documentation and/or other materials provided with the distribution.
 *     * Neither the name of the ScalaFX Project nor the
 *       names of its contributors may be used to endorse or promote products
 *       derived from this software without specific prior written permission.
 *
 * THIS SOFTWARE IS PROVIDED BY THE COPYRIGHT HOLDERS AND CONTRIBUTORS "AS IS" AND
 * ANY EXPRESS OR IMPLIED WARRANTIES, INCLUDING, BUT NOT LIMITED TO, THE IMPLIED
 * WARRANTIES OF MERCHANTABILITY AND FITNESS FOR A PARTICULAR PURPOSE ARE
 * DISCLAIMED. IN NO EVENT SHALL THE SCALAFX PROJECT OR ITS CONTRIBUTORS BE LIABLE
 * FOR ANY DIRECT, INDIRECT, INCIDENTAL, SPECIAL, EXEMPLARY, OR CONSEQUENTIAL
 * DAMAGES (INCLUDING, BUT NOT LIMITED TO, PROCUREMENT OF SUBSTITUTE GOODS OR
 * SERVICES; LOSS OF USE, DATA, OR PROFITS; OR BUSINESS INTERRUPTION) HOWEVER CAUSED
 * AND ON ANY THEORY OF LIABILITY, WHETHER IN CONTRACT, STRICT LIABILITY, OR TORT
 * (INCLUDING NEGLIGENCE OR OTHERWISE) ARISING IN ANY WAY OUT OF THE USE OF THIS
 * SOFTWARE, EVEN IF ADVISED OF THE POSSIBILITY OF SUCH DAMAGE.
 */
package scalafx.scene.chart

import javafx.scene.{chart => jfxsc}
import javafx.{collections => jfxc, scene => jfxs}
import scalafx.Includes._
import scalafx.beans.property.{BooleanProperty, ObjectProperty, ReadOnlyObjectProperty, StringProperty}
import scalafx.collections.ObservableBuffer
import scalafx.delegate.SFXDelegate
import scalafx.scene.Node

import scala.language.implicitConversions

object XYChart {
  implicit def sfxXYChart2jfx[X, Y](v: XYChart[X, Y]): jfxsc.XYChart[X, Y] = if (v != null) v.delegate else null

  object Data {
    implicit def sfxXYChartData2jfx[X, Y](v: XYChart.Data[X, Y]): jfxsc.XYChart.Data[X, Y] = if (v != null) v.delegate else null

    def apply[X, Y](x: X, y: Y) = new jfxsc.XYChart.Data[X, Y](x, y)

    def apply[X, Y](x: X, y: Y, extraValue: Any) = new jfxsc.XYChart.Data[X, Y](x, y, extraValue)
  }

  class Data[X, Y](override val delegate: jfxsc.XYChart.Data[X, Y] =
                   new jfxsc.XYChart.Data[X, Y]()) extends SFXDelegate[jfxsc.XYChart.Data[X, Y]] {

    def extraValue: ObjectProperty[AnyRef] = delegate.extraValueProperty

    def extraValue_=(v: AnyRef): Unit = {
      extraValue() = v
    }

    def node: ObjectProperty[jfxs.Node] = delegate.nodeProperty

    def node_=(v: Node): Unit = {
      node() = v
    }

    def XValue: ObjectProperty[X] = delegate.XValueProperty

    def XValue_=(v: X): Unit = {
      delegate.setXValue(v)
    }

    def YValue: ObjectProperty[Y] = delegate.YValueProperty

    def YValue_=(v: Y): Unit = {
      delegate.setYValue(v)
    }
  }

  object Series {
    implicit def sfxXYChartSeries2jfx[X, Y](v: XYChart.Series[X, Y]): jfxsc.XYChart.Series[X, Y] = if (v != null) v.delegate else null

    def apply[X, Y](data: ObservableBuffer[jfxsc.XYChart.Data[X, Y]]) =
      new jfxsc.XYChart.Series[X, Y](data)

    def apply[X, Y](name: String, data: ObservableBuffer[jfxsc.XYChart.Data[X, Y]]) =
      new jfxsc.XYChart.Series[X, Y](name, data)
  }

  class Series[X, Y](override val delegate: jfxsc.XYChart.Series[X, Y] = new jfxsc.XYChart.Series[X, Y]())
    extends SFXDelegate[jfxsc.XYChart.Series[X, Y]] {

    def chart: ReadOnlyObjectProperty[jfxsc.XYChart[X, Y]] = delegate.chartProperty

    def data: ObjectProperty[jfxc.ObservableList[jfxsc.XYChart.Data[X, Y]]] = delegate.dataProperty

    def data_=(v: ObservableBuffer[jfxsc.XYChart.Data[X, Y]]): Unit = {
      data() = v
    }

    def data_=(v: Seq[jfxsc.XYChart.Data[X, Y]]): Unit = {
      data() = ObservableBuffer.from(v)
    }

    def name: StringProperty = delegate.nameProperty

    def name_=(v: String): Unit = {
      name() = v
    }

    def node: ObjectProperty[jfxs.Node] = delegate.nodeProperty

    def node_=(v: Node): Unit = {
      node() = v
    }
  }

}

abstract class XYChart[X, Y](override val delegate: jfxsc.XYChart[X, Y])
  extends Chart(delegate)
  with SFXDelegate[jfxsc.XYChart[X, Y]] {

  def alternativeColumnFillVisible: BooleanProperty = delegate.alternativeColumnFillVisibleProperty

  def alternativeColumnFillVisible_=(v: Boolean): Unit = {
    alternativeColumnFillVisible() = v
  }

  def alternativeRowFillVisible: BooleanProperty = delegate.alternativeRowFillVisibleProperty

  def alternativeRowFillVisible_=(v: Boolean): Unit = {
    alternativeRowFillVisible() = v
  }

  def data: ObjectProperty[jfxc.ObservableList[jfxsc.XYChart.Series[X, Y]]] = delegate.dataProperty

  def data_=(v: ObservableBuffer[jfxsc.XYChart.Series[X, Y]]): Unit = {
    data() = v
  }

  def data_=(v: Seq[jfxsc.XYChart.Series[X, Y]]): Unit = {
    data() = ObservableBuffer.from(v)
  }

  def data_=(v: XYChart.Series[X, Y]): Unit = {
<<<<<<< HEAD
    data() = ObservableBuffer[jfxsc.XYChart.Series[X, Y]](Seq(v.delegate))
=======
    data() = ObservableBuffer[jfxsc.XYChart.Series[X, Y]](v.delegate)
>>>>>>> fa68a101
  }

  def horizontalGridLinesVisible: BooleanProperty = delegate.horizontalGridLinesVisibleProperty

  def horizontalGridLinesVisible_=(v: Boolean): Unit = {
    horizontalGridLinesVisible() = v
  }

  def horizontalZeroLineVisible: BooleanProperty = delegate.horizontalZeroLineVisibleProperty

  def horizontalZeroLineVisible_=(v: Boolean): Unit = {
    horizontalZeroLineVisible() = v
  }

  def verticalGridLinesVisible: BooleanProperty = delegate.verticalGridLinesVisibleProperty

  def verticalGridLinesVisible_=(v: Boolean): Unit = {
    verticalGridLinesVisible() = v
  }

  def verticalZeroLineVisible: BooleanProperty = delegate.verticalZeroLineVisibleProperty

  def verticalZeroLineVisible_=(v: Boolean): Unit = {
    verticalZeroLineVisible() = v
  }

  def XAxis: Axis[X] = delegate.getXAxis

  def YAxis: Axis[Y] = delegate.getYAxis
}<|MERGE_RESOLUTION|>--- conflicted
+++ resolved
@@ -142,11 +142,7 @@
   }
 
   def data_=(v: XYChart.Series[X, Y]): Unit = {
-<<<<<<< HEAD
-    data() = ObservableBuffer[jfxsc.XYChart.Series[X, Y]](Seq(v.delegate))
-=======
     data() = ObservableBuffer[jfxsc.XYChart.Series[X, Y]](v.delegate)
->>>>>>> fa68a101
   }
 
   def horizontalGridLinesVisible: BooleanProperty = delegate.horizontalGridLinesVisibleProperty
