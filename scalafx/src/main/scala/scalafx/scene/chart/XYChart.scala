--- conflicted
+++ resolved
@@ -26,39 +26,21 @@
  */
 package scalafx.scene.chart
 
-<<<<<<< HEAD
-import scala.language.implicitConversions
-import javafx.scene.{chart => jfxsc}
-import javafx.{scene => jfxs}
-import scalafx.Includes._
-import scalafx.beans.property.BooleanProperty
-import scalafx.beans.property.ObjectProperty
-import scalafx.beans.property.ReadOnlyObjectProperty
-import scalafx.beans.property.StringProperty
-=======
 import javafx.scene.{chart => jfxsc}
 import javafx.{scene => jfxs}
 
 import scala.language.implicitConversions
 import scalafx.Includes._
 import scalafx.beans.property.{BooleanProperty, ObjectProperty, ReadOnlyObjectProperty, StringProperty}
->>>>>>> df8b3993
 import scalafx.collections.ObservableBuffer
 import scalafx.delegate.SFXDelegate
 import scalafx.scene.Node
 
 object XYChart {
-<<<<<<< HEAD
-  implicit def sfxXYChart2jfx[X, Y](v: XYChart[X, Y]) = if (v != null) v.delegate else null
-
-  object Data {
-    implicit def sfxXYChartData2jfx[X, Y](v: XYChart.Data[X, Y]) = if (v != null) v.delegate else null
-=======
   implicit def sfxXYChart2jfx[X, Y](v: XYChart[X, Y]): jfxsc.XYChart[X, Y] = if (v != null) v.delegate else null
 
   object Data {
     implicit def sfxXYChartData2jfx[X, Y](v: XYChart.Data[X, Y]): jfxsc.XYChart.Data[X, Y] = if (v != null) v.delegate else null
->>>>>>> df8b3993
 
     def apply[X, Y](x: X, y: Y) = new jfxsc.XYChart.Data[X, Y](x, y)
 
@@ -90,11 +72,7 @@
   }
 
   object Series {
-<<<<<<< HEAD
-    implicit def sfxXYChartSeries2jfx[X, Y](v: XYChart.Series[X, Y]) = if (v != null) v.delegate else null
-=======
     implicit def sfxXYChartSeries2jfx[X, Y](v: XYChart.Series[X, Y]): jfxsc.XYChart.Series[X, Y] = if (v != null) v.delegate else null
->>>>>>> df8b3993
 
     def apply[X, Y](data: ObservableBuffer[jfxsc.XYChart.Data[X, Y]]) =
       new jfxsc.XYChart.Series[X, Y](data)
