/*
 * Copyright (c) 2011-2014, ScalaFX Project
 * All rights reserved.
 *
 * Redistribution and use in source and binary forms, with or without
 * modification, are permitted provided that the following conditions are met:
 *     * Redistributions of source code must retain the above copyright
 *       notice, this list of conditions and the following disclaimer.
 *     * Redistributions in binary form must reproduce the above copyright
 *       notice, this list of conditions and the following disclaimer in the
 *       documentation and/or other materials provided with the distribution.
 *     * Neither the name of the ScalaFX Project nor the
 *       names of its contributors may be used to endorse or promote products
 *       derived from this software without specific prior written permission.
 *
 * THIS SOFTWARE IS PROVIDED BY THE COPYRIGHT HOLDERS AND CONTRIBUTORS "AS IS" AND
 * ANY EXPRESS OR IMPLIED WARRANTIES, INCLUDING, BUT NOT LIMITED TO, THE IMPLIED
 * WARRANTIES OF MERCHANTABILITY AND FITNESS FOR A PARTICULAR PURPOSE ARE
 * DISCLAIMED. IN NO EVENT SHALL THE SCALAFX PROJECT OR ITS CONTRIBUTORS BE LIABLE
 * FOR ANY DIRECT, INDIRECT, INCIDENTAL, SPECIAL, EXEMPLARY, OR CONSEQUENTIAL
 * DAMAGES (INCLUDING, BUT NOT LIMITED TO, PROCUREMENT OF SUBSTITUTE GOODS OR
 * SERVICES; LOSS OF USE, DATA, OR PROFITS; OR BUSINESS INTERRUPTION) HOWEVER CAUSED
 * AND ON ANY THEORY OF LIABILITY, WHETHER IN CONTRACT, STRICT LIABILITY, OR TORT
 * (INCLUDING NEGLIGENCE OR OTHERWISE) ARISING IN ANY WAY OUT OF THE USE OF THIS
 * SOFTWARE, EVEN IF ADVISED OF THE POSSIBILITY OF SUCH DAMAGE.
 */
package scalafx.scene.effect

<<<<<<< HEAD
import scala.language.implicitConversions
import javafx.scene.{ effect => jfxse, paint => jfxsp }
=======
import javafx.scene.{effect => jfxse, paint => jfxsp}
>>>>>>> 0f04a377
import scalafx.Includes._
import scalafx.beans.property.ObjectProperty
import scalafx.scene.paint._
import scalafx.delegate.SFXDelegate
import scalafx.delegate.PositionDelegate
import scalafx.delegate.DimensionDelegate

object ColorInput {
  implicit def sfxColorInput2jfx(ci: ColorInput) = if (ci != null) ci.delegate else null
}

class ColorInput(override val delegate: jfxse.ColorInput = new jfxse.ColorInput)
  extends Effect(delegate)
  with PositionDelegate[jfxse.ColorInput]
  with DimensionDelegate[jfxse.ColorInput]
  with SFXDelegate[jfxse.ColorInput] {

  /**
   * Creates a new instance of ColorInput with the specified x, y, width, height, and paint.
   */
  def this(x: Double, y: Double, width: Double, height: Double, paint: Paint) =
    this(new jfxse.ColorInput(x, y, width, height, paint))

  /**
   * The Paint used to flood the region.
   */
  def paint: ObjectProperty[jfxsp.Paint] = delegate.paintProperty
  def paint_=(v: Paint) {
    paint() = v
  }

}<|MERGE_RESOLUTION|>--- conflicted
+++ resolved
@@ -1,66 +1,62 @@
-/*
- * Copyright (c) 2011-2014, ScalaFX Project
- * All rights reserved.
- *
- * Redistribution and use in source and binary forms, with or without
- * modification, are permitted provided that the following conditions are met:
- *     * Redistributions of source code must retain the above copyright
- *       notice, this list of conditions and the following disclaimer.
- *     * Redistributions in binary form must reproduce the above copyright
- *       notice, this list of conditions and the following disclaimer in the
- *       documentation and/or other materials provided with the distribution.
- *     * Neither the name of the ScalaFX Project nor the
- *       names of its contributors may be used to endorse or promote products
- *       derived from this software without specific prior written permission.
- *
- * THIS SOFTWARE IS PROVIDED BY THE COPYRIGHT HOLDERS AND CONTRIBUTORS "AS IS" AND
- * ANY EXPRESS OR IMPLIED WARRANTIES, INCLUDING, BUT NOT LIMITED TO, THE IMPLIED
- * WARRANTIES OF MERCHANTABILITY AND FITNESS FOR A PARTICULAR PURPOSE ARE
- * DISCLAIMED. IN NO EVENT SHALL THE SCALAFX PROJECT OR ITS CONTRIBUTORS BE LIABLE
- * FOR ANY DIRECT, INDIRECT, INCIDENTAL, SPECIAL, EXEMPLARY, OR CONSEQUENTIAL
- * DAMAGES (INCLUDING, BUT NOT LIMITED TO, PROCUREMENT OF SUBSTITUTE GOODS OR
- * SERVICES; LOSS OF USE, DATA, OR PROFITS; OR BUSINESS INTERRUPTION) HOWEVER CAUSED
- * AND ON ANY THEORY OF LIABILITY, WHETHER IN CONTRACT, STRICT LIABILITY, OR TORT
- * (INCLUDING NEGLIGENCE OR OTHERWISE) ARISING IN ANY WAY OUT OF THE USE OF THIS
- * SOFTWARE, EVEN IF ADVISED OF THE POSSIBILITY OF SUCH DAMAGE.
- */
-package scalafx.scene.effect
-
-<<<<<<< HEAD
-import scala.language.implicitConversions
-import javafx.scene.{ effect => jfxse, paint => jfxsp }
-=======
-import javafx.scene.{effect => jfxse, paint => jfxsp}
->>>>>>> 0f04a377
-import scalafx.Includes._
-import scalafx.beans.property.ObjectProperty
-import scalafx.scene.paint._
-import scalafx.delegate.SFXDelegate
-import scalafx.delegate.PositionDelegate
-import scalafx.delegate.DimensionDelegate
-
-object ColorInput {
-  implicit def sfxColorInput2jfx(ci: ColorInput) = if (ci != null) ci.delegate else null
-}
-
-class ColorInput(override val delegate: jfxse.ColorInput = new jfxse.ColorInput)
-  extends Effect(delegate)
-  with PositionDelegate[jfxse.ColorInput]
-  with DimensionDelegate[jfxse.ColorInput]
-  with SFXDelegate[jfxse.ColorInput] {
-
-  /**
-   * Creates a new instance of ColorInput with the specified x, y, width, height, and paint.
-   */
-  def this(x: Double, y: Double, width: Double, height: Double, paint: Paint) =
-    this(new jfxse.ColorInput(x, y, width, height, paint))
-
-  /**
-   * The Paint used to flood the region.
-   */
-  def paint: ObjectProperty[jfxsp.Paint] = delegate.paintProperty
-  def paint_=(v: Paint) {
-    paint() = v
-  }
-
+/*
+ * Copyright (c) 2011-2014, ScalaFX Project
+ * All rights reserved.
+ *
+ * Redistribution and use in source and binary forms, with or without
+ * modification, are permitted provided that the following conditions are met:
+ *     * Redistributions of source code must retain the above copyright
+ *       notice, this list of conditions and the following disclaimer.
+ *     * Redistributions in binary form must reproduce the above copyright
+ *       notice, this list of conditions and the following disclaimer in the
+ *       documentation and/or other materials provided with the distribution.
+ *     * Neither the name of the ScalaFX Project nor the
+ *       names of its contributors may be used to endorse or promote products
+ *       derived from this software without specific prior written permission.
+ *
+ * THIS SOFTWARE IS PROVIDED BY THE COPYRIGHT HOLDERS AND CONTRIBUTORS "AS IS" AND
+ * ANY EXPRESS OR IMPLIED WARRANTIES, INCLUDING, BUT NOT LIMITED TO, THE IMPLIED
+ * WARRANTIES OF MERCHANTABILITY AND FITNESS FOR A PARTICULAR PURPOSE ARE
+ * DISCLAIMED. IN NO EVENT SHALL THE SCALAFX PROJECT OR ITS CONTRIBUTORS BE LIABLE
+ * FOR ANY DIRECT, INDIRECT, INCIDENTAL, SPECIAL, EXEMPLARY, OR CONSEQUENTIAL
+ * DAMAGES (INCLUDING, BUT NOT LIMITED TO, PROCUREMENT OF SUBSTITUTE GOODS OR
+ * SERVICES; LOSS OF USE, DATA, OR PROFITS; OR BUSINESS INTERRUPTION) HOWEVER CAUSED
+ * AND ON ANY THEORY OF LIABILITY, WHETHER IN CONTRACT, STRICT LIABILITY, OR TORT
+ * (INCLUDING NEGLIGENCE OR OTHERWISE) ARISING IN ANY WAY OUT OF THE USE OF THIS
+ * SOFTWARE, EVEN IF ADVISED OF THE POSSIBILITY OF SUCH DAMAGE.
+ */
+package scalafx.scene.effect
+
+import scala.language.implicitConversions
+import javafx.scene.{ effect => jfxse, paint => jfxsp }
+import scalafx.Includes._
+import scalafx.beans.property.ObjectProperty
+import scalafx.scene.paint._
+import scalafx.delegate.SFXDelegate
+import scalafx.delegate.PositionDelegate
+import scalafx.delegate.DimensionDelegate
+
+object ColorInput {
+  implicit def sfxColorInput2jfx(ci: ColorInput) = if (ci != null) ci.delegate else null
+}
+
+class ColorInput(override val delegate: jfxse.ColorInput = new jfxse.ColorInput)
+  extends Effect(delegate)
+  with PositionDelegate[jfxse.ColorInput]
+  with DimensionDelegate[jfxse.ColorInput]
+  with SFXDelegate[jfxse.ColorInput] {
+
+  /**
+   * Creates a new instance of ColorInput with the specified x, y, width, height, and paint.
+   */
+  def this(x: Double, y: Double, width: Double, height: Double, paint: Paint) =
+    this(new jfxse.ColorInput(x, y, width, height, paint))
+
+  /**
+   * The Paint used to flood the region.
+   */
+  def paint: ObjectProperty[jfxsp.Paint] = delegate.paintProperty
+  def paint_=(v: Paint) {
+    paint() = v
+  }
+
 }