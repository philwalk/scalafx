--- conflicted
+++ resolved
@@ -26,18 +26,6 @@
  */
 package scalafx.scene.effect
 
-<<<<<<< HEAD
-import scala.language.implicitConversions
-import javafx.scene.{effect => jfxse}
-import scalafx.Includes._
-import scalafx.beans.property.DoubleProperty
-import scalafx.scene.paint.Color
-import scalafx.delegate.PositionDelegate
-import scalafx.delegate.SFXDelegate
-
-object Light {
-  implicit def sfxLight2jfx(l: Light) = if (l != null) l.delegate else null
-=======
 import javafx.scene.{effect => jfxse}
 
 import scala.language.implicitConversions
@@ -48,16 +36,11 @@
 
 object Light {
   implicit def sfxLight2jfx(l: Light): jfxse.Light = if (l != null) l.delegate else null
->>>>>>> df8b3993
 
   // Distant Definition - Begin
 
   object Distant {
-<<<<<<< HEAD
-    implicit def sfxDistant2jfx(d: Distant) = if (d != null) d.delegate else null
-=======
     implicit def sfxDistant2jfx(d: Distant): jfxse.Light.Distant = if (d != null) d.delegate else null
->>>>>>> df8b3993
   }
 
   class Distant(override val delegate: jfxse.Light.Distant = new jfxse.Light.Distant) extends Light(delegate) with SFXDelegate[jfxse.Light.Distant] {
@@ -90,11 +73,7 @@
   // Point Definition - Begin
 
   object Point {
-<<<<<<< HEAD
-    implicit def sfxPoint2jfx(p: Point) = if (p != null) p.delegate else null
-=======
     implicit def sfxPoint2jfx(p: Point): jfxse.Light.Point = if (p != null) p.delegate else null
->>>>>>> df8b3993
 
   }
 
@@ -120,11 +99,7 @@
   // Spot Definition - Begin
 
   object Spot {
-<<<<<<< HEAD
-    implicit def sfxSpot2jfx(s: Spot) = if (s != null) s.delegate else null
-=======
     implicit def sfxSpot2jfx(s: Spot): jfxse.Light.Spot = if (s != null) s.delegate else null
->>>>>>> df8b3993
 
   }
 
