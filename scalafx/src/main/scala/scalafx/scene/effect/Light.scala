--- conflicted
+++ resolved
@@ -1,155 +1,151 @@
-/*
-<<<<<<< HEAD
-* Copyright (c) 2011-2014, ScalaFX Project
-=======
- * Copyright (c) 2011-2014, ScalaFX Project
->>>>>>> a496ffa6
- * All rights reserved.
- *
- * Redistribution and use in source and binary forms, with or without
- * modification, are permitted provided that the following conditions are met:
- *     * Redistributions of source code must retain the above copyright
- *       notice, this list of conditions and the following disclaimer.
- *     * Redistributions in binary form must reproduce the above copyright
- *       notice, this list of conditions and the following disclaimer in the
- *       documentation and/or other materials provided with the distribution.
- *     * Neither the name of the ScalaFX Project nor the
- *       names of its contributors may be used to endorse or promote products
- *       derived from this software without specific prior written permission.
- *
- * THIS SOFTWARE IS PROVIDED BY THE COPYRIGHT HOLDERS AND CONTRIBUTORS "AS IS" AND
- * ANY EXPRESS OR IMPLIED WARRANTIES, INCLUDING, BUT NOT LIMITED TO, THE IMPLIED
- * WARRANTIES OF MERCHANTABILITY AND FITNESS FOR A PARTICULAR PURPOSE ARE
- * DISCLAIMED. IN NO EVENT SHALL THE SCALAFX PROJECT OR ITS CONTRIBUTORS BE LIABLE
- * FOR ANY DIRECT, INDIRECT, INCIDENTAL, SPECIAL, EXEMPLARY, OR CONSEQUENTIAL
- * DAMAGES (INCLUDING, BUT NOT LIMITED TO, PROCUREMENT OF SUBSTITUTE GOODS OR
- * SERVICES; LOSS OF USE, DATA, OR PROFITS; OR BUSINESS INTERRUPTION) HOWEVER CAUSED
- * AND ON ANY THEORY OF LIABILITY, WHETHER IN CONTRACT, STRICT LIABILITY, OR TORT
- * (INCLUDING NEGLIGENCE OR OTHERWISE) ARISING IN ANY WAY OUT OF THE USE OF THIS
- * SOFTWARE, EVEN IF ADVISED OF THE POSSIBILITY OF SUCH DAMAGE.
- */
-package scalafx.scene.effect
-
-import scala.language.implicitConversions
-import javafx.scene.{ effect => jfxse }
-import scalafx.Includes._
-import scalafx.beans.property.DoubleProperty
-import scalafx.scene.paint.Color
-import scalafx.delegate.PositionDelegate
-import scalafx.delegate.SFXDelegate
-
-object Light {
-  implicit def sfxLight2jfx(l: Light) = l.delegate
-
-  // Distant Definition - Begin
-
-  object Distant {
-    implicit def sfxDistant2jfx(d: Distant) = d.delegate
-  }
-
-  class Distant(override val delegate: jfxse.Light.Distant = new jfxse.Light.Distant) extends Light(delegate) with SFXDelegate[jfxse.Light.Distant] {
-
-    /**
-     * Creates a new instance of Distant light with the specified azimuth, elevation, and color.
-     */
-    def this(azimuth: Double, elevation: Double, color: Color) = this(new jfxse.Light.Distant(azimuth, elevation, color))
-
-    /**
-     * The azimuth of the light.
-     */
-    def azimuth: DoubleProperty = delegate.azimuthProperty
-    def azimuth_=(v: Double) {
-      azimuth() = v
-    }
-
-    /**
-     * The elevation of the light.
-     */
-    def elevation: DoubleProperty = delegate.elevationProperty
-    def elevation_=(v: Double) {
-      elevation() = v
-    }
-
-  }
-
-  // Distant Definition - End
-
-  // Point Definition - Begin
-
-  object Point {
-    implicit def sfxPoint2jfx(p: Point) = p.delegate
-  }
-
-  class Point(override val delegate: jfxse.Light.Point = new jfxse.Light.Point)
-    extends Light(delegate)
-    with PositionDelegate[jfxse.Light.Point]
-    with SFXDelegate[jfxse.Light.Point] {
-
-    def this(x: Double, y: Double, z: Double, color: Color) = this(new jfxse.Light.Point(x, y, z, color))
-
-    /**
-     * The z coordinate of the light position.
-     */
-    def z: DoubleProperty = delegate.zProperty
-    def z_=(v: Double) {
-      z() = v
-    }
-
-  }
-
-  // Point Definition - End
-
-  // Spot Definition - Begin
-
-  object Spot {
-    implicit def sfxSpot2jfx(s: Spot) = s.delegate
-  }
-
-  class Spot(override val delegate: jfxse.Light.Spot = new jfxse.Light.Spot) extends Point(delegate) with SFXDelegate[jfxse.Light.Spot] {
-
-    /**
-     * Creates a new instance of Spot light with the specified x, y, z, specularExponent, and color
-     */
-    def this(x: Double, y: Double, z: Double, specularExponent: Double, color: Color) = this(new jfxse.Light.Spot(x, y, z, specularExponent, color))
-
-    /**
-     * The x coordinate of the direction vector for this light.
-     */
-    def pointsAtX: DoubleProperty = delegate.pointsAtXProperty
-    def pointsAtX_=(v: Double) {
-      pointsAtX() = v
-    }
-
-    /**
-     * The y coordinate of the direction vector for this light.
-     */
-    def pointsAtY: DoubleProperty = delegate.pointsAtYProperty
-    def pointsAtY_=(v: Double) {
-      pointsAtY() = v
-    }
-
-    /**
-     * The z coordinate of the direction vector for this light.
-     */
-    def pointsAtZ: DoubleProperty = delegate.pointsAtZProperty
-    def pointsAtZ_=(v: Double) {
-      pointsAtZ() = v
-    }
-
-    /**
-     * The specular exponent, which controls the focus of this light source.
-     */
-    def specularExponent: DoubleProperty = delegate.specularExponentProperty
-    def specularExponent_=(v: Double) {
-      specularExponent() = v
-    }
-
-  }
-
-  // Spot Definition - End
-
-}
-
-abstract class Light protected (override val delegate: jfxse.Light)
-  extends ColorDelegate[jfxse.Light]
+/*
+ * Copyright (c) 2011-2014, ScalaFX Project
+ * All rights reserved.
+ *
+ * Redistribution and use in source and binary forms, with or without
+ * modification, are permitted provided that the following conditions are met:
+ *     * Redistributions of source code must retain the above copyright
+ *       notice, this list of conditions and the following disclaimer.
+ *     * Redistributions in binary form must reproduce the above copyright
+ *       notice, this list of conditions and the following disclaimer in the
+ *       documentation and/or other materials provided with the distribution.
+ *     * Neither the name of the ScalaFX Project nor the
+ *       names of its contributors may be used to endorse or promote products
+ *       derived from this software without specific prior written permission.
+ *
+ * THIS SOFTWARE IS PROVIDED BY THE COPYRIGHT HOLDERS AND CONTRIBUTORS "AS IS" AND
+ * ANY EXPRESS OR IMPLIED WARRANTIES, INCLUDING, BUT NOT LIMITED TO, THE IMPLIED
+ * WARRANTIES OF MERCHANTABILITY AND FITNESS FOR A PARTICULAR PURPOSE ARE
+ * DISCLAIMED. IN NO EVENT SHALL THE SCALAFX PROJECT OR ITS CONTRIBUTORS BE LIABLE
+ * FOR ANY DIRECT, INDIRECT, INCIDENTAL, SPECIAL, EXEMPLARY, OR CONSEQUENTIAL
+ * DAMAGES (INCLUDING, BUT NOT LIMITED TO, PROCUREMENT OF SUBSTITUTE GOODS OR
+ * SERVICES; LOSS OF USE, DATA, OR PROFITS; OR BUSINESS INTERRUPTION) HOWEVER CAUSED
+ * AND ON ANY THEORY OF LIABILITY, WHETHER IN CONTRACT, STRICT LIABILITY, OR TORT
+ * (INCLUDING NEGLIGENCE OR OTHERWISE) ARISING IN ANY WAY OUT OF THE USE OF THIS
+ * SOFTWARE, EVEN IF ADVISED OF THE POSSIBILITY OF SUCH DAMAGE.
+ */
+package scalafx.scene.effect
+
+import scala.language.implicitConversions
+import javafx.scene.{ effect => jfxse }
+import scalafx.Includes._
+import scalafx.beans.property.DoubleProperty
+import scalafx.scene.paint.Color
+import scalafx.delegate.PositionDelegate
+import scalafx.delegate.SFXDelegate
+
+object Light {
+  implicit def sfxLight2jfx(l: Light) = l.delegate
+
+  // Distant Definition - Begin
+
+  object Distant {
+    implicit def sfxDistant2jfx(d: Distant) = d.delegate
+  }
+
+  class Distant(override val delegate: jfxse.Light.Distant = new jfxse.Light.Distant) extends Light(delegate) with SFXDelegate[jfxse.Light.Distant] {
+
+    /**
+     * Creates a new instance of Distant light with the specified azimuth, elevation, and color.
+     */
+    def this(azimuth: Double, elevation: Double, color: Color) = this(new jfxse.Light.Distant(azimuth, elevation, color))
+
+    /**
+     * The azimuth of the light.
+     */
+    def azimuth: DoubleProperty = delegate.azimuthProperty
+    def azimuth_=(v: Double) {
+      azimuth() = v
+    }
+
+    /**
+     * The elevation of the light.
+     */
+    def elevation: DoubleProperty = delegate.elevationProperty
+    def elevation_=(v: Double) {
+      elevation() = v
+    }
+
+  }
+
+  // Distant Definition - End
+
+  // Point Definition - Begin
+
+  object Point {
+    implicit def sfxPoint2jfx(p: Point) = p.delegate
+  }
+
+  class Point(override val delegate: jfxse.Light.Point = new jfxse.Light.Point)
+    extends Light(delegate)
+    with PositionDelegate[jfxse.Light.Point]
+    with SFXDelegate[jfxse.Light.Point] {
+
+    def this(x: Double, y: Double, z: Double, color: Color) = this(new jfxse.Light.Point(x, y, z, color))
+
+    /**
+     * The z coordinate of the light position.
+     */
+    def z: DoubleProperty = delegate.zProperty
+    def z_=(v: Double) {
+      z() = v
+    }
+
+  }
+
+  // Point Definition - End
+
+  // Spot Definition - Begin
+
+  object Spot {
+    implicit def sfxSpot2jfx(s: Spot) = s.delegate
+  }
+
+  class Spot(override val delegate: jfxse.Light.Spot = new jfxse.Light.Spot) extends Point(delegate) with SFXDelegate[jfxse.Light.Spot] {
+
+    /**
+     * Creates a new instance of Spot light with the specified x, y, z, specularExponent, and color
+     */
+    def this(x: Double, y: Double, z: Double, specularExponent: Double, color: Color) = this(new jfxse.Light.Spot(x, y, z, specularExponent, color))
+
+    /**
+     * The x coordinate of the direction vector for this light.
+     */
+    def pointsAtX: DoubleProperty = delegate.pointsAtXProperty
+    def pointsAtX_=(v: Double) {
+      pointsAtX() = v
+    }
+
+    /**
+     * The y coordinate of the direction vector for this light.
+     */
+    def pointsAtY: DoubleProperty = delegate.pointsAtYProperty
+    def pointsAtY_=(v: Double) {
+      pointsAtY() = v
+    }
+
+    /**
+     * The z coordinate of the direction vector for this light.
+     */
+    def pointsAtZ: DoubleProperty = delegate.pointsAtZProperty
+    def pointsAtZ_=(v: Double) {
+      pointsAtZ() = v
+    }
+
+    /**
+     * The specular exponent, which controls the focus of this light source.
+     */
+    def specularExponent: DoubleProperty = delegate.specularExponentProperty
+    def specularExponent_=(v: Double) {
+      specularExponent() = v
+    }
+
+  }
+
+  // Spot Definition - End
+
+}
+
+abstract class Light protected (override val delegate: jfxse.Light)
+  extends ColorDelegate[jfxse.Light]
   with SFXDelegate[jfxse.Light] 