/*
 * Copyright (c) 2011-2014, ScalaFX Project
 * All rights reserved.
 *
 * Redistribution and use in source and binary forms, with or without
 * modification, are permitted provided that the following conditions are met:
 *     * Redistributions of source code must retain the above copyright
 *       notice, this list of conditions and the following disclaimer.
 *     * Redistributions in binary form must reproduce the above copyright
 *       notice, this list of conditions and the following disclaimer in the
 *       documentation and/or other materials provided with the distribution.
 *     * Neither the name of the ScalaFX Project nor the
 *       names of its contributors may be used to endorse or promote products
 *       derived from this software without specific prior written permission.
 *
 * THIS SOFTWARE IS PROVIDED BY THE COPYRIGHT HOLDERS AND CONTRIBUTORS "AS IS" AND
 * ANY EXPRESS OR IMPLIED WARRANTIES, INCLUDING, BUT NOT LIMITED TO, THE IMPLIED
 * WARRANTIES OF MERCHANTABILITY AND FITNESS FOR A PARTICULAR PURPOSE ARE
 * DISCLAIMED. IN NO EVENT SHALL THE SCALAFX PROJECT OR ITS CONTRIBUTORS BE LIABLE
 * FOR ANY DIRECT, INDIRECT, INCIDENTAL, SPECIAL, EXEMPLARY, OR CONSEQUENTIAL
 * DAMAGES (INCLUDING, BUT NOT LIMITED TO, PROCUREMENT OF SUBSTITUTE GOODS OR
 * SERVICES; LOSS OF USE, DATA, OR PROFITS; OR BUSINESS INTERRUPTION) HOWEVER CAUSED
 * AND ON ANY THEORY OF LIABILITY, WHETHER IN CONTRACT, STRICT LIABILITY, OR TORT
 * (INCLUDING NEGLIGENCE OR OTHERWISE) ARISING IN ANY WAY OUT OF THE USE OF THIS
 * SOFTWARE, EVEN IF ADVISED OF THE POSSIBILITY OF SUCH DAMAGE.
 */
package scalafx.scene.effect

<<<<<<< HEAD
import scala.language.implicitConversions
import javafx.scene.{ effect => jfxe }
import scalafx.delegate.SFXDelegate

object Effect {
  implicit def sfxEffect2jfx(e: Effect) = if (e != null) e.delegate else null.asInstanceOf[jfxe.Effect]
}

abstract class Effect protected (override val delegate: jfxe.Effect) extends SFXDelegate[jfxe.Effect] {
=======
import javafx.scene.{effect => jfxe}

import scala.language.implicitConversions
import scalafx.delegate.SFXDelegate

object Effect {
  implicit def sfxEffect2jfx(e: Effect): jfxe.Effect = if (e != null) e.delegate else null.asInstanceOf[jfxe.Effect]
}

abstract class Effect protected(override val delegate: jfxe.Effect) extends SFXDelegate[jfxe.Effect] {
>>>>>>> df8b3993

}<|MERGE_RESOLUTION|>--- conflicted
+++ resolved
@@ -26,17 +26,6 @@
  */
 package scalafx.scene.effect
 
-<<<<<<< HEAD
-import scala.language.implicitConversions
-import javafx.scene.{ effect => jfxe }
-import scalafx.delegate.SFXDelegate
-
-object Effect {
-  implicit def sfxEffect2jfx(e: Effect) = if (e != null) e.delegate else null.asInstanceOf[jfxe.Effect]
-}
-
-abstract class Effect protected (override val delegate: jfxe.Effect) extends SFXDelegate[jfxe.Effect] {
-=======
 import javafx.scene.{effect => jfxe}
 
 import scala.language.implicitConversions
@@ -47,6 +36,5 @@
 }
 
 abstract class Effect protected(override val delegate: jfxe.Effect) extends SFXDelegate[jfxe.Effect] {
->>>>>>> df8b3993
 
 }