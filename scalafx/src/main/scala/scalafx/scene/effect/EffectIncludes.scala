--- conflicted
+++ resolved
@@ -26,17 +26,11 @@
  */
 package scalafx.scene.effect
 
-<<<<<<< HEAD
-import scala.language.implicitConversions
-import javafx.scene.{effect => jfxse}
-
-=======
 import javafx.scene.{effect => jfxse}
 
 import scala.language.implicitConversions
 import scalafx.scene.effect.Light.{Distant, Point, Spot}
 
->>>>>>> df8b3993
 object EffectIncludes extends EffectIncludes
 
 /**
@@ -83,11 +77,7 @@
    * @param b $JFX $BLE
    * @return $SFX $BLE
    */
-<<<<<<< HEAD
-  implicit def jfxBlend2sfx(b: jfxse.Blend) = if (b != null) new Blend(b) else null
-=======
   implicit def jfxBlend2sfx(b: jfxse.Blend): Blend = if (b != null) new Blend(b) else null
->>>>>>> df8b3993
 
   /**
    * $START$BLM.html $BLM$END
@@ -95,11 +85,7 @@
    * @param e $JFX $BLM
    * @return $SFX $BLM
    */
-<<<<<<< HEAD
-  implicit def jfxBlendMode2sfx(e: jfxse.BlendMode) = BlendMode.jfxEnum2sfx(e)
-=======
   implicit def jfxBlendMode2sfx(e: jfxse.BlendMode): BlendMode = BlendMode.jfxEnum2sfx(e)
->>>>>>> df8b3993
 
   /**
    * $START$BLO.html $BLO$END
@@ -107,11 +93,7 @@
    * @param b $JFX $BLO
    * @return $SFX $BLO
    */
-<<<<<<< HEAD
-  implicit def jfxBloom2sfx(b: jfxse.Bloom) = if (b != null) new Bloom(b) else null
-=======
   implicit def jfxBloom2sfx(b: jfxse.Bloom): Bloom = if (b != null) new Bloom(b) else null
->>>>>>> df8b3993
 
   /**
    * $START$BBL.html $BBL$END
@@ -119,11 +101,7 @@
    * @param bb $JFX $BBL
    * @return $SFX $BBL
    */
-<<<<<<< HEAD
-  implicit def jfxBoxBlur2sfx(bb: jfxse.BoxBlur) = if (bb != null) new BoxBlur(bb) else null
-=======
   implicit def jfxBoxBlur2sfx(bb: jfxse.BoxBlur): BoxBlur = if (bb != null) new BoxBlur(bb) else null
->>>>>>> df8b3993
 
   /**
    * $START$BLT.html $BLT$END
@@ -131,11 +109,7 @@
    * @param e $JFX $BLT
    * @return $SFX $BLT
    */
-<<<<<<< HEAD
-  implicit def jfxBlurType2sfx(e: jfxse.BlurType) = BlurType.jfxEnum2sfx(e)
-=======
   implicit def jfxBlurType2sfx(e: jfxse.BlurType): BlurType = BlurType.jfxEnum2sfx(e)
->>>>>>> df8b3993
 
   /**
    * $START$CLA.html $CLA$END
@@ -143,11 +117,7 @@
    * @param ca $JFX $CLA
    * @return $SFX $CLA
    */
-<<<<<<< HEAD
-  implicit def jfxColorAdjust2sfx(ca: jfxse.ColorAdjust) = if (ca != null) new ColorAdjust(ca) else null
-=======
   implicit def jfxColorAdjust2sfx(ca: jfxse.ColorAdjust): ColorAdjust = if (ca != null) new ColorAdjust(ca) else null
->>>>>>> df8b3993
 
   /**
    * $START$CLI.html $CLI$END
@@ -155,11 +125,7 @@
    * @param ci $JFX $CLI
    * @return $SFX $CLI
    */
-<<<<<<< HEAD
-  implicit def jfxColorInput2sfx(ci: jfxse.ColorInput) = if (ci != null) new ColorInput(ci) else null
-=======
   implicit def jfxColorInput2sfx(ci: jfxse.ColorInput): ColorInput = if (ci != null) new ColorInput(ci) else null
->>>>>>> df8b3993
 
   /**
    * $START$DSM.html $DSM$END
@@ -167,11 +133,7 @@
    * @param dm $JFX $DSM
    * @return $SFX $DSM
    */
-<<<<<<< HEAD
-  implicit def jfxDisplacementMap2sfx(dm: jfxse.DisplacementMap) = if (dm != null) new DisplacementMap(dm) else null
-=======
   implicit def jfxDisplacementMap2sfx(dm: jfxse.DisplacementMap): DisplacementMap = if (dm != null) new DisplacementMap(dm) else null
->>>>>>> df8b3993
 
   /**
    * $START$EFF.html $EFF$END
@@ -179,11 +141,7 @@
    * @param e $JFX $EFF
    * @return $SFX $EFF
    */
-<<<<<<< HEAD
-  implicit def jfxEffect2sfx(e: jfxse.Effect) = if (e != null) new Effect(e) {} else null
-=======
   implicit def jfxEffect2sfx(e: jfxse.Effect): Effect = if (e != null) new Effect(e) {} else null
->>>>>>> df8b3993
 
   /**
    * $START$DPS.html $DPS$END
@@ -191,11 +149,7 @@
    * @param ds $JFX $DPS
    * @return $SFX $DPS
    */
-<<<<<<< HEAD
-  implicit def jfxDropShadow2sfx(ds: jfxse.DropShadow) = if (ds != null) new DropShadow(ds) else null
-=======
   implicit def jfxDropShadow2sfx(ds: jfxse.DropShadow): DropShadow = if (ds != null) new DropShadow(ds) else null
->>>>>>> df8b3993
 
   /**
    * $START$FLM.html $FLM$END
@@ -203,11 +157,7 @@
    * @param fm $JFX $FLM
    * @return $SFX $FLM
    */
-<<<<<<< HEAD
-  implicit def jfxFloatMap2sfx(fm: jfxse.FloatMap) = if (fm != null) new FloatMap(fm) else null
-=======
   implicit def jfxFloatMap2sfx(fm: jfxse.FloatMap): FloatMap = if (fm != null) new FloatMap(fm) else null
->>>>>>> df8b3993
 
   /**
    * $START$GSB.html $GSB$END
@@ -215,11 +165,7 @@
    * @param gb $JFX $GSB
    * @return $SFX $GSB
    */
-<<<<<<< HEAD
-  implicit def jfxGaussianBlur2sfx(gb: jfxse.GaussianBlur) = if (gb != null) new GaussianBlur(gb) else null
-=======
   implicit def jfxGaussianBlur2sfx(gb: jfxse.GaussianBlur): GaussianBlur = if (gb != null) new GaussianBlur(gb) else null
->>>>>>> df8b3993
 
   /**
    * $START$GLW.html $GLW$END
@@ -227,11 +173,7 @@
    * @param g $JFX $GLW
    * @return $SFX $GLW
    */
-<<<<<<< HEAD
-  implicit def jfxGlow2sfx(g: jfxse.Glow) = if (g != null) new Glow(g) else null
-=======
   implicit def jfxGlow2sfx(g: jfxse.Glow): Glow = if (g != null) new Glow(g) else null
->>>>>>> df8b3993
 
   /**
    * $START$IIN.html $IIN$END
@@ -239,11 +181,7 @@
    * @param ii $JFX $IIN
    * @return $SFX $IIN
    */
-<<<<<<< HEAD
-  implicit def jfxImageInput2sfx(ii: jfxse.ImageInput) = if (ii != null) new ImageInput(ii) else null
-=======
   implicit def jfxImageInput2sfx(ii: jfxse.ImageInput): ImageInput = if (ii != null) new ImageInput(ii) else null
->>>>>>> df8b3993
 
   /**
    * $START$INS.html $INS$END
@@ -251,11 +189,7 @@
    * @param ii $JFX $INS
    * @return $SFX $INS
    */
-<<<<<<< HEAD
-  implicit def jfxInnerShadow2sfx(ii: jfxse.InnerShadow) = if (ii != null) new InnerShadow(ii) else null
-=======
   implicit def jfxInnerShadow2sfx(ii: jfxse.InnerShadow): InnerShadow = if (ii != null) new InnerShadow(ii) else null
->>>>>>> df8b3993
 
   /**
    * $START$LIG.html $LIG$END
@@ -263,11 +197,7 @@
    * @param l $JFX $LIG
    * @return $SFX $LIG
    */
-<<<<<<< HEAD
-  implicit def jfxLight2sfx(l: jfxse.Light) = if (l != null) new Light(l) {} else null
-=======
   implicit def jfxLight2sfx(l: jfxse.Light): Light = if (l != null) new Light(l) {} else null
->>>>>>> df8b3993
 
   /**
    * $START$LDS.html $LDS$END
@@ -275,11 +205,7 @@
    * @param d $JFX $LDS
    * @return $SFX $LDS
    */
-<<<<<<< HEAD
-  implicit def jfxLightDistant2sfx(d: jfxse.Light.Distant) = if (d != null) new Light.Distant(d) else null
-=======
   implicit def jfxLightDistant2sfx(d: jfxse.Light.Distant): Distant = if (d != null) new Light.Distant(d) else null
->>>>>>> df8b3993
 
   /**
    * $START$LPT.html $LPT$END
@@ -287,11 +213,7 @@
    * @param p $JFX $LPT
    * @return $SFX $LPT
    */
-<<<<<<< HEAD
-  implicit def jfxLightPoint2sfx(p: jfxse.Light.Point) = if (p != null) new Light.Point(p) else null
-=======
   implicit def jfxLightPoint2sfx(p: jfxse.Light.Point): Point = if (p != null) new Light.Point(p) else null
->>>>>>> df8b3993
 
   /**
    * $START$LSP.html $LSP$END
@@ -299,11 +221,7 @@
    * @param s $JFX $LSP
    * @return $SFX $LSP
    */
-<<<<<<< HEAD
-  implicit def jfxLightSpot2sfx(s: jfxse.Light.Spot) = if (s != null) new Light.Spot(s) else null
-=======
   implicit def jfxLightSpot2sfx(s: jfxse.Light.Spot): Spot = if (s != null) new Light.Spot(s) else null
->>>>>>> df8b3993
 
   /**
    * $START$LIN.html $LIN$END
@@ -311,11 +229,7 @@
    * @param l $JFX $LIN
    * @return $SFX $LIN
    */
-<<<<<<< HEAD
-  implicit def jfxLighting2sfx(l: jfxse.Lighting) = if (l != null) new Lighting(l) else null
-=======
   implicit def jfxLighting2sfx(l: jfxse.Lighting): Lighting = if (l != null) new Lighting(l) else null
->>>>>>> df8b3993
 
   /**
    * $START$MBL.html $MBL$END
@@ -323,11 +237,7 @@
    * @param mb $JFX $MBL
    * @return $SFX $MBL
    */
-<<<<<<< HEAD
-  implicit def jfxMotionBlur2sfx(mb: jfxse.MotionBlur) = if (mb != null) new MotionBlur(mb) else null
-=======
   implicit def jfxMotionBlur2sfx(mb: jfxse.MotionBlur): MotionBlur = if (mb != null) new MotionBlur(mb) else null
->>>>>>> df8b3993
 
   /**
    * $START$PTR.html $PTR$END
@@ -335,11 +245,7 @@
    * @param pt $JFX $PTR
    * @return $SFX $PTR
    */
-<<<<<<< HEAD
-  implicit def jfxPerspectiveTransform2sfx(pt: jfxse.PerspectiveTransform) = if (pt != null) new PerspectiveTransform(pt) else null
-=======
   implicit def jfxPerspectiveTransform2sfx(pt: jfxse.PerspectiveTransform): PerspectiveTransform = if (pt != null) new PerspectiveTransform(pt) else null
->>>>>>> df8b3993
 
   /**
    * $START$RFL.html $RFL$END
@@ -347,11 +253,7 @@
    * @param r $JFX $RFL
    * @return $SFX $RFL
    */
-<<<<<<< HEAD
-  implicit def jfxReflection2sfx(r: jfxse.Reflection) = if (r != null) new Reflection(r) else null
-=======
   implicit def jfxReflection2sfx(r: jfxse.Reflection): Reflection = if (r != null) new Reflection(r) else null
->>>>>>> df8b3993
 
   /**
    * $START$SPT.html $SPT$END
@@ -359,11 +261,7 @@
    * @param st $JFX $SPT
    * @return $SFX $SPT
    */
-<<<<<<< HEAD
-  implicit def jfxSepiaTone2sfx(st: jfxse.SepiaTone) = if (st != null) new SepiaTone(st) else null
-=======
   implicit def jfxSepiaTone2sfx(st: jfxse.SepiaTone): SepiaTone = if (st != null) new SepiaTone(st) else null
->>>>>>> df8b3993
 
   /**
    * $START$SHW.html $SHW$END
@@ -371,10 +269,6 @@
    * @param s $JFX $SHW
    * @return $SFX $SHW
    */
-<<<<<<< HEAD
-  implicit def jfxShadow2sfx(s: jfxse.Shadow) = if (s != null) new Shadow(s) else null
-=======
   implicit def jfxShadow2sfx(s: jfxse.Shadow): Shadow = if (s != null) new Shadow(s) else null
->>>>>>> df8b3993
 
 }