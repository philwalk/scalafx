--- conflicted
+++ resolved
@@ -1,276 +1,272 @@
-/*
- * Copyright (c) 2011-2014, ScalaFX Project
- * All rights reserved.
- *
- * Redistribution and use in source and binary forms, with or without
- * modification, are permitted provided that the following conditions are met:
- *     * Redistributions of source code must retain the above copyright
- *       notice, this list of conditions and the following disclaimer.
- *     * Redistributions in binary form must reproduce the above copyright
- *       notice, this list of conditions and the following disclaimer in the
- *       documentation and/or other materials provided with the distribution.
- *     * Neither the name of the ScalaFX Project nor the
- *       names of its contributors may be used to endorse or promote products
- *       derived from this software without specific prior written permission.
- *
- * THIS SOFTWARE IS PROVIDED BY THE COPYRIGHT HOLDERS AND CONTRIBUTORS "AS IS" AND
- * ANY EXPRESS OR IMPLIED WARRANTIES, INCLUDING, BUT NOT LIMITED TO, THE IMPLIED
- * WARRANTIES OF MERCHANTABILITY AND FITNESS FOR A PARTICULAR PURPOSE ARE
- * DISCLAIMED. IN NO EVENT SHALL THE SCALAFX PROJECT OR ITS CONTRIBUTORS BE LIABLE
- * FOR ANY DIRECT, INDIRECT, INCIDENTAL, SPECIAL, EXEMPLARY, OR CONSEQUENTIAL
- * DAMAGES (INCLUDING, BUT NOT LIMITED TO, PROCUREMENT OF SUBSTITUTE GOODS OR
- * SERVICES; LOSS OF USE, DATA, OR PROFITS; OR BUSINESS INTERRUPTION) HOWEVER CAUSED
- * AND ON ANY THEORY OF LIABILITY, WHETHER IN CONTRACT, STRICT LIABILITY, OR TORT
- * (INCLUDING NEGLIGENCE OR OTHERWISE) ARISING IN ANY WAY OUT OF THE USE OF THIS
- * SOFTWARE, EVEN IF ADVISED OF THE POSSIBILITY OF SUCH DAMAGE.
- */
-package scalafx.scene.effect
-
-<<<<<<< HEAD
-import scala.language.implicitConversions
-import javafx.scene.{ effect => jfxse }
-=======
-import javafx.scene.{effect => jfxse}
->>>>>>> 0f04a377
-
-object EffectIncludes extends EffectIncludes
-
-/**
- * Contains implcit methods to convert from
- * [[http://docs.oracle.com/javase/8/javafx/api/javafx/scene/effect/package-summary.html `javafx.scene.effect`]]
- * Classes/Traits to their $SFX counterparts.
- *
- * @define JFX JavaFX
- * @define SFX ScalaFX
- * @define START Converts a $JFX `[[http://docs.oracle.com/javase/8/javafx/api/javafx/scene/effect/
- * @define END ]]` instance to its $SFX counterpart.
- *
- * @define BLE Blend
- * @define BLM BlendMode
- * @define BLO Bloom
- * @define BBL BoxBlur
- * @define BLT BlurType
- * @define CLA ColorAdjust
- * @define CLI ColorInput
- * @define DSM DisplacementMap
- * @define EFF Effect
- * @define DPS DropShadow
- * @define FLM FloatMap
- * @define GSB GaussianBlur
- * @define GLW Glow
- * @define IIN ImageInput
- * @define INS InnerShadow
- * @define LIG Light
- * @define LDS Light.Distant
- * @define LPT Light.Point
- * @define LSP Light.Spot
- * @define LIN Lighting
- * @define MBL MotionBlur
- * @define PTR PerspectiveTransform
- * @define RFL Reflection
- * @define SPT SepiaTone
- * @define SHW Shadow
- */
-trait EffectIncludes {
-
-  /**
-   * $START$BLE.html $BLE$END
-   *
-   * @param b $JFX $BLE
-   * @return $SFX $BLE
-   */
-  implicit def jfxBlend2sfx(b: jfxse.Blend) = if (b != null) new Blend(b) else null
-
-  /**
-   * $START$BLM.html $BLM$END
-   *
-   * @param e $JFX $BLM
-   * @return $SFX $BLM
-   */
-  implicit def jfxBlendMode2sfx(e: jfxse.BlendMode) = BlendMode.jfxEnum2sfx(e)
-
-  /**
-   * $START$BLO.html $BLO$END
-   *
-   * @param b $JFX $BLO
-   * @return $SFX $BLO
-   */
-  implicit def jfxBloom2sfx(b: jfxse.Bloom) = if (b != null) new Bloom(b) else null
-
-  /**
-   * $START$BBL.html $BBL$END
-   *
-   * @param bb $JFX $BBL
-   * @return $SFX $BBL
-   */
-  implicit def jfxBoxBlur2sfx(bb: jfxse.BoxBlur) = if (bb != null) new BoxBlur(bb) else null
-
-  /**
-   * $START$BLT.html $BLT$END
-   *
-   * @param e $JFX $BLT
-   * @return $SFX $BLT
-   */
-  implicit def jfxBlurType2sfx(e: jfxse.BlurType) = BlurType.jfxEnum2sfx(e)
-
-  /**
-   * $START$CLA.html $CLA$END
-   *
-   * @param ca $JFX $CLA
-   * @return $SFX $CLA
-   */
-  implicit def jfxColorAdjust2sfx(ca: jfxse.ColorAdjust) = if (ca != null) new ColorAdjust(ca) else null
-
-  /**
-   * $START$CLI.html $CLI$END
-   *
-   * @param ci $JFX $CLI
-   * @return $SFX $CLI
-   */
-  implicit def jfxColorInput2sfx(ci: jfxse.ColorInput) = if (ci != null) new ColorInput(ci) else null
-
-  /**
-   * $START$DSM.html $DSM$END
-   *
-   * @param dm $JFX $DSM
-   * @return $SFX $DSM
-   */
-  implicit def jfxDisplacementMap2sfx(dm: jfxse.DisplacementMap) = if (dm != null) new DisplacementMap(dm) else null
-
-  /**
-   * $START$EFF.html $EFF$END
-   *
-   * @param e $JFX $EFF
-   * @return $SFX $EFF
-   */
-  implicit def jfxEffect2sfx(e: jfxse.Effect) = if (e != null) new Effect(e) {} else null
-
-  /**
-   * $START$DPS.html $DPS$END
-   *
-   * @param ds $JFX $DPS
-   * @return $SFX $DPS
-   */
-  implicit def jfxDropShadow2sfx(ds: jfxse.DropShadow) = if (ds != null) new DropShadow(ds) else null
-
-  /**
-   * $START$FLM.html $FLM$END
-   *
-   * @param fm $JFX $FLM
-   * @return $SFX $FLM
-   */
-  implicit def jfxFloatMap2sfx(fm: jfxse.FloatMap) = if (fm != null) new FloatMap(fm) else null
-
-  /**
-   * $START$GSB.html $GSB$END
-   *
-   * @param gb $JFX $GSB
-   * @return $SFX $GSB
-   */
-  implicit def jfxGaussianBlur2sfx(gb: jfxse.GaussianBlur) = if (gb != null) new GaussianBlur(gb) else null
-
-  /**
-   * $START$GLW.html $GLW$END
-   *
-   * @param g $JFX $GLW
-   * @return $SFX $GLW
-   */
-  implicit def jfxGlow2sfx(g: jfxse.Glow) = if (g != null) new Glow(g) else null
-
-  /**
-   * $START$IIN.html $IIN$END
-   *
-   * @param ii $JFX $IIN
-   * @return $SFX $IIN
-   */
-  implicit def jfxImageInput2sfx(ii: jfxse.ImageInput) = if (ii != null) new ImageInput(ii) else null
-
-  /**
-   * $START$INS.html $INS$END
-   *
-   * @param ii $JFX $INS
-   * @return $SFX $INS
-   */
-  implicit def jfxInnerShadow2sfx(ii: jfxse.InnerShadow) = if (ii != null) new InnerShadow(ii) else null
-
-  /**
-   * $START$LIG.html $LIG$END
-   *
-   * @param l $JFX $LIG
-   * @return $SFX $LIG
-   */
-  implicit def jfxLight2sfx(l: jfxse.Light) = if (l != null) new Light(l) {} else null
-
-  /**
-   * $START$LDS.html $LDS$END
-   *
-   * @param d $JFX $LDS
-   * @return $SFX $LDS
-   */
-  implicit def jfxLightDistant2sfx(d: jfxse.Light.Distant) = if (d != null) new Light.Distant(d) else null
-
-  /**
-   * $START$LPT.html $LPT$END
-   *
-   * @param p $JFX $LPT
-   * @return $SFX $LPT
-   */
-  implicit def jfxLightPoint2sfx(p: jfxse.Light.Point) = if (p != null) new Light.Point(p) else null
-
-  /**
-   * $START$LSP.html $LSP$END
-   *
-   * @param s $JFX $LSP
-   * @return $SFX $LSP
-   */
-  implicit def jfxLightSpot2sfx(s: jfxse.Light.Spot) = if (s != null) new Light.Spot(s) else null
-
-  /**
-   * $START$LIN.html $LIN$END
-   *
-   * @param l $JFX $LIN
-   * @return $SFX $LIN
-   */
-  implicit def jfxLighting2sfx(l: jfxse.Lighting) = if (l != null) new Lighting(l) else null
-
-  /**
-   * $START$MBL.html $MBL$END
-   *
-   * @param mb $JFX $MBL
-   * @return $SFX $MBL
-   */
-  implicit def jfxMotionBlur2sfx(mb: jfxse.MotionBlur) = if (mb != null) new MotionBlur(mb) else null
-
-  /**
-   * $START$PTR.html $PTR$END
-   *
-   * @param pt $JFX $PTR
-   * @return $SFX $PTR
-   */
-  implicit def jfxPerspectiveTransform2sfx(pt: jfxse.PerspectiveTransform) = if (pt != null) new PerspectiveTransform(pt) else null
-
-  /**
-   * $START$RFL.html $RFL$END
-   *
-   * @param r $JFX $RFL
-   * @return $SFX $RFL
-   */
-  implicit def jfxReflection2sfx(r: jfxse.Reflection) = if (r != null) new Reflection(r) else null
-
-  /**
-   * $START$SPT.html $SPT$END
-   *
-   * @param st $JFX $SPT
-   * @return $SFX $SPT
-   */
-  implicit def jfxSepiaTone2sfx(st: jfxse.SepiaTone) = if (st != null) new SepiaTone(st) else null
-
-  /**
-   * $START$SHW.html $SHW$END
-   *
-   * @param s $JFX $SHW
-   * @return $SFX $SHW
-   */
-  implicit def jfxShadow2sfx(s: jfxse.Shadow) = if (s != null) new Shadow(s) else null
-
+/*
+ * Copyright (c) 2011-2014, ScalaFX Project
+ * All rights reserved.
+ *
+ * Redistribution and use in source and binary forms, with or without
+ * modification, are permitted provided that the following conditions are met:
+ *     * Redistributions of source code must retain the above copyright
+ *       notice, this list of conditions and the following disclaimer.
+ *     * Redistributions in binary form must reproduce the above copyright
+ *       notice, this list of conditions and the following disclaimer in the
+ *       documentation and/or other materials provided with the distribution.
+ *     * Neither the name of the ScalaFX Project nor the
+ *       names of its contributors may be used to endorse or promote products
+ *       derived from this software without specific prior written permission.
+ *
+ * THIS SOFTWARE IS PROVIDED BY THE COPYRIGHT HOLDERS AND CONTRIBUTORS "AS IS" AND
+ * ANY EXPRESS OR IMPLIED WARRANTIES, INCLUDING, BUT NOT LIMITED TO, THE IMPLIED
+ * WARRANTIES OF MERCHANTABILITY AND FITNESS FOR A PARTICULAR PURPOSE ARE
+ * DISCLAIMED. IN NO EVENT SHALL THE SCALAFX PROJECT OR ITS CONTRIBUTORS BE LIABLE
+ * FOR ANY DIRECT, INDIRECT, INCIDENTAL, SPECIAL, EXEMPLARY, OR CONSEQUENTIAL
+ * DAMAGES (INCLUDING, BUT NOT LIMITED TO, PROCUREMENT OF SUBSTITUTE GOODS OR
+ * SERVICES; LOSS OF USE, DATA, OR PROFITS; OR BUSINESS INTERRUPTION) HOWEVER CAUSED
+ * AND ON ANY THEORY OF LIABILITY, WHETHER IN CONTRACT, STRICT LIABILITY, OR TORT
+ * (INCLUDING NEGLIGENCE OR OTHERWISE) ARISING IN ANY WAY OUT OF THE USE OF THIS
+ * SOFTWARE, EVEN IF ADVISED OF THE POSSIBILITY OF SUCH DAMAGE.
+ */
+package scalafx.scene.effect
+
+import scala.language.implicitConversions
+import javafx.scene.{effect => jfxse}
+
+object EffectIncludes extends EffectIncludes
+
+/**
+ * Contains implcit methods to convert from
+ * [[http://docs.oracle.com/javase/8/javafx/api/javafx/scene/effect/package-summary.html `javafx.scene.effect`]]
+ * Classes/Traits to their $SFX counterparts.
+ *
+ * @define JFX JavaFX
+ * @define SFX ScalaFX
+ * @define START Converts a $JFX `[[http://docs.oracle.com/javase/8/javafx/api/javafx/scene/effect/
+ * @define END ]]` instance to its $SFX counterpart.
+ *
+ * @define BLE Blend
+ * @define BLM BlendMode
+ * @define BLO Bloom
+ * @define BBL BoxBlur
+ * @define BLT BlurType
+ * @define CLA ColorAdjust
+ * @define CLI ColorInput
+ * @define DSM DisplacementMap
+ * @define EFF Effect
+ * @define DPS DropShadow
+ * @define FLM FloatMap
+ * @define GSB GaussianBlur
+ * @define GLW Glow
+ * @define IIN ImageInput
+ * @define INS InnerShadow
+ * @define LIG Light
+ * @define LDS Light.Distant
+ * @define LPT Light.Point
+ * @define LSP Light.Spot
+ * @define LIN Lighting
+ * @define MBL MotionBlur
+ * @define PTR PerspectiveTransform
+ * @define RFL Reflection
+ * @define SPT SepiaTone
+ * @define SHW Shadow
+ */
+trait EffectIncludes {
+
+  /**
+   * $START$BLE.html $BLE$END
+   *
+   * @param b $JFX $BLE
+   * @return $SFX $BLE
+   */
+  implicit def jfxBlend2sfx(b: jfxse.Blend) = if (b != null) new Blend(b) else null
+
+  /**
+   * $START$BLM.html $BLM$END
+   *
+   * @param e $JFX $BLM
+   * @return $SFX $BLM
+   */
+  implicit def jfxBlendMode2sfx(e: jfxse.BlendMode) = BlendMode.jfxEnum2sfx(e)
+
+  /**
+   * $START$BLO.html $BLO$END
+   *
+   * @param b $JFX $BLO
+   * @return $SFX $BLO
+   */
+  implicit def jfxBloom2sfx(b: jfxse.Bloom) = if (b != null) new Bloom(b) else null
+
+  /**
+   * $START$BBL.html $BBL$END
+   *
+   * @param bb $JFX $BBL
+   * @return $SFX $BBL
+   */
+  implicit def jfxBoxBlur2sfx(bb: jfxse.BoxBlur) = if (bb != null) new BoxBlur(bb) else null
+
+  /**
+   * $START$BLT.html $BLT$END
+   *
+   * @param e $JFX $BLT
+   * @return $SFX $BLT
+   */
+  implicit def jfxBlurType2sfx(e: jfxse.BlurType) = BlurType.jfxEnum2sfx(e)
+
+  /**
+   * $START$CLA.html $CLA$END
+   *
+   * @param ca $JFX $CLA
+   * @return $SFX $CLA
+   */
+  implicit def jfxColorAdjust2sfx(ca: jfxse.ColorAdjust) = if (ca != null) new ColorAdjust(ca) else null
+
+  /**
+   * $START$CLI.html $CLI$END
+   *
+   * @param ci $JFX $CLI
+   * @return $SFX $CLI
+   */
+  implicit def jfxColorInput2sfx(ci: jfxse.ColorInput) = if (ci != null) new ColorInput(ci) else null
+
+  /**
+   * $START$DSM.html $DSM$END
+   *
+   * @param dm $JFX $DSM
+   * @return $SFX $DSM
+   */
+  implicit def jfxDisplacementMap2sfx(dm: jfxse.DisplacementMap) = if (dm != null) new DisplacementMap(dm) else null
+
+  /**
+   * $START$EFF.html $EFF$END
+   *
+   * @param e $JFX $EFF
+   * @return $SFX $EFF
+   */
+  implicit def jfxEffect2sfx(e: jfxse.Effect) = if (e != null) new Effect(e) {} else null
+
+  /**
+   * $START$DPS.html $DPS$END
+   *
+   * @param ds $JFX $DPS
+   * @return $SFX $DPS
+   */
+  implicit def jfxDropShadow2sfx(ds: jfxse.DropShadow) = if (ds != null) new DropShadow(ds) else null
+
+  /**
+   * $START$FLM.html $FLM$END
+   *
+   * @param fm $JFX $FLM
+   * @return $SFX $FLM
+   */
+  implicit def jfxFloatMap2sfx(fm: jfxse.FloatMap) = if (fm != null) new FloatMap(fm) else null
+
+  /**
+   * $START$GSB.html $GSB$END
+   *
+   * @param gb $JFX $GSB
+   * @return $SFX $GSB
+   */
+  implicit def jfxGaussianBlur2sfx(gb: jfxse.GaussianBlur) = if (gb != null) new GaussianBlur(gb) else null
+
+  /**
+   * $START$GLW.html $GLW$END
+   *
+   * @param g $JFX $GLW
+   * @return $SFX $GLW
+   */
+  implicit def jfxGlow2sfx(g: jfxse.Glow) = if (g != null) new Glow(g) else null
+
+  /**
+   * $START$IIN.html $IIN$END
+   *
+   * @param ii $JFX $IIN
+   * @return $SFX $IIN
+   */
+  implicit def jfxImageInput2sfx(ii: jfxse.ImageInput) = if (ii != null) new ImageInput(ii) else null
+
+  /**
+   * $START$INS.html $INS$END
+   *
+   * @param ii $JFX $INS
+   * @return $SFX $INS
+   */
+  implicit def jfxInnerShadow2sfx(ii: jfxse.InnerShadow) = if (ii != null) new InnerShadow(ii) else null
+
+  /**
+   * $START$LIG.html $LIG$END
+   *
+   * @param l $JFX $LIG
+   * @return $SFX $LIG
+   */
+  implicit def jfxLight2sfx(l: jfxse.Light) = if (l != null) new Light(l) {} else null
+
+  /**
+   * $START$LDS.html $LDS$END
+   *
+   * @param d $JFX $LDS
+   * @return $SFX $LDS
+   */
+  implicit def jfxLightDistant2sfx(d: jfxse.Light.Distant) = if (d != null) new Light.Distant(d) else null
+
+  /**
+   * $START$LPT.html $LPT$END
+   *
+   * @param p $JFX $LPT
+   * @return $SFX $LPT
+   */
+  implicit def jfxLightPoint2sfx(p: jfxse.Light.Point) = if (p != null) new Light.Point(p) else null
+
+  /**
+   * $START$LSP.html $LSP$END
+   *
+   * @param s $JFX $LSP
+   * @return $SFX $LSP
+   */
+  implicit def jfxLightSpot2sfx(s: jfxse.Light.Spot) = if (s != null) new Light.Spot(s) else null
+
+  /**
+   * $START$LIN.html $LIN$END
+   *
+   * @param l $JFX $LIN
+   * @return $SFX $LIN
+   */
+  implicit def jfxLighting2sfx(l: jfxse.Lighting) = if (l != null) new Lighting(l) else null
+
+  /**
+   * $START$MBL.html $MBL$END
+   *
+   * @param mb $JFX $MBL
+   * @return $SFX $MBL
+   */
+  implicit def jfxMotionBlur2sfx(mb: jfxse.MotionBlur) = if (mb != null) new MotionBlur(mb) else null
+
+  /**
+   * $START$PTR.html $PTR$END
+   *
+   * @param pt $JFX $PTR
+   * @return $SFX $PTR
+   */
+  implicit def jfxPerspectiveTransform2sfx(pt: jfxse.PerspectiveTransform) = if (pt != null) new PerspectiveTransform(pt) else null
+
+  /**
+   * $START$RFL.html $RFL$END
+   *
+   * @param r $JFX $RFL
+   * @return $SFX $RFL
+   */
+  implicit def jfxReflection2sfx(r: jfxse.Reflection) = if (r != null) new Reflection(r) else null
+
+  /**
+   * $START$SPT.html $SPT$END
+   *
+   * @param st $JFX $SPT
+   * @return $SFX $SPT
+   */
+  implicit def jfxSepiaTone2sfx(st: jfxse.SepiaTone) = if (st != null) new SepiaTone(st) else null
+
+  /**
+   * $START$SHW.html $SHW$END
+   *
+   * @param s $JFX $SHW
+   * @return $SFX $SHW
+   */
+  implicit def jfxShadow2sfx(s: jfxse.Shadow) = if (s != null) new Shadow(s) else null
+
 }