/*
 * Copyright (c) 2011-2014, ScalaFX Project
 * All rights reserved.
 *
 * Redistribution and use in source and binary forms, with or without
 * modification, are permitted provided that the following conditions are met:
 *     * Redistributions of source code must retain the above copyright
 *       notice, this list of conditions and the following disclaimer.
 *     * Redistributions in binary form must reproduce the above copyright
 *       notice, this list of conditions and the following disclaimer in the
 *       documentation and/or other materials provided with the distribution.
 *     * Neither the name of the ScalaFX Project nor the
 *       names of its contributors may be used to endorse or promote products
 *       derived from this software without specific prior written permission.
 *
 * THIS SOFTWARE IS PROVIDED BY THE COPYRIGHT HOLDERS AND CONTRIBUTORS "AS IS" AND
 * ANY EXPRESS OR IMPLIED WARRANTIES, INCLUDING, BUT NOT LIMITED TO, THE IMPLIED
 * WARRANTIES OF MERCHANTABILITY AND FITNESS FOR A PARTICULAR PURPOSE ARE
 * DISCLAIMED. IN NO EVENT SHALL THE SCALAFX PROJECT OR ITS CONTRIBUTORS BE LIABLE
 * FOR ANY DIRECT, INDIRECT, INCIDENTAL, SPECIAL, EXEMPLARY, OR CONSEQUENTIAL
 * DAMAGES (INCLUDING, BUT NOT LIMITED TO, PROCUREMENT OF SUBSTITUTE GOODS OR
 * SERVICES; LOSS OF USE, DATA, OR PROFITS; OR BUSINESS INTERRUPTION) HOWEVER CAUSED
 * AND ON ANY THEORY OF LIABILITY, WHETHER IN CONTRACT, STRICT LIABILITY, OR TORT
 * (INCLUDING NEGLIGENCE OR OTHERWISE) ARISING IN ANY WAY OUT OF THE USE OF THIS
 * SOFTWARE, EVEN IF ADVISED OF THE POSSIBILITY OF SUCH DAMAGE.
 */
package scalafx.scene.effect

<<<<<<< HEAD
import scala.language.implicitConversions
import javafx.scene.{effect => jfxse}
=======
import javafx.scene.{effect => jfxse}

import scala.language.implicitConversions
>>>>>>> df8b3993
import scalafx.Includes._
import scalafx.beans.property.DoubleProperty
import scalafx.delegate.SFXDelegate

object SepiaTone {
<<<<<<< HEAD
  implicit def sfxSepiaTone2jfx(st: SepiaTone) = if (st != null) st.delegate else null
=======
  implicit def sfxSepiaTone2jfx(st: SepiaTone): jfxse.SepiaTone = if (st != null) st.delegate else null
>>>>>>> df8b3993
}

class SepiaTone(override val delegate: jfxse.SepiaTone = new jfxse.SepiaTone)
  extends Effect(delegate)
  with InputDelegate[jfxse.SepiaTone]
  with SFXDelegate[jfxse.SepiaTone] {

  /**
   * Creates a new instance of SepiaTone with the specified level.
   */
  def this(level: Double) = this(new jfxse.SepiaTone(level))

  /**
   * The level value, which controls the intensity of the sepia effect.
   */
  def level: DoubleProperty = delegate.levelProperty
  def level_=(v: Double) {
    level() = v
  }

}<|MERGE_RESOLUTION|>--- conflicted
+++ resolved
@@ -26,24 +26,15 @@
  */
 package scalafx.scene.effect
 
-<<<<<<< HEAD
-import scala.language.implicitConversions
-import javafx.scene.{effect => jfxse}
-=======
 import javafx.scene.{effect => jfxse}
 
 import scala.language.implicitConversions
->>>>>>> df8b3993
 import scalafx.Includes._
 import scalafx.beans.property.DoubleProperty
 import scalafx.delegate.SFXDelegate
 
 object SepiaTone {
-<<<<<<< HEAD
-  implicit def sfxSepiaTone2jfx(st: SepiaTone) = if (st != null) st.delegate else null
-=======
   implicit def sfxSepiaTone2jfx(st: SepiaTone): jfxse.SepiaTone = if (st != null) st.delegate else null
->>>>>>> df8b3993
 }
 
 class SepiaTone(override val delegate: jfxse.SepiaTone = new jfxse.SepiaTone)
