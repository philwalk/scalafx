--- conflicted
+++ resolved
@@ -26,24 +26,15 @@
  */
 package scalafx.scene.effect
 
-<<<<<<< HEAD
-import scala.language.implicitConversions
-import javafx.scene.{effect => jfxse}
-=======
 import javafx.scene.{effect => jfxse}
 
 import scala.language.implicitConversions
->>>>>>> df8b3993
 import scalafx.Includes._
 import scalafx.beans.property.DoubleProperty
 import scalafx.delegate.SFXDelegate
 
 object Bloom {
-<<<<<<< HEAD
-  implicit def sfxBloom2jfx(b: Bloom) = if (b != null) b.delegate else null
-=======
   implicit def sfxBloom2jfx(b: Bloom): jfxse.Bloom = if (b != null) b.delegate else null
->>>>>>> df8b3993
 }
 
 class Bloom(override val delegate: jfxse.Bloom = new jfxse.Bloom)
