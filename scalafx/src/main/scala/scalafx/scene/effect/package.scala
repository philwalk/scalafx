/*
 * Copyright (c) 2011-2014, ScalaFX Project
 * All rights reserved.
 *
 * Redistribution and use in source and binary forms, with or without
 * modification, are permitted provided that the following conditions are met:
 *     * Redistributions of source code must retain the above copyright
 *       notice, this list of conditions and the following disclaimer.
 *     * Redistributions in binary form must reproduce the above copyright
 *       notice, this list of conditions and the following disclaimer in the
 *       documentation and/or other materials provided with the distribution.
 *     * Neither the name of the ScalaFX Project nor the
 *       names of its contributors may be used to endorse or promote products
 *       derived from this software without specific prior written permission.
 *
 * THIS SOFTWARE IS PROVIDED BY THE COPYRIGHT HOLDERS AND CONTRIBUTORS "AS IS" AND
 * ANY EXPRESS OR IMPLIED WARRANTIES, INCLUDING, BUT NOT LIMITED TO, THE IMPLIED
 * WARRANTIES OF MERCHANTABILITY AND FITNESS FOR A PARTICULAR PURPOSE ARE
 * DISCLAIMED. IN NO EVENT SHALL THE SCALAFX PROJECT OR ITS CONTRIBUTORS BE LIABLE
 * FOR ANY DIRECT, INDIRECT, INCIDENTAL, SPECIAL, EXEMPLARY, OR CONSEQUENTIAL
 * DAMAGES (INCLUDING, BUT NOT LIMITED TO, PROCUREMENT OF SUBSTITUTE GOODS OR
 * SERVICES; LOSS OF USE, DATA, OR PROFITS; OR BUSINESS INTERRUPTION) HOWEVER CAUSED
 * AND ON ANY THEORY OF LIABILITY, WHETHER IN CONTRACT, STRICT LIABILITY, OR TORT
 * (INCLUDING NEGLIGENCE OR OTHERWISE) ARISING IN ANY WAY OUT OF THE USE OF THIS
 * SOFTWARE, EVEN IF ADVISED OF THE POSSIBILITY OF SUCH DAMAGE.
 */
package scalafx.scene

<<<<<<< HEAD
import scala.language.reflectiveCalls
import javafx.beans.{ property => jfxbp }
import javafx.scene.{ effect => jfxse }
import javafx.scene.{ paint => jfxsp }
=======
import javafx.beans.{property => jfxbp}
import javafx.scene.{effect => jfxse, paint => jfxsp}

>>>>>>> 044f7b14
import scalafx.Includes._
import scalafx.beans.property.ObjectProperty
import scalafx.delegate.SFXDelegate
import scalafx.scene.paint.Color

/**
 * Wraps [[http://docs.oracle.com/javase/8/javafx/api/javafx/scene/effect/package-summary.html `javafx.scene.effect`]] package.
 */
package object effect {

  /**
   * Type that indicates a JavaFX class that has the Property `inputProperty` of kind `ObjectProperty[Effect]`
   */
  type Inputed = {
    def inputProperty(): jfxbp.ObjectProperty[jfxse.Effect]
  }

  /**
   * Trait that unifies all Effect subclasses whose Java counterpart have input Property. See type Inputed.
   */
  trait InputDelegate[J <: Object with Inputed]
    extends SFXDelegate[J] {

    /**
     * The input for this Effect.
     */
    def input: ObjectProperty[jfxse.Effect] = delegate.inputProperty()
    def input_=(v: Effect) {
      input() = v
    }

  }

  /**
   * Type that indicates a JavaFX class that has the Property `colorProperty` of kind `ObjectProperty[Color]`
   */
  type Colored = {
    def colorProperty(): jfxbp.ObjectProperty[jfxsp.Color]
  }

  /**
   * Trait that unify all Effect subclasses whose Java counterpart have color Property. See type Colored.
   */
  trait ColorDelegate[J <: Object with Colored]
    extends SFXDelegate[J] {

    /**
     * The Effect's color.
     */
    def color: ObjectProperty[jfxsp.Color] = delegate.colorProperty()
    def color_=(c: Color) {
      color() = c
    }

  }

}<|MERGE_RESOLUTION|>--- conflicted
+++ resolved
@@ -1,95 +1,89 @@
-/*
- * Copyright (c) 2011-2014, ScalaFX Project
- * All rights reserved.
- *
- * Redistribution and use in source and binary forms, with or without
- * modification, are permitted provided that the following conditions are met:
- *     * Redistributions of source code must retain the above copyright
- *       notice, this list of conditions and the following disclaimer.
- *     * Redistributions in binary form must reproduce the above copyright
- *       notice, this list of conditions and the following disclaimer in the
- *       documentation and/or other materials provided with the distribution.
- *     * Neither the name of the ScalaFX Project nor the
- *       names of its contributors may be used to endorse or promote products
- *       derived from this software without specific prior written permission.
- *
- * THIS SOFTWARE IS PROVIDED BY THE COPYRIGHT HOLDERS AND CONTRIBUTORS "AS IS" AND
- * ANY EXPRESS OR IMPLIED WARRANTIES, INCLUDING, BUT NOT LIMITED TO, THE IMPLIED
- * WARRANTIES OF MERCHANTABILITY AND FITNESS FOR A PARTICULAR PURPOSE ARE
- * DISCLAIMED. IN NO EVENT SHALL THE SCALAFX PROJECT OR ITS CONTRIBUTORS BE LIABLE
- * FOR ANY DIRECT, INDIRECT, INCIDENTAL, SPECIAL, EXEMPLARY, OR CONSEQUENTIAL
- * DAMAGES (INCLUDING, BUT NOT LIMITED TO, PROCUREMENT OF SUBSTITUTE GOODS OR
- * SERVICES; LOSS OF USE, DATA, OR PROFITS; OR BUSINESS INTERRUPTION) HOWEVER CAUSED
- * AND ON ANY THEORY OF LIABILITY, WHETHER IN CONTRACT, STRICT LIABILITY, OR TORT
- * (INCLUDING NEGLIGENCE OR OTHERWISE) ARISING IN ANY WAY OUT OF THE USE OF THIS
- * SOFTWARE, EVEN IF ADVISED OF THE POSSIBILITY OF SUCH DAMAGE.
- */
-package scalafx.scene
-
-<<<<<<< HEAD
-import scala.language.reflectiveCalls
-import javafx.beans.{ property => jfxbp }
-import javafx.scene.{ effect => jfxse }
-import javafx.scene.{ paint => jfxsp }
-=======
-import javafx.beans.{property => jfxbp}
-import javafx.scene.{effect => jfxse, paint => jfxsp}
-
->>>>>>> 044f7b14
-import scalafx.Includes._
-import scalafx.beans.property.ObjectProperty
-import scalafx.delegate.SFXDelegate
-import scalafx.scene.paint.Color
-
-/**
- * Wraps [[http://docs.oracle.com/javase/8/javafx/api/javafx/scene/effect/package-summary.html `javafx.scene.effect`]] package.
- */
-package object effect {
-
-  /**
-   * Type that indicates a JavaFX class that has the Property `inputProperty` of kind `ObjectProperty[Effect]`
-   */
-  type Inputed = {
-    def inputProperty(): jfxbp.ObjectProperty[jfxse.Effect]
-  }
-
-  /**
-   * Trait that unifies all Effect subclasses whose Java counterpart have input Property. See type Inputed.
-   */
-  trait InputDelegate[J <: Object with Inputed]
-    extends SFXDelegate[J] {
-
-    /**
-     * The input for this Effect.
-     */
-    def input: ObjectProperty[jfxse.Effect] = delegate.inputProperty()
-    def input_=(v: Effect) {
-      input() = v
-    }
-
-  }
-
-  /**
-   * Type that indicates a JavaFX class that has the Property `colorProperty` of kind `ObjectProperty[Color]`
-   */
-  type Colored = {
-    def colorProperty(): jfxbp.ObjectProperty[jfxsp.Color]
-  }
-
-  /**
-   * Trait that unify all Effect subclasses whose Java counterpart have color Property. See type Colored.
-   */
-  trait ColorDelegate[J <: Object with Colored]
-    extends SFXDelegate[J] {
-
-    /**
-     * The Effect's color.
-     */
-    def color: ObjectProperty[jfxsp.Color] = delegate.colorProperty()
-    def color_=(c: Color) {
-      color() = c
-    }
-
-  }
-
+/*
+ * Copyright (c) 2011-2014, ScalaFX Project
+ * All rights reserved.
+ *
+ * Redistribution and use in source and binary forms, with or without
+ * modification, are permitted provided that the following conditions are met:
+ *     * Redistributions of source code must retain the above copyright
+ *       notice, this list of conditions and the following disclaimer.
+ *     * Redistributions in binary form must reproduce the above copyright
+ *       notice, this list of conditions and the following disclaimer in the
+ *       documentation and/or other materials provided with the distribution.
+ *     * Neither the name of the ScalaFX Project nor the
+ *       names of its contributors may be used to endorse or promote products
+ *       derived from this software without specific prior written permission.
+ *
+ * THIS SOFTWARE IS PROVIDED BY THE COPYRIGHT HOLDERS AND CONTRIBUTORS "AS IS" AND
+ * ANY EXPRESS OR IMPLIED WARRANTIES, INCLUDING, BUT NOT LIMITED TO, THE IMPLIED
+ * WARRANTIES OF MERCHANTABILITY AND FITNESS FOR A PARTICULAR PURPOSE ARE
+ * DISCLAIMED. IN NO EVENT SHALL THE SCALAFX PROJECT OR ITS CONTRIBUTORS BE LIABLE
+ * FOR ANY DIRECT, INDIRECT, INCIDENTAL, SPECIAL, EXEMPLARY, OR CONSEQUENTIAL
+ * DAMAGES (INCLUDING, BUT NOT LIMITED TO, PROCUREMENT OF SUBSTITUTE GOODS OR
+ * SERVICES; LOSS OF USE, DATA, OR PROFITS; OR BUSINESS INTERRUPTION) HOWEVER CAUSED
+ * AND ON ANY THEORY OF LIABILITY, WHETHER IN CONTRACT, STRICT LIABILITY, OR TORT
+ * (INCLUDING NEGLIGENCE OR OTHERWISE) ARISING IN ANY WAY OUT OF THE USE OF THIS
+ * SOFTWARE, EVEN IF ADVISED OF THE POSSIBILITY OF SUCH DAMAGE.
+ */
+package scalafx.scene
+
+import javafx.beans.{property => jfxbp}
+import javafx.scene.{effect => jfxse, paint => jfxsp}
+
+import scala.language.reflectiveCalls
+import scalafx.Includes._
+import scalafx.beans.property.ObjectProperty
+import scalafx.delegate.SFXDelegate
+import scalafx.scene.paint.Color
+
+/**
+ * Wraps [[http://docs.oracle.com/javase/8/javafx/api/javafx/scene/effect/package-summary.html `javafx.scene.effect`]] package.
+ */
+package object effect {
+
+  /**
+   * Type that indicates a JavaFX class that has the Property `inputProperty` of kind `ObjectProperty[Effect]`
+   */
+  type Inputed = {
+    def inputProperty(): jfxbp.ObjectProperty[jfxse.Effect]
+  }
+
+  /**
+   * Trait that unifies all Effect subclasses whose Java counterpart have input Property. See type Inputed.
+   */
+  trait InputDelegate[J <: Object with Inputed]
+    extends SFXDelegate[J] {
+
+    /**
+     * The input for this Effect.
+     */
+    def input: ObjectProperty[jfxse.Effect] = delegate.inputProperty()
+    def input_=(v: Effect) {
+      input() = v
+    }
+
+  }
+
+  /**
+   * Type that indicates a JavaFX class that has the Property `colorProperty` of kind `ObjectProperty[Color]`
+   */
+  type Colored = {
+    def colorProperty(): jfxbp.ObjectProperty[jfxsp.Color]
+  }
+
+  /**
+   * Trait that unify all Effect subclasses whose Java counterpart have color Property. See type Colored.
+   */
+  trait ColorDelegate[J <: Object with Colored]
+    extends SFXDelegate[J] {
+
+    /**
+     * The Effect's color.
+     */
+    def color: ObjectProperty[jfxsp.Color] = delegate.colorProperty()
+    def color_=(c: Color) {
+      color() = c
+    }
+
+  }
+
 }