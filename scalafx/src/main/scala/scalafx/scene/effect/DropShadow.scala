--- conflicted
+++ resolved
@@ -1,95 +1,91 @@
-/*
-<<<<<<< HEAD
-* Copyright (c) 2011-2014, ScalaFX Project
-=======
- * Copyright (c) 2011-2014, ScalaFX Project
->>>>>>> a496ffa6
- * All rights reserved.
- *
- * Redistribution and use in source and binary forms, with or without
- * modification, are permitted provided that the following conditions are met:
- *     * Redistributions of source code must retain the above copyright
- *       notice, this list of conditions and the following disclaimer.
- *     * Redistributions in binary form must reproduce the above copyright
- *       notice, this list of conditions and the following disclaimer in the
- *       documentation and/or other materials provided with the distribution.
- *     * Neither the name of the ScalaFX Project nor the
- *       names of its contributors may be used to endorse or promote products
- *       derived from this software without specific prior written permission.
- *
- * THIS SOFTWARE IS PROVIDED BY THE COPYRIGHT HOLDERS AND CONTRIBUTORS "AS IS" AND
- * ANY EXPRESS OR IMPLIED WARRANTIES, INCLUDING, BUT NOT LIMITED TO, THE IMPLIED
- * WARRANTIES OF MERCHANTABILITY AND FITNESS FOR A PARTICULAR PURPOSE ARE
- * DISCLAIMED. IN NO EVENT SHALL THE SCALAFX PROJECT OR ITS CONTRIBUTORS BE LIABLE
- * FOR ANY DIRECT, INDIRECT, INCIDENTAL, SPECIAL, EXEMPLARY, OR CONSEQUENTIAL
- * DAMAGES (INCLUDING, BUT NOT LIMITED TO, PROCUREMENT OF SUBSTITUTE GOODS OR
- * SERVICES; LOSS OF USE, DATA, OR PROFITS; OR BUSINESS INTERRUPTION) HOWEVER CAUSED
- * AND ON ANY THEORY OF LIABILITY, WHETHER IN CONTRACT, STRICT LIABILITY, OR TORT
- * (INCLUDING NEGLIGENCE OR OTHERWISE) ARISING IN ANY WAY OUT OF THE USE OF THIS
- * SOFTWARE, EVEN IF ADVISED OF THE POSSIBILITY OF SUCH DAMAGE.
- */
-package scalafx.scene.effect
-
-import scala.language.implicitConversions
-import javafx.scene.{ effect => jfxse, paint => jfxsp }
-import scalafx.Includes._
-import scalafx.beans.property.DoubleProperty
-import scalafx.beans.property.ObjectProperty
-import scalafx.scene.paint.Color
-import scalafx.delegate.SFXDelegate
-import scalafx.delegate.DimensionDelegate
-
-object DropShadow {
-  implicit def sfxDropShadow2jfx(ds: DropShadow) = ds.delegate
-}
-
-class DropShadow(override val delegate: jfxse.DropShadow = new jfxse.DropShadow())
-  extends Effect(delegate)
-  with ColorDelegate[jfxse.DropShadow]
-  with DimensionDelegate[jfxse.DropShadow]
-  with InputDelegate[jfxse.DropShadow]
-  with SFXDelegate[jfxse.DropShadow] {
-
-  /**
-   * Creates a new instance of DropShadow with the specified blurType, color, radius, spread, offsetX and offsetY.
-   */
-  def this(blurType: jfxse.BlurType, color: Color, radius: Double, spread: Double, offsetX: Double, offsetY: Double) =
-    this(new jfxse.DropShadow(blurType, color, radius, spread, offsetX, offsetY))
-
-  /**
-   * Creates a new instance of DropShadow with specified radius and color.
-   */
-  def this(radius: Double, color: Color) = this(new jfxse.DropShadow(radius, color))
-
-  /**
-   * Creates a new instance of DropShadow with the specified radius, offsetX, offsetY and color.
-   */
-  def this(radius: Double, offsetX: Double, offsetY: Double, color: Color) =
-    this(new jfxse.DropShadow(radius, offsetX, offsetY, color))
-
-  def blurType: ObjectProperty[jfxse.BlurType] = delegate.blurTypeProperty
-  def blurType_=(bt: BlurType) {
-    blurType() = bt
-  }
-
-  def offsetX: DoubleProperty = delegate.offsetXProperty
-  def offsetX_=(d: Double) {
-    offsetX() = d
-  }
-
-  def offsetY: DoubleProperty = delegate.offsetYProperty
-  def offsetY_=(d: Double) {
-    offsetY() = d
-  }
-
-  def radius: DoubleProperty = delegate.radiusProperty
-  def radius_=(d: Double) {
-    radius() = d
-  }
-
-  def spread: DoubleProperty = delegate.spreadProperty
-  def spread_=(d: Double) {
-    spread() = d
-  }
-
+/*
+ * Copyright (c) 2011-2014, ScalaFX Project
+ * All rights reserved.
+ *
+ * Redistribution and use in source and binary forms, with or without
+ * modification, are permitted provided that the following conditions are met:
+ *     * Redistributions of source code must retain the above copyright
+ *       notice, this list of conditions and the following disclaimer.
+ *     * Redistributions in binary form must reproduce the above copyright
+ *       notice, this list of conditions and the following disclaimer in the
+ *       documentation and/or other materials provided with the distribution.
+ *     * Neither the name of the ScalaFX Project nor the
+ *       names of its contributors may be used to endorse or promote products
+ *       derived from this software without specific prior written permission.
+ *
+ * THIS SOFTWARE IS PROVIDED BY THE COPYRIGHT HOLDERS AND CONTRIBUTORS "AS IS" AND
+ * ANY EXPRESS OR IMPLIED WARRANTIES, INCLUDING, BUT NOT LIMITED TO, THE IMPLIED
+ * WARRANTIES OF MERCHANTABILITY AND FITNESS FOR A PARTICULAR PURPOSE ARE
+ * DISCLAIMED. IN NO EVENT SHALL THE SCALAFX PROJECT OR ITS CONTRIBUTORS BE LIABLE
+ * FOR ANY DIRECT, INDIRECT, INCIDENTAL, SPECIAL, EXEMPLARY, OR CONSEQUENTIAL
+ * DAMAGES (INCLUDING, BUT NOT LIMITED TO, PROCUREMENT OF SUBSTITUTE GOODS OR
+ * SERVICES; LOSS OF USE, DATA, OR PROFITS; OR BUSINESS INTERRUPTION) HOWEVER CAUSED
+ * AND ON ANY THEORY OF LIABILITY, WHETHER IN CONTRACT, STRICT LIABILITY, OR TORT
+ * (INCLUDING NEGLIGENCE OR OTHERWISE) ARISING IN ANY WAY OUT OF THE USE OF THIS
+ * SOFTWARE, EVEN IF ADVISED OF THE POSSIBILITY OF SUCH DAMAGE.
+ */
+package scalafx.scene.effect
+
+import scala.language.implicitConversions
+import javafx.scene.{ effect => jfxse, paint => jfxsp }
+import scalafx.Includes._
+import scalafx.beans.property.DoubleProperty
+import scalafx.beans.property.ObjectProperty
+import scalafx.scene.paint.Color
+import scalafx.delegate.SFXDelegate
+import scalafx.delegate.DimensionDelegate
+
+object DropShadow {
+  implicit def sfxDropShadow2jfx(ds: DropShadow) = ds.delegate
+}
+
+class DropShadow(override val delegate: jfxse.DropShadow = new jfxse.DropShadow())
+  extends Effect(delegate)
+  with ColorDelegate[jfxse.DropShadow]
+  with DimensionDelegate[jfxse.DropShadow]
+  with InputDelegate[jfxse.DropShadow]
+  with SFXDelegate[jfxse.DropShadow] {
+
+  /**
+   * Creates a new instance of DropShadow with the specified blurType, color, radius, spread, offsetX and offsetY.
+   */
+  def this(blurType: jfxse.BlurType, color: Color, radius: Double, spread: Double, offsetX: Double, offsetY: Double) =
+    this(new jfxse.DropShadow(blurType, color, radius, spread, offsetX, offsetY))
+
+  /**
+   * Creates a new instance of DropShadow with specified radius and color.
+   */
+  def this(radius: Double, color: Color) = this(new jfxse.DropShadow(radius, color))
+
+  /**
+   * Creates a new instance of DropShadow with the specified radius, offsetX, offsetY and color.
+   */
+  def this(radius: Double, offsetX: Double, offsetY: Double, color: Color) =
+    this(new jfxse.DropShadow(radius, offsetX, offsetY, color))
+
+  def blurType: ObjectProperty[jfxse.BlurType] = delegate.blurTypeProperty
+  def blurType_=(bt: BlurType) {
+    blurType() = bt
+  }
+
+  def offsetX: DoubleProperty = delegate.offsetXProperty
+  def offsetX_=(d: Double) {
+    offsetX() = d
+  }
+
+  def offsetY: DoubleProperty = delegate.offsetYProperty
+  def offsetY_=(d: Double) {
+    offsetY() = d
+  }
+
+  def radius: DoubleProperty = delegate.radiusProperty
+  def radius_=(d: Double) {
+    radius() = d
+  }
+
+  def spread: DoubleProperty = delegate.spreadProperty
+  def spread_=(d: Double) {
+    spread() = d
+  }
+
 }