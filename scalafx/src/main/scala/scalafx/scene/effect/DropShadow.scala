--- conflicted
+++ resolved
@@ -26,19 +26,6 @@
  */
 package scalafx.scene.effect
 
-<<<<<<< HEAD
-import scala.language.implicitConversions
-import javafx.scene.{effect => jfxse, paint => jfxsp}
-import scalafx.Includes._
-import scalafx.beans.property.DoubleProperty
-import scalafx.beans.property.ObjectProperty
-import scalafx.scene.paint.Color
-import scalafx.delegate.SFXDelegate
-import scalafx.delegate.DimensionDelegate
-
-object DropShadow {
-  implicit def sfxDropShadow2jfx(ds: DropShadow) = if (ds != null) ds.delegate else null
-=======
 import javafx.scene.{effect => jfxse, paint => jfxsp}
 
 import scala.language.implicitConversions
@@ -49,7 +36,6 @@
 
 object DropShadow {
   implicit def sfxDropShadow2jfx(ds: DropShadow): jfxse.DropShadow = if (ds != null) ds.delegate else null
->>>>>>> df8b3993
 }
 
 class DropShadow(override val delegate: jfxse.DropShadow = new jfxse.DropShadow())
