--- conflicted
+++ resolved
@@ -26,17 +26,6 @@
  */
 package scalafx.scene.effect
 
-<<<<<<< HEAD
-import scala.language.implicitConversions
-import javafx.scene.{effect => jfxse}
-import scalafx.Includes._
-import scalafx.beans.property.DoubleProperty
-import scalafx.beans.property.ObjectProperty
-import scalafx.delegate.SFXDelegate
-
-object Lighting {
-  implicit def sfxLighting2jfx(l: Lighting) = if (l != null) l.delegate else null
-=======
 import javafx.scene.{effect => jfxse}
 
 import scala.language.implicitConversions
@@ -46,7 +35,6 @@
 
 object Lighting {
   implicit def sfxLighting2jfx(l: Lighting): jfxse.Lighting = if (l != null) l.delegate else null
->>>>>>> df8b3993
 
 }
 
