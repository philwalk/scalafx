/*
 * Copyright (c) 2011-2015, ScalaFX Project
 * All rights reserved.
 *
 * Redistribution and use in source and binary forms, with or without
 * modification, are permitted provided that the following conditions are met:
 *     * Redistributions of source code must retain the above copyright
 *       notice, this list of conditions and the following disclaimer.
 *     * Redistributions in binary form must reproduce the above copyright
 *       notice, this list of conditions and the following disclaimer in the
 *       documentation and/or other materials provided with the distribution.
 *     * Neither the name of the ScalaFX Project nor the
 *       names of its contributors may be used to endorse or promote products
 *       derived from this software without specific prior written permission.
 *
 * THIS SOFTWARE IS PROVIDED BY THE COPYRIGHT HOLDERS AND CONTRIBUTORS "AS IS" AND
 * ANY EXPRESS OR IMPLIED WARRANTIES, INCLUDING, BUT NOT LIMITED TO, THE IMPLIED
 * WARRANTIES OF MERCHANTABILITY AND FITNESS FOR A PARTICULAR PURPOSE ARE
 * DISCLAIMED. IN NO EVENT SHALL THE SCALAFX PROJECT OR ITS CONTRIBUTORS BE LIABLE
 * FOR ANY DIRECT, INDIRECT, INCIDENTAL, SPECIAL, EXEMPLARY, OR CONSEQUENTIAL
 * DAMAGES (INCLUDING, BUT NOT LIMITED TO, PROCUREMENT OF SUBSTITUTE GOODS OR
 * SERVICES; LOSS OF USE, DATA, OR PROFITS; OR BUSINESS INTERRUPTION) HOWEVER CAUSED
 * AND ON ANY THEORY OF LIABILITY, WHETHER IN CONTRACT, STRICT LIABILITY, OR TORT
 * (INCLUDING NEGLIGENCE OR OTHERWISE) ARISING IN ANY WAY OUT OF THE USE OF THIS
 * SOFTWARE, EVEN IF ADVISED OF THE POSSIBILITY OF SUCH DAMAGE.
 */
package scalafx.scene

import javafx.{scene => jfxs}

import scalafx.delegate.{SFXEnumDelegate, SFXEnumDelegateCompanion}


<<<<<<< HEAD
/** Wrapper for [[javafx.scene.DepthTest]] */
=======
/** Wrapper for [[http://docs.oracle.com/javase/8/javafx/api/javafx/scene/DepthTest.html javafx.scene.DepthTest]] */
>>>>>>> 696f8f55
object DepthTest extends SFXEnumDelegateCompanion[jfxs.DepthTest, DepthTest] {

  val DISABLE = new DepthTest(jfxs.DepthTest.DISABLE)
  val ENABLE = new DepthTest(jfxs.DepthTest.ENABLE)
  val INHERIT = new DepthTest(jfxs.DepthTest.INHERIT)

  protected override def unsortedValues: Array[DepthTest] = Array(DISABLE, ENABLE, INHERIT)
}


sealed case class DepthTest(override val delegate: jfxs.DepthTest) extends SFXEnumDelegate[jfxs.DepthTest]<|MERGE_RESOLUTION|>--- conflicted
+++ resolved
@@ -24,6 +24,7 @@
  * (INCLUDING NEGLIGENCE OR OTHERWISE) ARISING IN ANY WAY OUT OF THE USE OF THIS
  * SOFTWARE, EVEN IF ADVISED OF THE POSSIBILITY OF SUCH DAMAGE.
  */
+
 package scalafx.scene
 
 import javafx.{scene => jfxs}
@@ -31,11 +32,7 @@
 import scalafx.delegate.{SFXEnumDelegate, SFXEnumDelegateCompanion}
 
 
-<<<<<<< HEAD
-/** Wrapper for [[javafx.scene.DepthTest]] */
-=======
 /** Wrapper for [[http://docs.oracle.com/javase/8/javafx/api/javafx/scene/DepthTest.html javafx.scene.DepthTest]] */
->>>>>>> 696f8f55
 object DepthTest extends SFXEnumDelegateCompanion[jfxs.DepthTest, DepthTest] {
 
   val DISABLE = new DepthTest(jfxs.DepthTest.DISABLE)
