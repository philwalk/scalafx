--- conflicted
+++ resolved
@@ -26,20 +26,6 @@
  */
 package scalafx.scene.image
 
-<<<<<<< HEAD
-import scala.language.implicitConversions
-import java.nio.Buffer
-import java.nio.ByteBuffer
-import java.nio.IntBuffer
-
-import javafx.scene.{image => jfxsi}
-import scalafx.Includes._
-import scalafx.scene.paint.Color
-import scalafx.delegate.SFXDelegate
-
-object PixelReader {
-  implicit def sfxPixelReader2jfx(pr: PixelReader) = if (pr != null) pr.delegate else null
-=======
 import java.nio.{Buffer, ByteBuffer, IntBuffer}
 import javafx.scene.{image => jfxsi}
 
@@ -50,7 +36,6 @@
 
 object PixelReader {
   implicit def sfxPixelReader2jfx(pr: PixelReader): jfxsi.PixelReader = if (pr != null) pr.delegate else null
->>>>>>> df8b3993
 }
 
 /**
