--- conflicted
+++ resolved
@@ -1,99 +1,95 @@
-/*
-<<<<<<< HEAD
-* Copyright (c) 2011-2014, ScalaFX Project
-=======
- * Copyright (c) 2011-2014, ScalaFX Project
->>>>>>> a496ffa6
- * All rights reserved.
- *
- * Redistribution and use in source and binary forms, with or without
- * modification, are permitted provided that the following conditions are met:
- *     * Redistributions of source code must retain the above copyright
- *       notice, this list of conditions and the following disclaimer.
- *     * Redistributions in binary form must reproduce the above copyright
- *       notice, this list of conditions and the following disclaimer in the
- *       documentation and/or other materials provided with the distribution.
- *     * Neither the name of the ScalaFX Project nor the
- *       names of its contributors may be used to endorse or promote products
- *       derived from this software without specific prior written permission.
- *
- * THIS SOFTWARE IS PROVIDED BY THE COPYRIGHT HOLDERS AND CONTRIBUTORS "AS IS" AND
- * ANY EXPRESS OR IMPLIED WARRANTIES, INCLUDING, BUT NOT LIMITED TO, THE IMPLIED
- * WARRANTIES OF MERCHANTABILITY AND FITNESS FOR A PARTICULAR PURPOSE ARE
- * DISCLAIMED. IN NO EVENT SHALL THE SCALAFX PROJECT OR ITS CONTRIBUTORS BE LIABLE
- * FOR ANY DIRECT, INDIRECT, INCIDENTAL, SPECIAL, EXEMPLARY, OR CONSEQUENTIAL
- * DAMAGES (INCLUDING, BUT NOT LIMITED TO, PROCUREMENT OF SUBSTITUTE GOODS OR
- * SERVICES; LOSS OF USE, DATA, OR PROFITS; OR BUSINESS INTERRUPTION) HOWEVER CAUSED
- * AND ON ANY THEORY OF LIABILITY, WHETHER IN CONTRACT, STRICT LIABILITY, OR TORT
- * (INCLUDING NEGLIGENCE OR OTHERWISE) ARISING IN ANY WAY OUT OF THE USE OF THIS
- * SOFTWARE, EVEN IF ADVISED OF THE POSSIBILITY OF SUCH DAMAGE.
- */
-package scalafx.scene.image
-
-import scala.language.implicitConversions
-import java.nio.Buffer
-
-import javafx.scene.{ image => jfxsi }
-import scalafx.Includes._
-import scalafx.scene.paint.Color
-import scalafx.delegate.SFXDelegate
-
-object PixelWriter {
-  implicit def sfxPixelWriter2jfx(pw: PixelWriter) = pw.delegate
-}
-
-/**
- * Wraps [[http://docs.oracle.com/javase/8/javafx/api/javafx/scene/image/PixelWriter.html]]
- */
-trait PixelWriter
-  extends SFXDelegate[jfxsi.PixelWriter] {
-
-  /**
-   * This method returns the PixelFormat in which the surface stores its pixels, or a roughly equivalent pixel format
-   * from which it can easily convert pixels for purposes of writing them.
-   */
-  def pixelFormat: PixelFormat[_] = delegate.getPixelFormat
-
-  /**
-   * Stores pixel data for a color into the specified coordinates of the surface.
-   */
-  def setArgb(x: Int, y: Int, argb: Int) {
-    delegate.setArgb(x, y, argb)
-  }
-
-  /**
-   * Stores pixel data for a Color into the specified coordinates of the surface.
-   */
-  def setColor(x: Int, y: Int, c: Color) {
-    delegate.setColor(x, y, c)
-  }
-
-  /**
-   * Stores pixel data from a byte array into a rectangular region of the surface.
-   */
-  def setPixels(x: Int, y: Int, w: Int, h: Int, pixelformat: PixelFormat[java.nio.ByteBuffer], buffer: Array[Byte], offset: Int, scanlineStride: Int) {
-    delegate.setPixels(x, y, w, h, pixelformat, buffer, offset, scanlineStride)
-  }
-
-  /**
-   * Stores pixel data from an int array into a rectangular region of the surface.
-   */
-  def setPixels(x: Int, y: Int, w: Int, h: Int, pixelformat: PixelFormat[java.nio.IntBuffer], buffer: Array[Int], offset: Int, scanlineStride: Int) {
-    delegate.setPixels(x, y, w, h, pixelformat, buffer, offset, scanlineStride)
-  }
-
-  /**
-   * Stores pixel data from a buffer into a rectangular region of the surface.
-   */
-  def setPixels[B <: Buffer](x: Int, y: Int, w: Int, h: Int, pixelformat: PixelFormat[B], buffer: B, scanlineStride: Int) {
-    delegate.setPixels(x, y, w, h, pixelformat, buffer, scanlineStride)
-  }
-
-  /**
-   * Stores pixel data retrieved from a PixelReader instance into a rectangular region of the surface.
-   */
-  def setPixels(dstx: Int, dsty: Int, w: Int, h: Int, reader: PixelReader, srcx: Int, srcy: Int) {
-    delegate.setPixels(dstx, dsty, w, h, reader, srcx, srcy)
-  }
-
+/*
+ * Copyright (c) 2011-2014, ScalaFX Project
+ * All rights reserved.
+ *
+ * Redistribution and use in source and binary forms, with or without
+ * modification, are permitted provided that the following conditions are met:
+ *     * Redistributions of source code must retain the above copyright
+ *       notice, this list of conditions and the following disclaimer.
+ *     * Redistributions in binary form must reproduce the above copyright
+ *       notice, this list of conditions and the following disclaimer in the
+ *       documentation and/or other materials provided with the distribution.
+ *     * Neither the name of the ScalaFX Project nor the
+ *       names of its contributors may be used to endorse or promote products
+ *       derived from this software without specific prior written permission.
+ *
+ * THIS SOFTWARE IS PROVIDED BY THE COPYRIGHT HOLDERS AND CONTRIBUTORS "AS IS" AND
+ * ANY EXPRESS OR IMPLIED WARRANTIES, INCLUDING, BUT NOT LIMITED TO, THE IMPLIED
+ * WARRANTIES OF MERCHANTABILITY AND FITNESS FOR A PARTICULAR PURPOSE ARE
+ * DISCLAIMED. IN NO EVENT SHALL THE SCALAFX PROJECT OR ITS CONTRIBUTORS BE LIABLE
+ * FOR ANY DIRECT, INDIRECT, INCIDENTAL, SPECIAL, EXEMPLARY, OR CONSEQUENTIAL
+ * DAMAGES (INCLUDING, BUT NOT LIMITED TO, PROCUREMENT OF SUBSTITUTE GOODS OR
+ * SERVICES; LOSS OF USE, DATA, OR PROFITS; OR BUSINESS INTERRUPTION) HOWEVER CAUSED
+ * AND ON ANY THEORY OF LIABILITY, WHETHER IN CONTRACT, STRICT LIABILITY, OR TORT
+ * (INCLUDING NEGLIGENCE OR OTHERWISE) ARISING IN ANY WAY OUT OF THE USE OF THIS
+ * SOFTWARE, EVEN IF ADVISED OF THE POSSIBILITY OF SUCH DAMAGE.
+ */
+package scalafx.scene.image
+
+import scala.language.implicitConversions
+import java.nio.Buffer
+
+import javafx.scene.{ image => jfxsi }
+import scalafx.Includes._
+import scalafx.scene.paint.Color
+import scalafx.delegate.SFXDelegate
+
+object PixelWriter {
+  implicit def sfxPixelWriter2jfx(pw: PixelWriter) = pw.delegate
+}
+
+/**
+ * Wraps [[http://docs.oracle.com/javase/8/javafx/api/javafx/scene/image/PixelWriter.html]]
+ */
+trait PixelWriter
+  extends SFXDelegate[jfxsi.PixelWriter] {
+
+  /**
+   * This method returns the PixelFormat in which the surface stores its pixels, or a roughly equivalent pixel format
+   * from which it can easily convert pixels for purposes of writing them.
+   */
+  def pixelFormat: PixelFormat[_] = delegate.getPixelFormat
+
+  /**
+   * Stores pixel data for a color into the specified coordinates of the surface.
+   */
+  def setArgb(x: Int, y: Int, argb: Int) {
+    delegate.setArgb(x, y, argb)
+  }
+
+  /**
+   * Stores pixel data for a Color into the specified coordinates of the surface.
+   */
+  def setColor(x: Int, y: Int, c: Color) {
+    delegate.setColor(x, y, c)
+  }
+
+  /**
+   * Stores pixel data from a byte array into a rectangular region of the surface.
+   */
+  def setPixels(x: Int, y: Int, w: Int, h: Int, pixelformat: PixelFormat[java.nio.ByteBuffer], buffer: Array[Byte], offset: Int, scanlineStride: Int) {
+    delegate.setPixels(x, y, w, h, pixelformat, buffer, offset, scanlineStride)
+  }
+
+  /**
+   * Stores pixel data from an int array into a rectangular region of the surface.
+   */
+  def setPixels(x: Int, y: Int, w: Int, h: Int, pixelformat: PixelFormat[java.nio.IntBuffer], buffer: Array[Int], offset: Int, scanlineStride: Int) {
+    delegate.setPixels(x, y, w, h, pixelformat, buffer, offset, scanlineStride)
+  }
+
+  /**
+   * Stores pixel data from a buffer into a rectangular region of the surface.
+   */
+  def setPixels[B <: Buffer](x: Int, y: Int, w: Int, h: Int, pixelformat: PixelFormat[B], buffer: B, scanlineStride: Int) {
+    delegate.setPixels(x, y, w, h, pixelformat, buffer, scanlineStride)
+  }
+
+  /**
+   * Stores pixel data retrieved from a PixelReader instance into a rectangular region of the surface.
+   */
+  def setPixels(dstx: Int, dsty: Int, w: Int, h: Int, reader: PixelReader, srcx: Int, srcy: Int) {
+    delegate.setPixels(dstx, dsty, w, h, reader, srcx, srcy)
+  }
+
 }