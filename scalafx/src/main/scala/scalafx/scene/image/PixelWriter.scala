/*
 * Copyright (c) 2011-2014, ScalaFX Project
 * All rights reserved.
 *
 * Redistribution and use in source and binary forms, with or without
 * modification, are permitted provided that the following conditions are met:
 *     * Redistributions of source code must retain the above copyright
 *       notice, this list of conditions and the following disclaimer.
 *     * Redistributions in binary form must reproduce the above copyright
 *       notice, this list of conditions and the following disclaimer in the
 *       documentation and/or other materials provided with the distribution.
 *     * Neither the name of the ScalaFX Project nor the
 *       names of its contributors may be used to endorse or promote products
 *       derived from this software without specific prior written permission.
 *
 * THIS SOFTWARE IS PROVIDED BY THE COPYRIGHT HOLDERS AND CONTRIBUTORS "AS IS" AND
 * ANY EXPRESS OR IMPLIED WARRANTIES, INCLUDING, BUT NOT LIMITED TO, THE IMPLIED
 * WARRANTIES OF MERCHANTABILITY AND FITNESS FOR A PARTICULAR PURPOSE ARE
 * DISCLAIMED. IN NO EVENT SHALL THE SCALAFX PROJECT OR ITS CONTRIBUTORS BE LIABLE
 * FOR ANY DIRECT, INDIRECT, INCIDENTAL, SPECIAL, EXEMPLARY, OR CONSEQUENTIAL
 * DAMAGES (INCLUDING, BUT NOT LIMITED TO, PROCUREMENT OF SUBSTITUTE GOODS OR
 * SERVICES; LOSS OF USE, DATA, OR PROFITS; OR BUSINESS INTERRUPTION) HOWEVER CAUSED
 * AND ON ANY THEORY OF LIABILITY, WHETHER IN CONTRACT, STRICT LIABILITY, OR TORT
 * (INCLUDING NEGLIGENCE OR OTHERWISE) ARISING IN ANY WAY OUT OF THE USE OF THIS
 * SOFTWARE, EVEN IF ADVISED OF THE POSSIBILITY OF SUCH DAMAGE.
 */
package scalafx.scene.image

<<<<<<< HEAD
import scala.language.implicitConversions
import java.nio.Buffer

import javafx.scene.{image => jfxsi}
import scalafx.Includes._
import scalafx.scene.paint.Color
import scalafx.delegate.SFXDelegate

object PixelWriter {
  implicit def sfxPixelWriter2jfx(pw: PixelWriter) = if (pw != null) pw.delegate else null
=======
import java.nio.Buffer
import javafx.scene.{image => jfxsi}

import scala.language.implicitConversions
import scalafx.Includes._
import scalafx.delegate.SFXDelegate
import scalafx.scene.paint.Color

object PixelWriter {
  implicit def sfxPixelWriter2jfx(pw: PixelWriter): jfxsi.PixelWriter = if (pw != null) pw.delegate else null
>>>>>>> df8b3993
}

/**
 * Wraps [[http://docs.oracle.com/javase/8/javafx/api/javafx/scene/image/PixelWriter.html]]
 */
trait PixelWriter
  extends SFXDelegate[jfxsi.PixelWriter] {

  /**
   * This method returns the PixelFormat in which the surface stores its pixels, or a roughly equivalent pixel format
   * from which it can easily convert pixels for purposes of writing them.
   */
  def pixelFormat: PixelFormat[_] = delegate.getPixelFormat

  /**
   * Stores pixel data for a color into the specified coordinates of the surface.
   */
  def setArgb(x: Int, y: Int, argb: Int) {
    delegate.setArgb(x, y, argb)
  }

  /**
   * Stores pixel data for a Color into the specified coordinates of the surface.
   */
  def setColor(x: Int, y: Int, c: Color) {
    delegate.setColor(x, y, c)
  }

  /**
   * Stores pixel data from a byte array into a rectangular region of the surface.
   */
  def setPixels(x: Int, y: Int, w: Int, h: Int, pixelformat: PixelFormat[java.nio.ByteBuffer], buffer: Array[Byte], offset: Int, scanlineStride: Int) {
    delegate.setPixels(x, y, w, h, pixelformat, buffer, offset, scanlineStride)
  }

  /**
   * Stores pixel data from an int array into a rectangular region of the surface.
   */
  def setPixels(x: Int, y: Int, w: Int, h: Int, pixelformat: PixelFormat[java.nio.IntBuffer], buffer: Array[Int], offset: Int, scanlineStride: Int) {
    delegate.setPixels(x, y, w, h, pixelformat, buffer, offset, scanlineStride)
  }

  /**
   * Stores pixel data from a buffer into a rectangular region of the surface.
   */
  def setPixels[B <: Buffer](x: Int, y: Int, w: Int, h: Int, pixelformat: PixelFormat[B], buffer: B, scanlineStride: Int) {
    delegate.setPixels(x, y, w, h, pixelformat, buffer, scanlineStride)
  }

  /**
   * Stores pixel data retrieved from a PixelReader instance into a rectangular region of the surface.
   */
  def setPixels(dstx: Int, dsty: Int, w: Int, h: Int, reader: PixelReader, srcx: Int, srcy: Int) {
    delegate.setPixels(dstx, dsty, w, h, reader, srcx, srcy)
  }

}<|MERGE_RESOLUTION|>--- conflicted
+++ resolved
@@ -26,18 +26,6 @@
  */
 package scalafx.scene.image
 
-<<<<<<< HEAD
-import scala.language.implicitConversions
-import java.nio.Buffer
-
-import javafx.scene.{image => jfxsi}
-import scalafx.Includes._
-import scalafx.scene.paint.Color
-import scalafx.delegate.SFXDelegate
-
-object PixelWriter {
-  implicit def sfxPixelWriter2jfx(pw: PixelWriter) = if (pw != null) pw.delegate else null
-=======
 import java.nio.Buffer
 import javafx.scene.{image => jfxsi}
 
@@ -48,7 +36,6 @@
 
 object PixelWriter {
   implicit def sfxPixelWriter2jfx(pw: PixelWriter): jfxsi.PixelWriter = if (pw != null) pw.delegate else null
->>>>>>> df8b3993
 }
 
 /**
