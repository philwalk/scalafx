/*
 * Copyright (c) 2011-2014, ScalaFX Project
 * All rights reserved.
 *
 * Redistribution and use in source and binary forms, with or without
 * modification, are permitted provided that the following conditions are met:
 *     * Redistributions of source code must retain the above copyright
 *       notice, this list of conditions and the following disclaimer.
 *     * Redistributions in binary form must reproduce the above copyright
 *       notice, this list of conditions and the following disclaimer in the
 *       documentation and/or other materials provided with the distribution.
 *     * Neither the name of the ScalaFX Project nor the
 *       names of its contributors may be used to endorse or promote products
 *       derived from this software without specific prior written permission.
 *
 * THIS SOFTWARE IS PROVIDED BY THE COPYRIGHT HOLDERS AND CONTRIBUTORS "AS IS" AND
 * ANY EXPRESS OR IMPLIED WARRANTIES, INCLUDING, BUT NOT LIMITED TO, THE IMPLIED
 * WARRANTIES OF MERCHANTABILITY AND FITNESS FOR A PARTICULAR PURPOSE ARE
 * DISCLAIMED. IN NO EVENT SHALL THE SCALAFX PROJECT OR ITS CONTRIBUTORS BE LIABLE
 * FOR ANY DIRECT, INDIRECT, INCIDENTAL, SPECIAL, EXEMPLARY, OR CONSEQUENTIAL
 * DAMAGES (INCLUDING, BUT NOT LIMITED TO, PROCUREMENT OF SUBSTITUTE GOODS OR
 * SERVICES; LOSS OF USE, DATA, OR PROFITS; OR BUSINESS INTERRUPTION) HOWEVER CAUSED
 * AND ON ANY THEORY OF LIABILITY, WHETHER IN CONTRACT, STRICT LIABILITY, OR TORT
 * (INCLUDING NEGLIGENCE OR OTHERWISE) ARISING IN ANY WAY OUT OF THE USE OF THIS
 * SOFTWARE, EVEN IF ADVISED OF THE POSSIBILITY OF SUCH DAMAGE.
 */
package scalafx.scene.image

<<<<<<< HEAD
import scala.language.implicitConversions
import java.nio.Buffer
import java.nio.ByteBuffer
import java.nio.IntBuffer
import javafx.scene.{ image => jfxsi }
import scalafx.Includes._
import scalafx.delegate.SFXDelegate
import scalafx.delegate.{ SFXEnumDelegateCompanion, SFXEnumDelegate }

object PixelFormat {
  implicit def sfxPixelFormat2jfx[B <: Buffer](pf: PixelFormat[B]) = pf.delegate
=======
import java.nio.{Buffer, ByteBuffer, IntBuffer}
import javafx.scene.{image => jfxsi}

import scala.language.implicitConversions
import scalafx.Includes._
import scalafx.delegate.{SFXDelegate, SFXEnumDelegate, SFXEnumDelegateCompanion}

object PixelFormat {
  implicit def sfxPixelFormat2jfx[B <: Buffer](pf: PixelFormat[B]): jfxsi.PixelFormat[B] = pf.delegate
>>>>>>> df8b3993

  object Type 
    extends SFXEnumDelegateCompanion[jfxsi.PixelFormat.Type, Type] {

    /**
     * The pixels are stored in adjacent bytes with the non-premultiplied components stored in order of increasing 
     * index: blue, green, red, alpha.
     */
    val BYTE_BGRA = new Type(jfxsi.PixelFormat.Type.BYTE_BGRA)

    /**
     * The pixels are stored in adjacent bytes with the premultiplied components stored in order of increasing index: 
     * blue, green, red, alpha.
     */
    val BYTE_BGRA_PRE = new Type(jfxsi.PixelFormat.Type.BYTE_BGRA_PRE)

    /**
     * The pixel colors are referenced by byte indices stored in the pixel array, with the byte interpreted as an 
     * unsigned index into a list of colors provided by the PixelFormat object.
     */
    val BYTE_INDEXED = new Type(jfxsi.PixelFormat.Type.BYTE_INDEXED)

    /**
     * The opaque pixels are stored in adjacent bytes with the color components stored in order of increasing index: 
     * red, green, blue.
     */
    val BYTE_RGB = new Type(jfxsi.PixelFormat.Type.BYTE_RGB)

    /**
     * The pixels are stored in 32-bit integers with the non-premultiplied components stored in order, from MSb to LSb: 
     * alpha, red, green, blue.
     */
    val INT_ARGB = new Type(jfxsi.PixelFormat.Type.INT_ARGB)

    /**
     * The pixels are stored in 32-bit integers with the premultiplied components stored in order, from MSb to LSb: 
     * alpha, red, green, blue.
     */
    val INT_ARGB_PRE = new Type(jfxsi.PixelFormat.Type.INT_ARGB_PRE)

    protected override def unsortedValues: Array[Type] = Array(BYTE_BGRA, BYTE_BGRA_PRE, BYTE_INDEXED, BYTE_RGB, 
        INT_ARGB, INT_ARGB_PRE)

  }
  
  /**
   * Wraps [[http://docs.oracle.com/javase/8/javafx/api/javafx/scene/image/PixelFormat.Type.html]]
   */
  sealed case class Type(override val delegate: jfxsi.PixelFormat.Type)
    extends SFXEnumDelegate[jfxsi.PixelFormat.Type]

  def createByteIndexedInstance(colors: Array[Int]): PixelFormat[ByteBuffer] = jfxsi.PixelFormat.createByteIndexedInstance(colors)

  def createByteIndexedPremultipliedInstance(colors: Array[Int]): PixelFormat[ByteBuffer] = jfxsi.PixelFormat.createByteIndexedPremultipliedInstance(colors)

  def getByteBgraInstance: WritablePixelFormat[ByteBuffer] = jfxsi.PixelFormat.getByteBgraInstance

  def getByteBgraPreInstance: WritablePixelFormat[ByteBuffer] = jfxsi.PixelFormat.getByteBgraPreInstance

  def getByteRgbInstance: PixelFormat[ByteBuffer] = jfxsi.PixelFormat.getByteRgbInstance

  def getIntArgbInstance: WritablePixelFormat[IntBuffer] = jfxsi.PixelFormat.getIntArgbInstance

  def getIntArgbPreInstance: WritablePixelFormat[IntBuffer] = jfxsi.PixelFormat.getIntArgbPreInstance

}

/**
 * Wraps [[http://docs.oracle.com/javase/8/javafx/api/javafx/scene/image/PixelFormat.html]]
 */
abstract class PixelFormat[B <: Buffer](override val delegate: jfxsi.PixelFormat[B])
  extends SFXDelegate[jfxsi.PixelFormat[B]] {

  /**
   * Reads a 32-bit integer representation of the color from the buffer at the specified coordinates.
   */
  def getArgb(buf: B, x: Int, y: Int, scanlineStride: Int): Int = delegate.getArgb(buf, x, y, scanlineStride)

  /**
   * 
   */
  def getType: PixelFormat.Type = delegate.getType

  def premultiplied = delegate.isPremultiplied

  def writable = delegate.isWritable

}<|MERGE_RESOLUTION|>--- conflicted
+++ resolved
@@ -26,19 +26,6 @@
  */
 package scalafx.scene.image
 
-<<<<<<< HEAD
-import scala.language.implicitConversions
-import java.nio.Buffer
-import java.nio.ByteBuffer
-import java.nio.IntBuffer
-import javafx.scene.{ image => jfxsi }
-import scalafx.Includes._
-import scalafx.delegate.SFXDelegate
-import scalafx.delegate.{ SFXEnumDelegateCompanion, SFXEnumDelegate }
-
-object PixelFormat {
-  implicit def sfxPixelFormat2jfx[B <: Buffer](pf: PixelFormat[B]) = pf.delegate
-=======
 import java.nio.{Buffer, ByteBuffer, IntBuffer}
 import javafx.scene.{image => jfxsi}
 
@@ -48,9 +35,8 @@
 
 object PixelFormat {
   implicit def sfxPixelFormat2jfx[B <: Buffer](pf: PixelFormat[B]): jfxsi.PixelFormat[B] = pf.delegate
->>>>>>> df8b3993
 
-  object Type 
+  object Type
     extends SFXEnumDelegateCompanion[jfxsi.PixelFormat.Type, Type] {
 
     /**
@@ -89,11 +75,11 @@
      */
     val INT_ARGB_PRE = new Type(jfxsi.PixelFormat.Type.INT_ARGB_PRE)
 
-    protected override def unsortedValues: Array[Type] = Array(BYTE_BGRA, BYTE_BGRA_PRE, BYTE_INDEXED, BYTE_RGB, 
-        INT_ARGB, INT_ARGB_PRE)
+    protected override def unsortedValues: Array[Type] = Array(BYTE_BGRA, BYTE_BGRA_PRE, BYTE_INDEXED, BYTE_RGB,
+      INT_ARGB, INT_ARGB_PRE)
 
   }
-  
+
   /**
    * Wraps [[http://docs.oracle.com/javase/8/javafx/api/javafx/scene/image/PixelFormat.Type.html]]
    */
@@ -128,7 +114,7 @@
   def getArgb(buf: B, x: Int, y: Int, scanlineStride: Int): Int = delegate.getArgb(buf, x, y, scanlineStride)
 
   /**
-   * 
+   *
    */
   def getType: PixelFormat.Type = delegate.getType
 
