--- conflicted
+++ resolved
@@ -1,140 +1,136 @@
-/*
-<<<<<<< HEAD
-* Copyright (c) 2011-2014, ScalaFX Project
-=======
- * Copyright (c) 2011-2014, ScalaFX Project
->>>>>>> a496ffa6
- * All rights reserved.
- *
- * Redistribution and use in source and binary forms, with or without
- * modification, are permitted provided that the following conditions are met:
- *     * Redistributions of source code must retain the above copyright
- *       notice, this list of conditions and the following disclaimer.
- *     * Redistributions in binary form must reproduce the above copyright
- *       notice, this list of conditions and the following disclaimer in the
- *       documentation and/or other materials provided with the distribution.
- *     * Neither the name of the ScalaFX Project nor the
- *       names of its contributors may be used to endorse or promote products
- *       derived from this software without specific prior written permission.
- *
- * THIS SOFTWARE IS PROVIDED BY THE COPYRIGHT HOLDERS AND CONTRIBUTORS "AS IS" AND
- * ANY EXPRESS OR IMPLIED WARRANTIES, INCLUDING, BUT NOT LIMITED TO, THE IMPLIED
- * WARRANTIES OF MERCHANTABILITY AND FITNESS FOR A PARTICULAR PURPOSE ARE
- * DISCLAIMED. IN NO EVENT SHALL THE SCALAFX PROJECT OR ITS CONTRIBUTORS BE LIABLE
- * FOR ANY DIRECT, INDIRECT, INCIDENTAL, SPECIAL, EXEMPLARY, OR CONSEQUENTIAL
- * DAMAGES (INCLUDING, BUT NOT LIMITED TO, PROCUREMENT OF SUBSTITUTE GOODS OR
- * SERVICES; LOSS OF USE, DATA, OR PROFITS; OR BUSINESS INTERRUPTION) HOWEVER CAUSED
- * AND ON ANY THEORY OF LIABILITY, WHETHER IN CONTRACT, STRICT LIABILITY, OR TORT
- * (INCLUDING NEGLIGENCE OR OTHERWISE) ARISING IN ANY WAY OUT OF THE USE OF THIS
- * SOFTWARE, EVEN IF ADVISED OF THE POSSIBILITY OF SUCH DAMAGE.
- */
-package scalafx.scene.image
-
-import scala.language.implicitConversions
-import java.io.InputStream
-
-import javafx.scene.{image => jfxsi}
-import scalafx.Includes._
-import scalafx.beans.property.{ReadOnlyObjectProperty, ReadOnlyBooleanProperty, ReadOnlyDoubleProperty}
-import scalafx.delegate.SFXDelegate
-
-object Image {
-  implicit def sfxImage2jfx(i: Image) = i.delegate
-}
-
-class Image(override val delegate: jfxsi.Image) extends SFXDelegate[jfxsi.Image] {
-
-  /**
-   * Construct an Image which pixels are loaded from the specified input stream.
-   */
-  def this(inputStream: InputStream) = this(new jfxsi.Image(inputStream))
-
-  /**
-   * Construct a new Image with the specified parameters.
-   */
-  def this(inputStream: InputStream, requestedWidth: Double, requestedHeight: Double, preserveRatio: Boolean, smooth: Boolean) =
-    this(new jfxsi.Image(inputStream, requestedWidth, requestedWidth, preserveRatio, smooth))
-
-  /**
-   * Construct an Image which pixels are loaded from the specified url.
-   */
-  def this(url: String) = this(new jfxsi.Image(url))
-
-  /**
-   * Construct a new Image with the specified parameters.
-   */
-  def this(url: String, backgroundLoading: Boolean) = this(new jfxsi.Image(url, backgroundLoading))
-
-  /**
-   * Construct a new Image with the specified parameters.
-   */
-  def this(url: String, requestedWidth: Double, requestedHeight: Double, preserveRatio: Boolean, smooth: Boolean) =
-    this(new jfxsi.Image(url, requestedWidth, requestedWidth, preserveRatio, smooth))
-
-  /**
-   * Construct a new Image with the specified parameters.
-   */
-  def this(url: String, requestedWidth: Double, requestedHeight: Double, preserveRatio: Boolean, smooth: Boolean, backgroundLoading: Boolean) =
-    this(new jfxsi.Image(url, requestedWidth, requestedWidth, preserveRatio, smooth, backgroundLoading))
-
-  /**
-   *
-   */
-  def this(that: AnyRef, imagePath: String) = this(new jfxsi.Image(that.getClass.getResourceAsStream(imagePath)))
-
-  /**
-   * Indicates whether an error was detected while loading an image.
-   */
-  def error: ReadOnlyBooleanProperty = delegate.errorProperty
-
-  /** The exception which caused image loading to fail. */
-  def exception: ReadOnlyObjectProperty[java.lang.Exception] = delegate.exceptionProperty
-
-  /**
-   * The image height or 0 if the image loading fails.
-   */
-  def height: ReadOnlyDoubleProperty = delegate.heightProperty
-
-  /**
-   * The approximate percentage of image's loading that has been completed.
-   */
-  def progress: ReadOnlyDoubleProperty = delegate.progressProperty
-
-  /**
-   * The image width or 0 if the image loading fails.
-   */
-  def width: ReadOnlyDoubleProperty = delegate.widthProperty
-
-  /**
-   * Cancels the background loading of this image.
-   */
-  def cancel() {
-    delegate.cancel()
-  }
-
-  /**
-   * Indicates whether the image is being loaded in the background.
-   */
-  def backgroundLoading = delegate.isBackgroundLoading
-
-  /**
-   * Indicates whether to preserve the aspect ratio of the original image when
-   * scaling to fit the image within the bounding box provided by `width` and
-   * `height`.
-   */
-  def preserveRatio = delegate.isPreserveRatio
-
-  /**
-   * This method returns a Option of [[scalafx.scene.image.PixelReader]] that provides access to read
-   * the pixels of the image, if the image is readable.
-   */
-  def pixelReader: Option[PixelReader] = Option(delegate.getPixelReader)
-
-  /**
-   * Indicates whether to use a better quality filtering algorithm or a faster
-   * one when scaling this image to fit within the bounding box provided by
-   * `width` and `height`.
-   */
-  def smooth = delegate.isSmooth
-
-}
+/*
+ * Copyright (c) 2011-2014, ScalaFX Project
+ * All rights reserved.
+ *
+ * Redistribution and use in source and binary forms, with or without
+ * modification, are permitted provided that the following conditions are met:
+ *     * Redistributions of source code must retain the above copyright
+ *       notice, this list of conditions and the following disclaimer.
+ *     * Redistributions in binary form must reproduce the above copyright
+ *       notice, this list of conditions and the following disclaimer in the
+ *       documentation and/or other materials provided with the distribution.
+ *     * Neither the name of the ScalaFX Project nor the
+ *       names of its contributors may be used to endorse or promote products
+ *       derived from this software without specific prior written permission.
+ *
+ * THIS SOFTWARE IS PROVIDED BY THE COPYRIGHT HOLDERS AND CONTRIBUTORS "AS IS" AND
+ * ANY EXPRESS OR IMPLIED WARRANTIES, INCLUDING, BUT NOT LIMITED TO, THE IMPLIED
+ * WARRANTIES OF MERCHANTABILITY AND FITNESS FOR A PARTICULAR PURPOSE ARE
+ * DISCLAIMED. IN NO EVENT SHALL THE SCALAFX PROJECT OR ITS CONTRIBUTORS BE LIABLE
+ * FOR ANY DIRECT, INDIRECT, INCIDENTAL, SPECIAL, EXEMPLARY, OR CONSEQUENTIAL
+ * DAMAGES (INCLUDING, BUT NOT LIMITED TO, PROCUREMENT OF SUBSTITUTE GOODS OR
+ * SERVICES; LOSS OF USE, DATA, OR PROFITS; OR BUSINESS INTERRUPTION) HOWEVER CAUSED
+ * AND ON ANY THEORY OF LIABILITY, WHETHER IN CONTRACT, STRICT LIABILITY, OR TORT
+ * (INCLUDING NEGLIGENCE OR OTHERWISE) ARISING IN ANY WAY OUT OF THE USE OF THIS
+ * SOFTWARE, EVEN IF ADVISED OF THE POSSIBILITY OF SUCH DAMAGE.
+ */
+package scalafx.scene.image
+
+import scala.language.implicitConversions
+import java.io.InputStream
+
+import javafx.scene.{image => jfxsi}
+import scalafx.Includes._
+import scalafx.beans.property.{ReadOnlyObjectProperty, ReadOnlyBooleanProperty, ReadOnlyDoubleProperty}
+import scalafx.delegate.SFXDelegate
+
+object Image {
+  implicit def sfxImage2jfx(i: Image) = i.delegate
+}
+
+class Image(override val delegate: jfxsi.Image) extends SFXDelegate[jfxsi.Image] {
+
+  /**
+   * Construct an Image which pixels are loaded from the specified input stream.
+   */
+  def this(inputStream: InputStream) = this(new jfxsi.Image(inputStream))
+
+  /**
+   * Construct a new Image with the specified parameters.
+   */
+  def this(inputStream: InputStream, requestedWidth: Double, requestedHeight: Double, preserveRatio: Boolean, smooth: Boolean) =
+    this(new jfxsi.Image(inputStream, requestedWidth, requestedWidth, preserveRatio, smooth))
+
+  /**
+   * Construct an Image which pixels are loaded from the specified url.
+   */
+  def this(url: String) = this(new jfxsi.Image(url))
+
+  /**
+   * Construct a new Image with the specified parameters.
+   */
+  def this(url: String, backgroundLoading: Boolean) = this(new jfxsi.Image(url, backgroundLoading))
+
+  /**
+   * Construct a new Image with the specified parameters.
+   */
+  def this(url: String, requestedWidth: Double, requestedHeight: Double, preserveRatio: Boolean, smooth: Boolean) =
+    this(new jfxsi.Image(url, requestedWidth, requestedWidth, preserveRatio, smooth))
+
+  /**
+   * Construct a new Image with the specified parameters.
+   */
+  def this(url: String, requestedWidth: Double, requestedHeight: Double, preserveRatio: Boolean, smooth: Boolean, backgroundLoading: Boolean) =
+    this(new jfxsi.Image(url, requestedWidth, requestedWidth, preserveRatio, smooth, backgroundLoading))
+
+  /**
+   *
+   */
+  def this(that: AnyRef, imagePath: String) = this(new jfxsi.Image(that.getClass.getResourceAsStream(imagePath)))
+
+  /**
+   * Indicates whether an error was detected while loading an image.
+   */
+  def error: ReadOnlyBooleanProperty = delegate.errorProperty
+
+  /** The exception which caused image loading to fail. */
+  def exception: ReadOnlyObjectProperty[java.lang.Exception] = delegate.exceptionProperty
+
+  /**
+   * The image height or 0 if the image loading fails.
+   */
+  def height: ReadOnlyDoubleProperty = delegate.heightProperty
+
+  /**
+   * The approximate percentage of image's loading that has been completed.
+   */
+  def progress: ReadOnlyDoubleProperty = delegate.progressProperty
+
+  /**
+   * The image width or 0 if the image loading fails.
+   */
+  def width: ReadOnlyDoubleProperty = delegate.widthProperty
+
+  /**
+   * Cancels the background loading of this image.
+   */
+  def cancel() {
+    delegate.cancel()
+  }
+
+  /**
+   * Indicates whether the image is being loaded in the background.
+   */
+  def backgroundLoading = delegate.isBackgroundLoading
+
+  /**
+   * Indicates whether to preserve the aspect ratio of the original image when
+   * scaling to fit the image within the bounding box provided by `width` and
+   * `height`.
+   */
+  def preserveRatio = delegate.isPreserveRatio
+
+  /**
+   * This method returns a Option of [[scalafx.scene.image.PixelReader]] that provides access to read
+   * the pixels of the image, if the image is readable.
+   */
+  def pixelReader: Option[PixelReader] = Option(delegate.getPixelReader)
+
+  /**
+   * Indicates whether to use a better quality filtering algorithm or a faster
+   * one when scaling this image to fit within the bounding box provided by
+   * `width` and `height`.
+   */
+  def smooth = delegate.isSmooth
+
+}