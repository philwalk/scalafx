/*
<<<<<<< HEAD
* Copyright (c) 2011-2014, ScalaFX Project
=======
 * Copyright (c) 2011-2014, ScalaFX Project
>>>>>>> a496ffa6
 * All rights reserved.
 *
 * Redistribution and use in source and binary forms, with or without
 * modification, are permitted provided that the following conditions are met:
 *     * Redistributions of source code must retain the above copyright
 *       notice, this list of conditions and the following disclaimer.
 *     * Redistributions in binary form must reproduce the above copyright
 *       notice, this list of conditions and the following disclaimer in the
 *       documentation and/or other materials provided with the distribution.
 *     * Neither the name of the ScalaFX Project nor the
 *       names of its contributors may be used to endorse or promote products
 *       derived from this software without specific prior written permission.
 *
 * THIS SOFTWARE IS PROVIDED BY THE COPYRIGHT HOLDERS AND CONTRIBUTORS "AS IS" AND
 * ANY EXPRESS OR IMPLIED WARRANTIES, INCLUDING, BUT NOT LIMITED TO, THE IMPLIED
 * WARRANTIES OF MERCHANTABILITY AND FITNESS FOR A PARTICULAR PURPOSE ARE
 * DISCLAIMED. IN NO EVENT SHALL THE SCALAFX PROJECT OR ITS CONTRIBUTORS BE LIABLE
 * FOR ANY DIRECT, INDIRECT, INCIDENTAL, SPECIAL, EXEMPLARY, OR CONSEQUENTIAL
 * DAMAGES (INCLUDING, BUT NOT LIMITED TO, PROCUREMENT OF SUBSTITUTE GOODS OR
 * SERVICES; LOSS OF USE, DATA, OR PROFITS; OR BUSINESS INTERRUPTION) HOWEVER CAUSED
 * AND ON ANY THEORY OF LIABILITY, WHETHER IN CONTRACT, STRICT LIABILITY, OR TORT
 * (INCLUDING NEGLIGENCE OR OTHERWISE) ARISING IN ANY WAY OUT OF THE USE OF THIS
 * SOFTWARE, EVEN IF ADVISED OF THE POSSIBILITY OF SUCH DAMAGE.
 */
package scalafx.scene

import scala.language.implicitConversions
import javafx.beans.{binding => jfxbb}
import javafx.beans.{property => jfxbp}
import javafx.{scene => jfxs, event => jfxe, geometry => jfxg}
import jfxs.{input => jfxsi, paint => jfxsp}
import scalafx.beans.property.ReadOnlyObjectProperty
import scalafx.delegate.SFXDelegate

object SceneProperty {
  implicit def sfxSceneProperty2jfx(p: SceneProperty) = p.delegate
}

// This particular construct enables the reading of properties of the scene that will be set into the property later on.
class SceneProperty(override val delegate: jfxbp.ReadOnlyObjectProperty[jfxs.Scene]) extends ReadOnlyObjectProperty[jfxs.Scene](delegate) with SFXDelegate[jfxbp.ReadOnlyObjectProperty[jfxs.Scene]] {
  def camera = jfxbb.Bindings.select[jfxbb.ObjectBinding[jfxs.Camera]](delegate, "camera")
  def cursor = jfxbb.Bindings.select[jfxbb.ObjectBinding[jfxs.Cursor]](delegate, "cursor")
  def depthBuffer = jfxbb.Bindings.selectBoolean(delegate, "depthBuffer")
  def effectiveNodeOrientation = jfxbb.Bindings.select[jfxbp.ReadOnlyObjectProperty[jfxg.NodeOrientation]](delegate, "effectiveNodeOrientation")
  def eventDispatcher = jfxbb.Bindings.select[jfxbb.ObjectBinding[jfxe.EventDispatcher]](delegate, "eventDispatcher")
  def fill = jfxbb.Bindings.select[jfxbb.ObjectBinding[jfxsp.Paint]](delegate, "fill")
  def focusOwner = jfxbb.Bindings.select[jfxs.Node](delegate, "focusOwner")
  def height = jfxbb.Bindings.selectDouble(delegate, "height")
  def nodeOrientation = jfxbb.Bindings.select[jfxbp.ReadOnlyObjectProperty[jfxg.NodeOrientation]](delegate, "nodeOrientation")
  def onContextMenuRequested = jfxbb.Bindings.select[jfxbb.ObjectBinding[_ >: jfxsi.ContextMenuEvent]](delegate, "onContextMenuRequested")
  def onDragDetected = jfxbb.Bindings.select[jfxbb.ObjectBinding[_ >: jfxsi.DragEvent]](delegate, "onDragDetected")
  def onDragDone = jfxbb.Bindings.select[jfxbb.ObjectBinding[_ >: jfxsi.DragEvent]](delegate, "onDragDone")
  def onDragDropped = jfxbb.Bindings.select[jfxbb.ObjectBinding[_ >: jfxsi.DragEvent]](delegate, "onDragDropped")
  def onDragEntered = jfxbb.Bindings.select[jfxbb.ObjectBinding[_ >: jfxsi.DragEvent]](delegate, "onDragEntered")
  def onDragExited = jfxbb.Bindings.select[jfxbb.ObjectBinding[_ >: jfxsi.DragEvent]](delegate, "onDragExited")
  def onDragOver = jfxbb.Bindings.select[jfxbb.ObjectBinding[_ >: jfxsi.DragEvent]](delegate, "onDragOver")
  def onInputMethodTextChanged = jfxbb.Bindings.select[jfxbb.ObjectBinding[_ >: jfxsi.InputEvent]](delegate, "onInputMethodTextChanged")
  def onKeyPressed = jfxbb.Bindings.select[jfxbb.ObjectBinding[_ >: jfxsi.KeyEvent]](delegate, "onKeyPressed")
  def onKeyReleased = jfxbb.Bindings.select[jfxbb.ObjectBinding[_ >: jfxsi.KeyEvent]](delegate, "onKeyReleased")
  def onKeyTyped = jfxbb.Bindings.select[jfxbb.ObjectBinding[_ >: jfxsi.KeyEvent]](delegate, "onKeyTyped")
  def onMouseClicked = jfxbb.Bindings.select[jfxbb.ObjectBinding[_ >: jfxsi.MouseEvent]](delegate, "onMouseClicked")
  def onMouseDragEntered = jfxbb.Bindings.select[jfxbb.ObjectBinding[_ >: jfxsi.MouseEvent]](delegate, "onMouseDragEntered")
  def onMouseDragExited = jfxbb.Bindings.select[jfxbb.ObjectBinding[_ >: jfxsi.MouseEvent]](delegate, "onMouseDragExited")
  def onMouseDragOver = jfxbb.Bindings.select[jfxbb.ObjectBinding[_ >: jfxsi.MouseEvent]](delegate, "onMouseDragOver")
  def onMouseDragReleased = jfxbb.Bindings.select[jfxbb.ObjectBinding[_ >: jfxsi.MouseEvent]](delegate, "onMouseDragReleased")
  def onMouseDragged = jfxbb.Bindings.select[jfxbb.ObjectBinding[_ >: jfxsi.MouseEvent]](delegate, "onMouseDragged")
  def onMouseEntered = jfxbb.Bindings.select[jfxbb.ObjectBinding[_ >: jfxsi.MouseEvent]](delegate, "onMouseEntered")
  def onMouseExited = jfxbb.Bindings.select[jfxbb.ObjectBinding[_ >: jfxsi.MouseEvent]](delegate, "onMouseExited")
  def onMouseMoved = jfxbb.Bindings.select[jfxbb.ObjectBinding[_ >: jfxsi.MouseEvent]](delegate, "onMouseMoved")
  def onMousePressed = jfxbb.Bindings.select[jfxbb.ObjectBinding[_ >: jfxsi.MouseEvent]](delegate, "onMousePressed")
  def onMouseReleased = jfxbb.Bindings.select[jfxbb.ObjectBinding[_ >: jfxsi.MouseEvent]](delegate, "onMouseReleased")
  def onRotate = jfxbb.Bindings.select[jfxbb.ObjectBinding[_ >: jfxsi.RotateEvent]](delegate, "onRotate")
  def onRotationFinished = jfxbb.Bindings.select[jfxbb.ObjectBinding[_ >: jfxsi.RotateEvent]](delegate, "onRotationFinished")
  def onRotationStarted = jfxbb.Bindings.select[jfxbb.ObjectBinding[_ >: jfxsi.RotateEvent]](delegate, "onRotationStarted")
  def onScroll = jfxbb.Bindings.select[jfxbb.ObjectBinding[_ >: jfxsi.ScrollEvent]](delegate, "onScroll")
  def onScrollFinished = jfxbb.Bindings.select[jfxbb.ObjectBinding[_ >: jfxsi.ScrollEvent]](delegate, "onScrollFinished")
  def onScrollStarted = jfxbb.Bindings.select[jfxbb.ObjectBinding[_ >: jfxsi.ScrollEvent]](delegate, "onScrollStarted")
  def onSwipeDown = jfxbb.Bindings.select[jfxbb.ObjectBinding[_ >: jfxsi.SwipeEvent]](delegate, "onSwipeDown")
  def onSwipeLeft = jfxbb.Bindings.select[jfxbb.ObjectBinding[_ >: jfxsi.SwipeEvent]](delegate, "onSwipeLeft")
  def onSwipeRight = jfxbb.Bindings.select[jfxbb.ObjectBinding[_ >: jfxsi.SwipeEvent]](delegate, "onSwipeRight")
  def onSwipeUp = jfxbb.Bindings.select[jfxbb.ObjectBinding[_ >: jfxsi.SwipeEvent]](delegate, "onSwipeUp")
  def onTouchMoved = jfxbb.Bindings.select[jfxbb.ObjectBinding[_ >: jfxsi.TouchEvent]](delegate, "onTouchMoved")
  def onTouchPressed = jfxbb.Bindings.select[jfxbb.ObjectBinding[_ >: jfxsi.TouchEvent]](delegate, "onTouchPressed")
  def onTouchReleased = jfxbb.Bindings.select[jfxbb.ObjectBinding[_ >: jfxsi.TouchEvent]](delegate, "onTouchReleased")
  def onTouchStationary = jfxbb.Bindings.select[jfxbb.ObjectBinding[_ >: jfxsi.TouchEvent]](delegate, "onTouchStationary")
  def onZoom = jfxbb.Bindings.select[jfxbb.ObjectBinding[_ >: jfxsi.ZoomEvent]](delegate, "onZoom")
  def onZoomFinished = jfxbb.Bindings.select[jfxbb.ObjectBinding[_ >: jfxsi.ZoomEvent]](delegate, "onZoomFinished")
  def onZoomStarted = jfxbb.Bindings.select[jfxbb.ObjectBinding[_ >: jfxsi.ZoomEvent]](delegate, "onZoomStarted")
  def root = jfxbb.Bindings.select[jfxs.Parent](delegate, "root")
  def stylesheets = jfxbb.Bindings.select[jfxbb.ObjectBinding[javafx.collections.ObservableList[String]]](delegate, "stylesheets")
  def width = jfxbb.Bindings.selectDouble(delegate, "width")
  def window = jfxbb.Bindings.select[javafx.stage.Window](delegate, "window")
  def x = jfxbb.Bindings.selectDouble(delegate, "x")
  def y = jfxbb.Bindings.selectDouble(delegate, "y")
}
<|MERGE_RESOLUTION|>--- conflicted
+++ resolved
@@ -1,101 +1,97 @@
-/*
-<<<<<<< HEAD
-* Copyright (c) 2011-2014, ScalaFX Project
-=======
- * Copyright (c) 2011-2014, ScalaFX Project
->>>>>>> a496ffa6
- * All rights reserved.
- *
- * Redistribution and use in source and binary forms, with or without
- * modification, are permitted provided that the following conditions are met:
- *     * Redistributions of source code must retain the above copyright
- *       notice, this list of conditions and the following disclaimer.
- *     * Redistributions in binary form must reproduce the above copyright
- *       notice, this list of conditions and the following disclaimer in the
- *       documentation and/or other materials provided with the distribution.
- *     * Neither the name of the ScalaFX Project nor the
- *       names of its contributors may be used to endorse or promote products
- *       derived from this software without specific prior written permission.
- *
- * THIS SOFTWARE IS PROVIDED BY THE COPYRIGHT HOLDERS AND CONTRIBUTORS "AS IS" AND
- * ANY EXPRESS OR IMPLIED WARRANTIES, INCLUDING, BUT NOT LIMITED TO, THE IMPLIED
- * WARRANTIES OF MERCHANTABILITY AND FITNESS FOR A PARTICULAR PURPOSE ARE
- * DISCLAIMED. IN NO EVENT SHALL THE SCALAFX PROJECT OR ITS CONTRIBUTORS BE LIABLE
- * FOR ANY DIRECT, INDIRECT, INCIDENTAL, SPECIAL, EXEMPLARY, OR CONSEQUENTIAL
- * DAMAGES (INCLUDING, BUT NOT LIMITED TO, PROCUREMENT OF SUBSTITUTE GOODS OR
- * SERVICES; LOSS OF USE, DATA, OR PROFITS; OR BUSINESS INTERRUPTION) HOWEVER CAUSED
- * AND ON ANY THEORY OF LIABILITY, WHETHER IN CONTRACT, STRICT LIABILITY, OR TORT
- * (INCLUDING NEGLIGENCE OR OTHERWISE) ARISING IN ANY WAY OUT OF THE USE OF THIS
- * SOFTWARE, EVEN IF ADVISED OF THE POSSIBILITY OF SUCH DAMAGE.
- */
-package scalafx.scene
-
-import scala.language.implicitConversions
-import javafx.beans.{binding => jfxbb}
-import javafx.beans.{property => jfxbp}
-import javafx.{scene => jfxs, event => jfxe, geometry => jfxg}
-import jfxs.{input => jfxsi, paint => jfxsp}
-import scalafx.beans.property.ReadOnlyObjectProperty
-import scalafx.delegate.SFXDelegate
-
-object SceneProperty {
-  implicit def sfxSceneProperty2jfx(p: SceneProperty) = p.delegate
-}
-
-// This particular construct enables the reading of properties of the scene that will be set into the property later on.
-class SceneProperty(override val delegate: jfxbp.ReadOnlyObjectProperty[jfxs.Scene]) extends ReadOnlyObjectProperty[jfxs.Scene](delegate) with SFXDelegate[jfxbp.ReadOnlyObjectProperty[jfxs.Scene]] {
-  def camera = jfxbb.Bindings.select[jfxbb.ObjectBinding[jfxs.Camera]](delegate, "camera")
-  def cursor = jfxbb.Bindings.select[jfxbb.ObjectBinding[jfxs.Cursor]](delegate, "cursor")
-  def depthBuffer = jfxbb.Bindings.selectBoolean(delegate, "depthBuffer")
-  def effectiveNodeOrientation = jfxbb.Bindings.select[jfxbp.ReadOnlyObjectProperty[jfxg.NodeOrientation]](delegate, "effectiveNodeOrientation")
-  def eventDispatcher = jfxbb.Bindings.select[jfxbb.ObjectBinding[jfxe.EventDispatcher]](delegate, "eventDispatcher")
-  def fill = jfxbb.Bindings.select[jfxbb.ObjectBinding[jfxsp.Paint]](delegate, "fill")
-  def focusOwner = jfxbb.Bindings.select[jfxs.Node](delegate, "focusOwner")
-  def height = jfxbb.Bindings.selectDouble(delegate, "height")
-  def nodeOrientation = jfxbb.Bindings.select[jfxbp.ReadOnlyObjectProperty[jfxg.NodeOrientation]](delegate, "nodeOrientation")
-  def onContextMenuRequested = jfxbb.Bindings.select[jfxbb.ObjectBinding[_ >: jfxsi.ContextMenuEvent]](delegate, "onContextMenuRequested")
-  def onDragDetected = jfxbb.Bindings.select[jfxbb.ObjectBinding[_ >: jfxsi.DragEvent]](delegate, "onDragDetected")
-  def onDragDone = jfxbb.Bindings.select[jfxbb.ObjectBinding[_ >: jfxsi.DragEvent]](delegate, "onDragDone")
-  def onDragDropped = jfxbb.Bindings.select[jfxbb.ObjectBinding[_ >: jfxsi.DragEvent]](delegate, "onDragDropped")
-  def onDragEntered = jfxbb.Bindings.select[jfxbb.ObjectBinding[_ >: jfxsi.DragEvent]](delegate, "onDragEntered")
-  def onDragExited = jfxbb.Bindings.select[jfxbb.ObjectBinding[_ >: jfxsi.DragEvent]](delegate, "onDragExited")
-  def onDragOver = jfxbb.Bindings.select[jfxbb.ObjectBinding[_ >: jfxsi.DragEvent]](delegate, "onDragOver")
-  def onInputMethodTextChanged = jfxbb.Bindings.select[jfxbb.ObjectBinding[_ >: jfxsi.InputEvent]](delegate, "onInputMethodTextChanged")
-  def onKeyPressed = jfxbb.Bindings.select[jfxbb.ObjectBinding[_ >: jfxsi.KeyEvent]](delegate, "onKeyPressed")
-  def onKeyReleased = jfxbb.Bindings.select[jfxbb.ObjectBinding[_ >: jfxsi.KeyEvent]](delegate, "onKeyReleased")
-  def onKeyTyped = jfxbb.Bindings.select[jfxbb.ObjectBinding[_ >: jfxsi.KeyEvent]](delegate, "onKeyTyped")
-  def onMouseClicked = jfxbb.Bindings.select[jfxbb.ObjectBinding[_ >: jfxsi.MouseEvent]](delegate, "onMouseClicked")
-  def onMouseDragEntered = jfxbb.Bindings.select[jfxbb.ObjectBinding[_ >: jfxsi.MouseEvent]](delegate, "onMouseDragEntered")
-  def onMouseDragExited = jfxbb.Bindings.select[jfxbb.ObjectBinding[_ >: jfxsi.MouseEvent]](delegate, "onMouseDragExited")
-  def onMouseDragOver = jfxbb.Bindings.select[jfxbb.ObjectBinding[_ >: jfxsi.MouseEvent]](delegate, "onMouseDragOver")
-  def onMouseDragReleased = jfxbb.Bindings.select[jfxbb.ObjectBinding[_ >: jfxsi.MouseEvent]](delegate, "onMouseDragReleased")
-  def onMouseDragged = jfxbb.Bindings.select[jfxbb.ObjectBinding[_ >: jfxsi.MouseEvent]](delegate, "onMouseDragged")
-  def onMouseEntered = jfxbb.Bindings.select[jfxbb.ObjectBinding[_ >: jfxsi.MouseEvent]](delegate, "onMouseEntered")
-  def onMouseExited = jfxbb.Bindings.select[jfxbb.ObjectBinding[_ >: jfxsi.MouseEvent]](delegate, "onMouseExited")
-  def onMouseMoved = jfxbb.Bindings.select[jfxbb.ObjectBinding[_ >: jfxsi.MouseEvent]](delegate, "onMouseMoved")
-  def onMousePressed = jfxbb.Bindings.select[jfxbb.ObjectBinding[_ >: jfxsi.MouseEvent]](delegate, "onMousePressed")
-  def onMouseReleased = jfxbb.Bindings.select[jfxbb.ObjectBinding[_ >: jfxsi.MouseEvent]](delegate, "onMouseReleased")
-  def onRotate = jfxbb.Bindings.select[jfxbb.ObjectBinding[_ >: jfxsi.RotateEvent]](delegate, "onRotate")
-  def onRotationFinished = jfxbb.Bindings.select[jfxbb.ObjectBinding[_ >: jfxsi.RotateEvent]](delegate, "onRotationFinished")
-  def onRotationStarted = jfxbb.Bindings.select[jfxbb.ObjectBinding[_ >: jfxsi.RotateEvent]](delegate, "onRotationStarted")
-  def onScroll = jfxbb.Bindings.select[jfxbb.ObjectBinding[_ >: jfxsi.ScrollEvent]](delegate, "onScroll")
-  def onScrollFinished = jfxbb.Bindings.select[jfxbb.ObjectBinding[_ >: jfxsi.ScrollEvent]](delegate, "onScrollFinished")
-  def onScrollStarted = jfxbb.Bindings.select[jfxbb.ObjectBinding[_ >: jfxsi.ScrollEvent]](delegate, "onScrollStarted")
-  def onSwipeDown = jfxbb.Bindings.select[jfxbb.ObjectBinding[_ >: jfxsi.SwipeEvent]](delegate, "onSwipeDown")
-  def onSwipeLeft = jfxbb.Bindings.select[jfxbb.ObjectBinding[_ >: jfxsi.SwipeEvent]](delegate, "onSwipeLeft")
-  def onSwipeRight = jfxbb.Bindings.select[jfxbb.ObjectBinding[_ >: jfxsi.SwipeEvent]](delegate, "onSwipeRight")
-  def onSwipeUp = jfxbb.Bindings.select[jfxbb.ObjectBinding[_ >: jfxsi.SwipeEvent]](delegate, "onSwipeUp")
-  def onTouchMoved = jfxbb.Bindings.select[jfxbb.ObjectBinding[_ >: jfxsi.TouchEvent]](delegate, "onTouchMoved")
-  def onTouchPressed = jfxbb.Bindings.select[jfxbb.ObjectBinding[_ >: jfxsi.TouchEvent]](delegate, "onTouchPressed")
-  def onTouchReleased = jfxbb.Bindings.select[jfxbb.ObjectBinding[_ >: jfxsi.TouchEvent]](delegate, "onTouchReleased")
-  def onTouchStationary = jfxbb.Bindings.select[jfxbb.ObjectBinding[_ >: jfxsi.TouchEvent]](delegate, "onTouchStationary")
-  def onZoom = jfxbb.Bindings.select[jfxbb.ObjectBinding[_ >: jfxsi.ZoomEvent]](delegate, "onZoom")
-  def onZoomFinished = jfxbb.Bindings.select[jfxbb.ObjectBinding[_ >: jfxsi.ZoomEvent]](delegate, "onZoomFinished")
-  def onZoomStarted = jfxbb.Bindings.select[jfxbb.ObjectBinding[_ >: jfxsi.ZoomEvent]](delegate, "onZoomStarted")
-  def root = jfxbb.Bindings.select[jfxs.Parent](delegate, "root")
-  def stylesheets = jfxbb.Bindings.select[jfxbb.ObjectBinding[javafx.collections.ObservableList[String]]](delegate, "stylesheets")
-  def width = jfxbb.Bindings.selectDouble(delegate, "width")
-  def window = jfxbb.Bindings.select[javafx.stage.Window](delegate, "window")
-  def x = jfxbb.Bindings.selectDouble(delegate, "x")
-  def y = jfxbb.Bindings.selectDouble(delegate, "y")
-}
+/*
+ * Copyright (c) 2011-2014, ScalaFX Project
+ * All rights reserved.
+ *
+ * Redistribution and use in source and binary forms, with or without
+ * modification, are permitted provided that the following conditions are met:
+ *     * Redistributions of source code must retain the above copyright
+ *       notice, this list of conditions and the following disclaimer.
+ *     * Redistributions in binary form must reproduce the above copyright
+ *       notice, this list of conditions and the following disclaimer in the
+ *       documentation and/or other materials provided with the distribution.
+ *     * Neither the name of the ScalaFX Project nor the
+ *       names of its contributors may be used to endorse or promote products
+ *       derived from this software without specific prior written permission.
+ *
+ * THIS SOFTWARE IS PROVIDED BY THE COPYRIGHT HOLDERS AND CONTRIBUTORS "AS IS" AND
+ * ANY EXPRESS OR IMPLIED WARRANTIES, INCLUDING, BUT NOT LIMITED TO, THE IMPLIED
+ * WARRANTIES OF MERCHANTABILITY AND FITNESS FOR A PARTICULAR PURPOSE ARE
+ * DISCLAIMED. IN NO EVENT SHALL THE SCALAFX PROJECT OR ITS CONTRIBUTORS BE LIABLE
+ * FOR ANY DIRECT, INDIRECT, INCIDENTAL, SPECIAL, EXEMPLARY, OR CONSEQUENTIAL
+ * DAMAGES (INCLUDING, BUT NOT LIMITED TO, PROCUREMENT OF SUBSTITUTE GOODS OR
+ * SERVICES; LOSS OF USE, DATA, OR PROFITS; OR BUSINESS INTERRUPTION) HOWEVER CAUSED
+ * AND ON ANY THEORY OF LIABILITY, WHETHER IN CONTRACT, STRICT LIABILITY, OR TORT
+ * (INCLUDING NEGLIGENCE OR OTHERWISE) ARISING IN ANY WAY OUT OF THE USE OF THIS
+ * SOFTWARE, EVEN IF ADVISED OF THE POSSIBILITY OF SUCH DAMAGE.
+ */
+package scalafx.scene
+
+import scala.language.implicitConversions
+import javafx.beans.{binding => jfxbb}
+import javafx.beans.{property => jfxbp}
+import javafx.{scene => jfxs, event => jfxe, geometry => jfxg}
+import jfxs.{input => jfxsi, paint => jfxsp}
+import scalafx.beans.property.ReadOnlyObjectProperty
+import scalafx.delegate.SFXDelegate
+
+object SceneProperty {
+  implicit def sfxSceneProperty2jfx(p: SceneProperty) = p.delegate
+}
+
+// This particular construct enables the reading of properties of the scene that will be set into the property later on.
+class SceneProperty(override val delegate: jfxbp.ReadOnlyObjectProperty[jfxs.Scene]) extends ReadOnlyObjectProperty[jfxs.Scene](delegate) with SFXDelegate[jfxbp.ReadOnlyObjectProperty[jfxs.Scene]] {
+  def camera = jfxbb.Bindings.select[jfxbb.ObjectBinding[jfxs.Camera]](delegate, "camera")
+  def cursor = jfxbb.Bindings.select[jfxbb.ObjectBinding[jfxs.Cursor]](delegate, "cursor")
+  def depthBuffer = jfxbb.Bindings.selectBoolean(delegate, "depthBuffer")
+  def effectiveNodeOrientation = jfxbb.Bindings.select[jfxbp.ReadOnlyObjectProperty[jfxg.NodeOrientation]](delegate, "effectiveNodeOrientation")
+  def eventDispatcher = jfxbb.Bindings.select[jfxbb.ObjectBinding[jfxe.EventDispatcher]](delegate, "eventDispatcher")
+  def fill = jfxbb.Bindings.select[jfxbb.ObjectBinding[jfxsp.Paint]](delegate, "fill")
+  def focusOwner = jfxbb.Bindings.select[jfxs.Node](delegate, "focusOwner")
+  def height = jfxbb.Bindings.selectDouble(delegate, "height")
+  def nodeOrientation = jfxbb.Bindings.select[jfxbp.ReadOnlyObjectProperty[jfxg.NodeOrientation]](delegate, "nodeOrientation")
+  def onContextMenuRequested = jfxbb.Bindings.select[jfxbb.ObjectBinding[_ >: jfxsi.ContextMenuEvent]](delegate, "onContextMenuRequested")
+  def onDragDetected = jfxbb.Bindings.select[jfxbb.ObjectBinding[_ >: jfxsi.DragEvent]](delegate, "onDragDetected")
+  def onDragDone = jfxbb.Bindings.select[jfxbb.ObjectBinding[_ >: jfxsi.DragEvent]](delegate, "onDragDone")
+  def onDragDropped = jfxbb.Bindings.select[jfxbb.ObjectBinding[_ >: jfxsi.DragEvent]](delegate, "onDragDropped")
+  def onDragEntered = jfxbb.Bindings.select[jfxbb.ObjectBinding[_ >: jfxsi.DragEvent]](delegate, "onDragEntered")
+  def onDragExited = jfxbb.Bindings.select[jfxbb.ObjectBinding[_ >: jfxsi.DragEvent]](delegate, "onDragExited")
+  def onDragOver = jfxbb.Bindings.select[jfxbb.ObjectBinding[_ >: jfxsi.DragEvent]](delegate, "onDragOver")
+  def onInputMethodTextChanged = jfxbb.Bindings.select[jfxbb.ObjectBinding[_ >: jfxsi.InputEvent]](delegate, "onInputMethodTextChanged")
+  def onKeyPressed = jfxbb.Bindings.select[jfxbb.ObjectBinding[_ >: jfxsi.KeyEvent]](delegate, "onKeyPressed")
+  def onKeyReleased = jfxbb.Bindings.select[jfxbb.ObjectBinding[_ >: jfxsi.KeyEvent]](delegate, "onKeyReleased")
+  def onKeyTyped = jfxbb.Bindings.select[jfxbb.ObjectBinding[_ >: jfxsi.KeyEvent]](delegate, "onKeyTyped")
+  def onMouseClicked = jfxbb.Bindings.select[jfxbb.ObjectBinding[_ >: jfxsi.MouseEvent]](delegate, "onMouseClicked")
+  def onMouseDragEntered = jfxbb.Bindings.select[jfxbb.ObjectBinding[_ >: jfxsi.MouseEvent]](delegate, "onMouseDragEntered")
+  def onMouseDragExited = jfxbb.Bindings.select[jfxbb.ObjectBinding[_ >: jfxsi.MouseEvent]](delegate, "onMouseDragExited")
+  def onMouseDragOver = jfxbb.Bindings.select[jfxbb.ObjectBinding[_ >: jfxsi.MouseEvent]](delegate, "onMouseDragOver")
+  def onMouseDragReleased = jfxbb.Bindings.select[jfxbb.ObjectBinding[_ >: jfxsi.MouseEvent]](delegate, "onMouseDragReleased")
+  def onMouseDragged = jfxbb.Bindings.select[jfxbb.ObjectBinding[_ >: jfxsi.MouseEvent]](delegate, "onMouseDragged")
+  def onMouseEntered = jfxbb.Bindings.select[jfxbb.ObjectBinding[_ >: jfxsi.MouseEvent]](delegate, "onMouseEntered")
+  def onMouseExited = jfxbb.Bindings.select[jfxbb.ObjectBinding[_ >: jfxsi.MouseEvent]](delegate, "onMouseExited")
+  def onMouseMoved = jfxbb.Bindings.select[jfxbb.ObjectBinding[_ >: jfxsi.MouseEvent]](delegate, "onMouseMoved")
+  def onMousePressed = jfxbb.Bindings.select[jfxbb.ObjectBinding[_ >: jfxsi.MouseEvent]](delegate, "onMousePressed")
+  def onMouseReleased = jfxbb.Bindings.select[jfxbb.ObjectBinding[_ >: jfxsi.MouseEvent]](delegate, "onMouseReleased")
+  def onRotate = jfxbb.Bindings.select[jfxbb.ObjectBinding[_ >: jfxsi.RotateEvent]](delegate, "onRotate")
+  def onRotationFinished = jfxbb.Bindings.select[jfxbb.ObjectBinding[_ >: jfxsi.RotateEvent]](delegate, "onRotationFinished")
+  def onRotationStarted = jfxbb.Bindings.select[jfxbb.ObjectBinding[_ >: jfxsi.RotateEvent]](delegate, "onRotationStarted")
+  def onScroll = jfxbb.Bindings.select[jfxbb.ObjectBinding[_ >: jfxsi.ScrollEvent]](delegate, "onScroll")
+  def onScrollFinished = jfxbb.Bindings.select[jfxbb.ObjectBinding[_ >: jfxsi.ScrollEvent]](delegate, "onScrollFinished")
+  def onScrollStarted = jfxbb.Bindings.select[jfxbb.ObjectBinding[_ >: jfxsi.ScrollEvent]](delegate, "onScrollStarted")
+  def onSwipeDown = jfxbb.Bindings.select[jfxbb.ObjectBinding[_ >: jfxsi.SwipeEvent]](delegate, "onSwipeDown")
+  def onSwipeLeft = jfxbb.Bindings.select[jfxbb.ObjectBinding[_ >: jfxsi.SwipeEvent]](delegate, "onSwipeLeft")
+  def onSwipeRight = jfxbb.Bindings.select[jfxbb.ObjectBinding[_ >: jfxsi.SwipeEvent]](delegate, "onSwipeRight")
+  def onSwipeUp = jfxbb.Bindings.select[jfxbb.ObjectBinding[_ >: jfxsi.SwipeEvent]](delegate, "onSwipeUp")
+  def onTouchMoved = jfxbb.Bindings.select[jfxbb.ObjectBinding[_ >: jfxsi.TouchEvent]](delegate, "onTouchMoved")
+  def onTouchPressed = jfxbb.Bindings.select[jfxbb.ObjectBinding[_ >: jfxsi.TouchEvent]](delegate, "onTouchPressed")
+  def onTouchReleased = jfxbb.Bindings.select[jfxbb.ObjectBinding[_ >: jfxsi.TouchEvent]](delegate, "onTouchReleased")
+  def onTouchStationary = jfxbb.Bindings.select[jfxbb.ObjectBinding[_ >: jfxsi.TouchEvent]](delegate, "onTouchStationary")
+  def onZoom = jfxbb.Bindings.select[jfxbb.ObjectBinding[_ >: jfxsi.ZoomEvent]](delegate, "onZoom")
+  def onZoomFinished = jfxbb.Bindings.select[jfxbb.ObjectBinding[_ >: jfxsi.ZoomEvent]](delegate, "onZoomFinished")
+  def onZoomStarted = jfxbb.Bindings.select[jfxbb.ObjectBinding[_ >: jfxsi.ZoomEvent]](delegate, "onZoomStarted")
+  def root = jfxbb.Bindings.select[jfxs.Parent](delegate, "root")
+  def stylesheets = jfxbb.Bindings.select[jfxbb.ObjectBinding[javafx.collections.ObservableList[String]]](delegate, "stylesheets")
+  def width = jfxbb.Bindings.selectDouble(delegate, "width")
+  def window = jfxbb.Bindings.select[javafx.stage.Window](delegate, "window")
+  def x = jfxbb.Bindings.selectDouble(delegate, "x")
+  def y = jfxbb.Bindings.selectDouble(delegate, "y")
+}