/*
* Copyright (c) 2011-2014, ScalaFX Project
 * All rights reserved.
 *
 * Redistribution and use in source and binary forms, with or without
 * modification, are permitted provided that the following conditions are met:
 *     * Redistributions of source code must retain the above copyright
 *       notice, this list of conditions and the following disclaimer.
 *     * Redistributions in binary form must reproduce the above copyright
 *       notice, this list of conditions and the following disclaimer in the
 *       documentation and/or other materials provided with the distribution.
 *     * Neither the name of the ScalaFX Project nor the
 *       names of its contributors may be used to endorse or promote products
 *       derived from this software without specific prior written permission.
 *
 * THIS SOFTWARE IS PROVIDED BY THE COPYRIGHT HOLDERS AND CONTRIBUTORS "AS IS" AND
 * ANY EXPRESS OR IMPLIED WARRANTIES, INCLUDING, BUT NOT LIMITED TO, THE IMPLIED
 * WARRANTIES OF MERCHANTABILITY AND FITNESS FOR A PARTICULAR PURPOSE ARE
 * DISCLAIMED. IN NO EVENT SHALL THE SCALAFX PROJECT OR ITS CONTRIBUTORS BE LIABLE
 * FOR ANY DIRECT, INDIRECT, INCIDENTAL, SPECIAL, EXEMPLARY, OR CONSEQUENTIAL
 * DAMAGES (INCLUDING, BUT NOT LIMITED TO, PROCUREMENT OF SUBSTITUTE GOODS OR
 * SERVICES; LOSS OF USE, DATA, OR PROFITS; OR BUSINESS INTERRUPTION) HOWEVER CAUSED
 * AND ON ANY THEORY OF LIABILITY, WHETHER IN CONTRACT, STRICT LIABILITY, OR TORT
 * (INCLUDING NEGLIGENCE OR OTHERWISE) ARISING IN ANY WAY OUT OF THE USE OF THIS
 * SOFTWARE, EVEN IF ADVISED OF THE POSSIBILITY OF SUCH DAMAGE.
 */
package scalafx.scene

<<<<<<< HEAD
import scala.language.implicitConversions
import javafx.{scene => jfxs}
=======
import javafx.{scene => jfxs}

import scala.language.implicitConversions
>>>>>>> df8b3993
import scalafx.delegate.SFXDelegate
import scalafx.scene.paint.Color

object PointLight {
<<<<<<< HEAD
  implicit def sfxPointLight2jfx(pl: PointLight) = if (pl != null) pl.delegate else null
=======
  implicit def sfxPointLight2jfx(pl: PointLight): jfxs.PointLight = if (pl != null) pl.delegate else null
>>>>>>> df8b3993
}

/** Defines a point light source object.
  * An attenuated light source that has a fixed point in space and radiates light equally
  * in all directions away from itself.
  */
class PointLight(override val delegate: jfxs.PointLight = new jfxs.PointLight())
  extends LightBase(delegate)
  with SFXDelegate[jfxs.PointLight] {

  /** Creates a new instance of `PointLight` class using the specified color. */
  def this(color: Color) {
    this(new jfxs.PointLight(color))
  }
}<|MERGE_RESOLUTION|>--- conflicted
+++ resolved
@@ -26,23 +26,14 @@
  */
 package scalafx.scene
 
-<<<<<<< HEAD
-import scala.language.implicitConversions
-import javafx.{scene => jfxs}
-=======
 import javafx.{scene => jfxs}
 
 import scala.language.implicitConversions
->>>>>>> df8b3993
 import scalafx.delegate.SFXDelegate
 import scalafx.scene.paint.Color
 
 object PointLight {
-<<<<<<< HEAD
-  implicit def sfxPointLight2jfx(pl: PointLight) = if (pl != null) pl.delegate else null
-=======
   implicit def sfxPointLight2jfx(pl: PointLight): jfxs.PointLight = if (pl != null) pl.delegate else null
->>>>>>> df8b3993
 }
 
 /** Defines a point light source object.
