/*
<<<<<<< HEAD
* Copyright (c) 2011-2014, ScalaFX Project
=======
 * Copyright (c) 2011-2014, ScalaFX Project
>>>>>>> a496ffa6
 * All rights reserved.
 *
 * Redistribution and use in source and binary forms, with or without
 * modification, are permitted provided that the following conditions are met:
 *     * Redistributions of source code must retain the above copyright
 *       notice, this list of conditions and the following disclaimer.
 *     * Redistributions in binary form must reproduce the above copyright
 *       notice, this list of conditions and the following disclaimer in the
 *       documentation and/or other materials provided with the distribution.
 *     * Neither the name of the ScalaFX Project nor the
 *       names of its contributors may be used to endorse or promote products
 *       derived from this software without specific prior written permission.
 *
 * THIS SOFTWARE IS PROVIDED BY THE COPYRIGHT HOLDERS AND CONTRIBUTORS "AS IS" AND
 * ANY EXPRESS OR IMPLIED WARRANTIES, INCLUDING, BUT NOT LIMITED TO, THE IMPLIED
 * WARRANTIES OF MERCHANTABILITY AND FITNESS FOR A PARTICULAR PURPOSE ARE
 * DISCLAIMED. IN NO EVENT SHALL THE SCALAFX PROJECT OR ITS CONTRIBUTORS BE LIABLE
 * FOR ANY DIRECT, INDIRECT, INCIDENTAL, SPECIAL, EXEMPLARY, OR CONSEQUENTIAL
 * DAMAGES (INCLUDING, BUT NOT LIMITED TO, PROCUREMENT OF SUBSTITUTE GOODS OR
 * SERVICES; LOSS OF USE, DATA, OR PROFITS; OR BUSINESS INTERRUPTION) HOWEVER CAUSED
 * AND ON ANY THEORY OF LIABILITY, WHETHER IN CONTRACT, STRICT LIABILITY, OR TORT
 * (INCLUDING NEGLIGENCE OR OTHERWISE) ARISING IN ANY WAY OUT OF THE USE OF THIS
 * SOFTWARE, EVEN IF ADVISED OF THE POSSIBILITY OF SUCH DAMAGE.
 */
package scalafx.scene

import scala.language.implicitConversions
import javafx.{ scene => jfxs }
import scalafx.Includes._
import scalafx.delegate.SFXDelegate

object Cursor {
  implicit def sfxCursor2jfx(c: Cursor) = c.delegate

  /**
   * Returns a cursor for the specified identifier.
   */
  def apply(identifier: String) = new Cursor(jfxs.Cursor.cursor(identifier)) {}

  /**
   * A cursor with a hand that is closed, often used when "grabbing", for example, when panning.
   */
  val CLOSED_HAND = new Cursor(jfxs.Cursor.CLOSED_HAND) {}

  /**
   * The crosshair cursor type.
   */
  val CROSSHAIR = new Cursor(jfxs.Cursor.CROSSHAIR) {}

  /**
   * The default cursor type (gets set if no cursor is defined) {}.
   */
  val DEFAULT = new Cursor(jfxs.Cursor.DEFAULT) {}

  /**
   * The disappear cursor type.
   */
  val DISAPPEAR = new Cursor(jfxs.Cursor.DISAPPEAR) {}

  /**
   * The east-resize cursor type.
   */
  val E_RESIZE = new Cursor(jfxs.Cursor.E_RESIZE) {}

  /**
   * The horizontal cursor type.
   */
  val H_RESIZE = new Cursor(jfxs.Cursor.HAND) {}

  /**
   * The hand cursor type, resembling a pointing hand, often used to indicate that something 
   * can be clicked, such as a hyperlink.
   */
  val HAND = new Cursor(jfxs.Cursor.HAND) {}

  /**
   * The move cursor type.
   */
  val MOVE = new Cursor(jfxs.Cursor.MOVE) {}

  /**
   * The north-resize cursor type.
   */
  val N_RESIZE = new Cursor(jfxs.Cursor.N_RESIZE) {}

  /**
   * The north-east-resize cursor type.
   */
  val NE_RESIZE = new Cursor(jfxs.Cursor.NE_RESIZE) {}

  /**
   * The none cursor type.
   */
  val NONE = new Cursor(jfxs.Cursor.NONE) {}

  /**
   * The north-west-resize cursor type.
   */
  val NW_RESIZE = new Cursor(jfxs.Cursor.NW_RESIZE) {}

  /**
   * A cursor with a hand which is open
   */
  val OPEN_HAND = new Cursor(jfxs.Cursor.OPEN_HAND) {}

  /**
   * The south-resize cursor type.
   */
  val S_RESIZE = new Cursor(jfxs.Cursor.S_RESIZE) {}

  /**
   * The south-east-resize cursor type.
   */
  val SE_RESIZE = new Cursor(jfxs.Cursor.SE_RESIZE) {}

  /**
   * The south-west-resize cursor type.
   */
  val SW_RESIZE = new Cursor(jfxs.Cursor.SW_RESIZE) {}

  /**
   * The text cursor type.
   */
  val TEXT = new Cursor(jfxs.Cursor.TEXT) {}

  /**
   * The vertical cursor type.
   */
  val V_RESIZE = new Cursor(jfxs.Cursor.V_RESIZE) {}

  /**
   * The west-resize cursor type.
   */
  val W_RESIZE = new Cursor(jfxs.Cursor.W_RESIZE) {}

  /**
   * The wait cursor type.
   */
  val WAIT = new Cursor(jfxs.Cursor.WAIT) {}

}

abstract class Cursor(override val delegate: jfxs.Cursor) extends SFXDelegate[jfxs.Cursor]<|MERGE_RESOLUTION|>--- conflicted
+++ resolved
@@ -1,149 +1,145 @@
-/*
-<<<<<<< HEAD
-* Copyright (c) 2011-2014, ScalaFX Project
-=======
- * Copyright (c) 2011-2014, ScalaFX Project
->>>>>>> a496ffa6
- * All rights reserved.
- *
- * Redistribution and use in source and binary forms, with or without
- * modification, are permitted provided that the following conditions are met:
- *     * Redistributions of source code must retain the above copyright
- *       notice, this list of conditions and the following disclaimer.
- *     * Redistributions in binary form must reproduce the above copyright
- *       notice, this list of conditions and the following disclaimer in the
- *       documentation and/or other materials provided with the distribution.
- *     * Neither the name of the ScalaFX Project nor the
- *       names of its contributors may be used to endorse or promote products
- *       derived from this software without specific prior written permission.
- *
- * THIS SOFTWARE IS PROVIDED BY THE COPYRIGHT HOLDERS AND CONTRIBUTORS "AS IS" AND
- * ANY EXPRESS OR IMPLIED WARRANTIES, INCLUDING, BUT NOT LIMITED TO, THE IMPLIED
- * WARRANTIES OF MERCHANTABILITY AND FITNESS FOR A PARTICULAR PURPOSE ARE
- * DISCLAIMED. IN NO EVENT SHALL THE SCALAFX PROJECT OR ITS CONTRIBUTORS BE LIABLE
- * FOR ANY DIRECT, INDIRECT, INCIDENTAL, SPECIAL, EXEMPLARY, OR CONSEQUENTIAL
- * DAMAGES (INCLUDING, BUT NOT LIMITED TO, PROCUREMENT OF SUBSTITUTE GOODS OR
- * SERVICES; LOSS OF USE, DATA, OR PROFITS; OR BUSINESS INTERRUPTION) HOWEVER CAUSED
- * AND ON ANY THEORY OF LIABILITY, WHETHER IN CONTRACT, STRICT LIABILITY, OR TORT
- * (INCLUDING NEGLIGENCE OR OTHERWISE) ARISING IN ANY WAY OUT OF THE USE OF THIS
- * SOFTWARE, EVEN IF ADVISED OF THE POSSIBILITY OF SUCH DAMAGE.
- */
-package scalafx.scene
-
-import scala.language.implicitConversions
-import javafx.{ scene => jfxs }
-import scalafx.Includes._
-import scalafx.delegate.SFXDelegate
-
-object Cursor {
-  implicit def sfxCursor2jfx(c: Cursor) = c.delegate
-
-  /**
-   * Returns a cursor for the specified identifier.
-   */
-  def apply(identifier: String) = new Cursor(jfxs.Cursor.cursor(identifier)) {}
-
-  /**
-   * A cursor with a hand that is closed, often used when "grabbing", for example, when panning.
-   */
-  val CLOSED_HAND = new Cursor(jfxs.Cursor.CLOSED_HAND) {}
-
-  /**
-   * The crosshair cursor type.
-   */
-  val CROSSHAIR = new Cursor(jfxs.Cursor.CROSSHAIR) {}
-
-  /**
-   * The default cursor type (gets set if no cursor is defined) {}.
-   */
-  val DEFAULT = new Cursor(jfxs.Cursor.DEFAULT) {}
-
-  /**
-   * The disappear cursor type.
-   */
-  val DISAPPEAR = new Cursor(jfxs.Cursor.DISAPPEAR) {}
-
-  /**
-   * The east-resize cursor type.
-   */
-  val E_RESIZE = new Cursor(jfxs.Cursor.E_RESIZE) {}
-
-  /**
-   * The horizontal cursor type.
-   */
-  val H_RESIZE = new Cursor(jfxs.Cursor.HAND) {}
-
-  /**
-   * The hand cursor type, resembling a pointing hand, often used to indicate that something 
-   * can be clicked, such as a hyperlink.
-   */
-  val HAND = new Cursor(jfxs.Cursor.HAND) {}
-
-  /**
-   * The move cursor type.
-   */
-  val MOVE = new Cursor(jfxs.Cursor.MOVE) {}
-
-  /**
-   * The north-resize cursor type.
-   */
-  val N_RESIZE = new Cursor(jfxs.Cursor.N_RESIZE) {}
-
-  /**
-   * The north-east-resize cursor type.
-   */
-  val NE_RESIZE = new Cursor(jfxs.Cursor.NE_RESIZE) {}
-
-  /**
-   * The none cursor type.
-   */
-  val NONE = new Cursor(jfxs.Cursor.NONE) {}
-
-  /**
-   * The north-west-resize cursor type.
-   */
-  val NW_RESIZE = new Cursor(jfxs.Cursor.NW_RESIZE) {}
-
-  /**
-   * A cursor with a hand which is open
-   */
-  val OPEN_HAND = new Cursor(jfxs.Cursor.OPEN_HAND) {}
-
-  /**
-   * The south-resize cursor type.
-   */
-  val S_RESIZE = new Cursor(jfxs.Cursor.S_RESIZE) {}
-
-  /**
-   * The south-east-resize cursor type.
-   */
-  val SE_RESIZE = new Cursor(jfxs.Cursor.SE_RESIZE) {}
-
-  /**
-   * The south-west-resize cursor type.
-   */
-  val SW_RESIZE = new Cursor(jfxs.Cursor.SW_RESIZE) {}
-
-  /**
-   * The text cursor type.
-   */
-  val TEXT = new Cursor(jfxs.Cursor.TEXT) {}
-
-  /**
-   * The vertical cursor type.
-   */
-  val V_RESIZE = new Cursor(jfxs.Cursor.V_RESIZE) {}
-
-  /**
-   * The west-resize cursor type.
-   */
-  val W_RESIZE = new Cursor(jfxs.Cursor.W_RESIZE) {}
-
-  /**
-   * The wait cursor type.
-   */
-  val WAIT = new Cursor(jfxs.Cursor.WAIT) {}
-
-}
-
+/*
+ * Copyright (c) 2011-2014, ScalaFX Project
+ * All rights reserved.
+ *
+ * Redistribution and use in source and binary forms, with or without
+ * modification, are permitted provided that the following conditions are met:
+ *     * Redistributions of source code must retain the above copyright
+ *       notice, this list of conditions and the following disclaimer.
+ *     * Redistributions in binary form must reproduce the above copyright
+ *       notice, this list of conditions and the following disclaimer in the
+ *       documentation and/or other materials provided with the distribution.
+ *     * Neither the name of the ScalaFX Project nor the
+ *       names of its contributors may be used to endorse or promote products
+ *       derived from this software without specific prior written permission.
+ *
+ * THIS SOFTWARE IS PROVIDED BY THE COPYRIGHT HOLDERS AND CONTRIBUTORS "AS IS" AND
+ * ANY EXPRESS OR IMPLIED WARRANTIES, INCLUDING, BUT NOT LIMITED TO, THE IMPLIED
+ * WARRANTIES OF MERCHANTABILITY AND FITNESS FOR A PARTICULAR PURPOSE ARE
+ * DISCLAIMED. IN NO EVENT SHALL THE SCALAFX PROJECT OR ITS CONTRIBUTORS BE LIABLE
+ * FOR ANY DIRECT, INDIRECT, INCIDENTAL, SPECIAL, EXEMPLARY, OR CONSEQUENTIAL
+ * DAMAGES (INCLUDING, BUT NOT LIMITED TO, PROCUREMENT OF SUBSTITUTE GOODS OR
+ * SERVICES; LOSS OF USE, DATA, OR PROFITS; OR BUSINESS INTERRUPTION) HOWEVER CAUSED
+ * AND ON ANY THEORY OF LIABILITY, WHETHER IN CONTRACT, STRICT LIABILITY, OR TORT
+ * (INCLUDING NEGLIGENCE OR OTHERWISE) ARISING IN ANY WAY OUT OF THE USE OF THIS
+ * SOFTWARE, EVEN IF ADVISED OF THE POSSIBILITY OF SUCH DAMAGE.
+ */
+package scalafx.scene
+
+import scala.language.implicitConversions
+import javafx.{ scene => jfxs }
+import scalafx.Includes._
+import scalafx.delegate.SFXDelegate
+
+object Cursor {
+  implicit def sfxCursor2jfx(c: Cursor) = c.delegate
+
+  /**
+   * Returns a cursor for the specified identifier.
+   */
+  def apply(identifier: String) = new Cursor(jfxs.Cursor.cursor(identifier)) {}
+
+  /**
+   * A cursor with a hand that is closed, often used when "grabbing", for example, when panning.
+   */
+  val CLOSED_HAND = new Cursor(jfxs.Cursor.CLOSED_HAND) {}
+
+  /**
+   * The crosshair cursor type.
+   */
+  val CROSSHAIR = new Cursor(jfxs.Cursor.CROSSHAIR) {}
+
+  /**
+   * The default cursor type (gets set if no cursor is defined) {}.
+   */
+  val DEFAULT = new Cursor(jfxs.Cursor.DEFAULT) {}
+
+  /**
+   * The disappear cursor type.
+   */
+  val DISAPPEAR = new Cursor(jfxs.Cursor.DISAPPEAR) {}
+
+  /**
+   * The east-resize cursor type.
+   */
+  val E_RESIZE = new Cursor(jfxs.Cursor.E_RESIZE) {}
+
+  /**
+   * The horizontal cursor type.
+   */
+  val H_RESIZE = new Cursor(jfxs.Cursor.HAND) {}
+
+  /**
+   * The hand cursor type, resembling a pointing hand, often used to indicate that something 
+   * can be clicked, such as a hyperlink.
+   */
+  val HAND = new Cursor(jfxs.Cursor.HAND) {}
+
+  /**
+   * The move cursor type.
+   */
+  val MOVE = new Cursor(jfxs.Cursor.MOVE) {}
+
+  /**
+   * The north-resize cursor type.
+   */
+  val N_RESIZE = new Cursor(jfxs.Cursor.N_RESIZE) {}
+
+  /**
+   * The north-east-resize cursor type.
+   */
+  val NE_RESIZE = new Cursor(jfxs.Cursor.NE_RESIZE) {}
+
+  /**
+   * The none cursor type.
+   */
+  val NONE = new Cursor(jfxs.Cursor.NONE) {}
+
+  /**
+   * The north-west-resize cursor type.
+   */
+  val NW_RESIZE = new Cursor(jfxs.Cursor.NW_RESIZE) {}
+
+  /**
+   * A cursor with a hand which is open
+   */
+  val OPEN_HAND = new Cursor(jfxs.Cursor.OPEN_HAND) {}
+
+  /**
+   * The south-resize cursor type.
+   */
+  val S_RESIZE = new Cursor(jfxs.Cursor.S_RESIZE) {}
+
+  /**
+   * The south-east-resize cursor type.
+   */
+  val SE_RESIZE = new Cursor(jfxs.Cursor.SE_RESIZE) {}
+
+  /**
+   * The south-west-resize cursor type.
+   */
+  val SW_RESIZE = new Cursor(jfxs.Cursor.SW_RESIZE) {}
+
+  /**
+   * The text cursor type.
+   */
+  val TEXT = new Cursor(jfxs.Cursor.TEXT) {}
+
+  /**
+   * The vertical cursor type.
+   */
+  val V_RESIZE = new Cursor(jfxs.Cursor.V_RESIZE) {}
+
+  /**
+   * The west-resize cursor type.
+   */
+  val W_RESIZE = new Cursor(jfxs.Cursor.W_RESIZE) {}
+
+  /**
+   * The wait cursor type.
+   */
+  val WAIT = new Cursor(jfxs.Cursor.WAIT) {}
+
+}
+
 abstract class Cursor(override val delegate: jfxs.Cursor) extends SFXDelegate[jfxs.Cursor]