--- conflicted
+++ resolved
@@ -40,11 +40,7 @@
 import scalafx.scene.paint.Paint
 
 object Scene {
-<<<<<<< HEAD
-  implicit def sfxScene2jfx(v: Scene) = if (v != null) v.delegate else null
-=======
   implicit def sfxScene2jfx(v: Scene): jfxs.Scene = if (v != null) v.delegate else null
->>>>>>> df8b3993
 }
 
 /**
@@ -166,8 +162,8 @@
    */
   def getChildren = root.value match {
     case group: jfxs.Group => group.getChildren
-    case pane: jfxsl.Pane => pane.getChildren
-    case _ => throw new IllegalStateException("Cannot access children of root: " + root + "\n" +
+    case pane: jfxsl.Pane  => pane.getChildren
+    case _                 => throw new IllegalStateException("Cannot access children of root: " + root + "\n" +
       "Use a class that extends Group or Pane, or override the getChildren method.")
   }
 
