/*
 * Copyright (c) 2011-2014, ScalaFX Project
 * All rights reserved.
 *
 * Redistribution and use in source and binary forms, with or without
 * modification, are permitted provided that the following conditions are met:
 *     * Redistributions of source code must retain the above copyright
 *       notice, this list of conditions and the following disclaimer.
 *     * Redistributions in binary form must reproduce the above copyright
 *       notice, this list of conditions and the following disclaimer in the
 *       documentation and/or other materials provided with the distribution.
 *     * Neither the name of the ScalaFX Project nor the
 *       names of its contributors may be used to endorse or promote products
 *       derived from this software without specific prior written permission.
 *
 * THIS SOFTWARE IS PROVIDED BY THE COPYRIGHT HOLDERS AND CONTRIBUTORS "AS IS" AND
 * ANY EXPRESS OR IMPLIED WARRANTIES, INCLUDING, BUT NOT LIMITED TO, THE IMPLIED
 * WARRANTIES OF MERCHANTABILITY AND FITNESS FOR A PARTICULAR PURPOSE ARE
 * DISCLAIMED. IN NO EVENT SHALL THE SCALAFX PROJECT OR ITS CONTRIBUTORS BE LIABLE
 * FOR ANY DIRECT, INDIRECT, INCIDENTAL, SPECIAL, EXEMPLARY, OR CONSEQUENTIAL
 * DAMAGES (INCLUDING, BUT NOT LIMITED TO, PROCUREMENT OF SUBSTITUTE GOODS OR
 * SERVICES; LOSS OF USE, DATA, OR PROFITS; OR BUSINESS INTERRUPTION) HOWEVER CAUSED
 * AND ON ANY THEORY OF LIABILITY, WHETHER IN CONTRACT, STRICT LIABILITY, OR TORT
 * (INCLUDING NEGLIGENCE OR OTHERWISE) ARISING IN ANY WAY OUT OF THE USE OF THIS
 * SOFTWARE, EVEN IF ADVISED OF THE POSSIBILITY OF SUCH DAMAGE.
 */
package scalafx.scene

import javafx.scene.{input => jfxsi, layout => jfxsl, paint => jfxsp}
<<<<<<< HEAD
import javafx.{collections => jfxc, event => jfxe, geometry => jfxg, scene => jfxs, util => jfxu}

import scala.language.implicitConversions
=======
import javafx.{collections => jfxc, event => jfxe, scene => jfxs, util => jfxu}

>>>>>>> 044f7b14
import scalafx.Includes._
import scalafx.beans.property.{ObjectProperty, ReadOnlyDoubleProperty, ReadOnlyObjectProperty}
import scalafx.collections._
import scalafx.delegate.SFXDelegate
import scalafx.geometry.NodeOrientation
import scalafx.scene.image.WritableImage
import scalafx.scene.input.{Dragboard, Mnemonic, TransferMode}
import scalafx.scene.paint.Paint

object Scene {
  implicit def sfxScene2jfx(v: Scene): jfxs.Scene = if (v != null) v.delegate else null
}

/**
 * Wraps [[http://docs.oracle.com/javase/8/javafx/api/javafx/scene/Scene.html]].
 *
 * @constructor Create a new ScalaFX Scene with JavaFX Scene as delegate.
 * @param delegate JavaFX Scene delegated. Its default value is a JavaFX Scene with a
 *                 [[http://docs.oracle.com/javase/8/javafx/api/javafx/scene/Group.html Group]] as root Node.
 */
class Scene(override val delegate: jfxs.Scene = new jfxs.Scene(new jfxs.Group()))
  extends SFXDelegate[jfxs.Scene] {

  /**
   * Creates a Scene with a [[http://docs.oracle.com/javase/8/javafx/api/javafx/scene/Group.html Group]] as root Node with a
   * specific size.
   *
   * @param width The width of the scene
   * @param height The height of the scene
   */
  def this(width: Double, height: Double) = this(new jfxs.Scene(new jfxs.Group(), width, height))

  /**
   * Creates a Scene for a specific root Node.
   *
   * @param parent The root node of the scene graph
   */
  def this(parent: Parent) = this(new jfxs.Scene(parent))

  /**
   * Creates a Scene for a specific root Node with a specific size.
   *
   * @param parent The root node of the scene graph
   * @param width The width of the scene
   * @param height The height of the scene
   */
  def this(parent: Parent, width: Double, height: Double) = this(new jfxs.Scene(parent, width, height))

  /**
   * Constructs a scene consisting of a root, with a dimension of width and height,
   * and specifies whether a depth buffer is created for this scene.
   *
   * @param parent The root node of the scene graph
   * @param width The width of the scene
   * @param height The height of the scene
   * @param depthBuffer The depth buffer flag
   */
  def this(parent: Parent, width: Double, height: Double, depthBuffer: Boolean) =
    this(new jfxs.Scene(parent, width, height, depthBuffer))

  /**
   * Creates a Scene with a `Group` as parent, with a dimension of width and height,
   * and specifies whether a depth buffer is created for this scene.
   *
   * @param width The width of the scene
   * @param height The height of the scene
   * @param depthBuffer The depth buffer flag
   */
  def this(width: Double, height: Double, depthBuffer: Boolean) =
    this(new jfxs.Scene(new jfxs.Group(), width, height, depthBuffer))

  /**
   * Constructs a scene consisting of a root, with a dimension of width and height,
   * specifies whether a depth buffer is created for this scene and specifies
   * the required scene anti-aliasing.
   *
   * @param parent The root node of the scene graph
   * @param width The width of the scene
   * @param height The height of the scene
   * @param depthBuffer The depth buffer flag
   * @param antiAliasing The required scene anti-aliasing.
   */
  def this(parent: Parent, width: Double, height: Double, depthBuffer: Boolean, antiAliasing: SceneAntialiasing) =
    this(new jfxs.Scene(parent, width, height, depthBuffer, antiAliasing))

  /**
   * Creates a Scene with a `Group` as parent, with a dimension of width and height,
   * specifies whether a depth buffer is created for this scene and specifies
   * the required scene anti-aliasing.
   *
   * @param width The width of the scene
   * @param height The height of the scene
   * @param depthBuffer The depth buffer flag
   * @param antiAliasing The required scene anti-aliasing.
   */
  def this(width: Double, height: Double, depthBuffer: Boolean, antiAliasing: SceneAntialiasing) =
    this(new jfxs.Scene(new jfxs.Group(), width, height, depthBuffer, antiAliasing))

  /**
   * Creates a Scene for a specific root Node with a specific size and fill.
   * @param parent  The root node of the scene graph
   * @param width The width of the scene
   * @param height The height of the scene
   * @param fill The fill
   */
  def this(parent: Parent, width: Double, height: Double, fill: Paint) =
    this(new jfxs.Scene(parent, width, height, fill))

  /**
   * Creates a Scene for a specific root Node with a fill.
   * @param parent  The root node of the scene graph
   * @param fill The fill
   */
  def this(parent: Parent, fill: Paint) = this(new jfxs.Scene(parent, fill))

  /**
   * Returns the root Node of the scene graph
   */
  def root: ObjectProperty[jfxs.Parent] = delegate.rootProperty

  /**
   * Sets the root Node of the scene graph
   */
  def root_=(v: Parent) {
    root() = v
  }

  /**
   * Returns Nodes children from this Scene's `root`.
   */
  def getChildren = root.value match {
    case group: jfxs.Group => group.getChildren
    case pane: jfxsl.Pane => pane.getChildren
    case _ => throw new IllegalStateException("Cannot access children of root: " + root + "\n" +
      "Use a class that extends Group or Pane, or override the getChildren method.")
  }

  /**
   * Returns scene's antialiasing setting.
   */
  def antialiasing: SceneAntialiasing = delegate.getAntiAliasing

  /**
   * Returns Content's Node children from this Scene's `root`.
   */
  def content: jfxc.ObservableList[jfxs.Node] = getChildren

  /**
   * Sets the list of Nodes children from this Scene's `root`, replacing the prior content. If you want append to
   * current content, use `add` or similar.
   *
   * @param c list of Nodes children from this Scene's `root` to replace prior content.
   */
  def content_=(c: Iterable[Node]) {
    fillSFXCollection(this.content, c)
  }

  /**
   * Sets a Node child, replacing the prior content. If you want append to current content, use `add` or similar.
   *
   * @param n Node child to replace prior content.
   */
  def content_=(n: Node) {
    fillSFXCollectionWithOne(this.content, n)
  }

  /**
   * Specifies the type of camera use for rendering this `Scene`.
   */
  def camera: ObjectProperty[jfxs.Camera] = delegate.cameraProperty
  def camera_=(v: Camera) {
    camera() = v
  }

  /**
   * Defines the mouse cursor for this `Scene`.
   */
  def cursor: ObjectProperty[jfxs.Cursor] = delegate.cursorProperty
  def cursor_=(v: Cursor) {
    cursor() = v
  }

  /** The effective node orientation of a scene resolves the inheritance of node orientation, returning either left-to-right or right-to-left.  */
  def effectiveNodeOrientation: ReadOnlyObjectProperty[jfxg.NodeOrientation] = delegate.effectiveNodeOrientationProperty

  /**
   * Specifies the event dispatcher for this scene.
   */
  def eventDispatcher: ObjectProperty[jfxe.EventDispatcher] = delegate.eventDispatcherProperty
  def eventDispatcher_=(v: jfxe.EventDispatcher) {
    eventDispatcher() = v
  }

  /**
   * Defines the background fill of this Scene.
   */
  def fill: ObjectProperty[jfxsp.Paint] = delegate.fillProperty
  def fill_=(v: Paint) {
    fill() = v
  }

  /**
   * The height of this Scene
   */
  def height: ReadOnlyDoubleProperty = delegate.heightProperty

  /**
   * The width of this Scene
   */
  def width: ReadOnlyDoubleProperty = delegate.widthProperty

  def nodeOrientation: ObjectProperty[jfxg.NodeOrientation] = delegate.nodeOrientationProperty
  def nodeOrientation_=(v: NodeOrientation) {
    ObjectProperty.fillProperty[jfxg.NodeOrientation](this.nodeOrientation, v)
  }

  /**
   * Defines a function to be called when a mouse button has been clicked (pressed and released) on this `Scene`.
   */
  def onContextMenuRequested = delegate.onContextMenuRequestedProperty
  def onContextMenuRequested_=(v: jfxe.EventHandler[_ >: jfxsi.ContextMenuEvent]) {
    onContextMenuRequested() = v
  }

  /**
   * Defines a function to be called when drag gesture has been detected.
   */
  def onDragDetected = delegate.onDragDetectedProperty
  def onDragDetected_=(v: jfxe.EventHandler[_ >: jfxsi.MouseEvent]) {
    onDragDetected() = v
  }

  /**
   * Defines a function to be called when this `Scene` is a drag and drop gesture source after its data has been
   * dropped on a drop target.
   */
  def onDragDone = delegate.onDragDoneProperty
  def onDragDone_=(v: jfxe.EventHandler[_ >: jfxsi.DragEvent]) {
    onDragDone() = v
  }

  /**
   * Defines a function to be called when the mouse button is released on this `Scene` during drag and drop gesture.
   */
  def onDragDropped = delegate.onDragDroppedProperty
  def onDragDropped_=(v: jfxe.EventHandler[_ >: jfxsi.DragEvent]) {
    onDragDropped() = v
  }

  /**
   * Defines a function to be called when drag gesture enters this Scene.
   */
  def onDragEntered = delegate.onDragEnteredProperty
  def onDragEntered_=(v: jfxe.EventHandler[_ >: jfxsi.DragEvent]) {
    onDragEntered() = v
  }

  /**
   * Defines a function to be called when drag gesture exits this Scene.
   */
  def onDragExited = delegate.onDragExitedProperty
  def onDragExited_=(v: jfxe.EventHandler[_ >: jfxsi.DragEvent]) {
    onDragExited() = v
  }

  /**
   * Defines a function to be called when drag gesture progresses within this `Scene`.
   */
  def onDragOver = delegate.onDragOverProperty
  def onDragOver_=(v: jfxe.EventHandler[_ >: jfxsi.DragEvent]) {
    onDragOver() = v
  }

  /**
   * Defines a function to be called when this `Node` has input focus and the input method text has changed.
   */
  def onInputMethodTextChanged = delegate.onInputMethodTextChangedProperty
  def onInputMethodTextChanged_=(v: jfxe.EventHandler[_ >: jfxsi.InputMethodEvent]) {
    onInputMethodTextChanged() = v
  }

  /**
   * Defines a function to be called when some `Node` of this `Scene` has input focus and a key has been pressed.
   */
  def onKeyPressed = delegate.onKeyPressedProperty
  def onKeyPressed_=(v: jfxe.EventHandler[_ >: jfxsi.KeyEvent]) {
    onKeyPressed() = v
  }

  /**
   * Defines a function to be called when some `Node` of this `Scene` has input focus and a key has been released.
   */
  def onKeyReleased = delegate.onKeyReleasedProperty
  def onKeyReleased_=(v: jfxe.EventHandler[_ >: jfxsi.KeyEvent]) {
    onKeyReleased() = v
  }

  /**
   * Defines a function to be called when some `Node` of this `Scene` has input focus and a key has been typed.
   */
  def onKeyTyped = delegate.onKeyTypedProperty
  def onKeyTyped_=(v: jfxe.EventHandler[_ >: jfxsi.KeyEvent]) {
    onKeyTyped() = v
  }

  /**
   * Defines a function to be called when a mouse button has been clicked (pressed and released) on this `Scene`.
   */
  def onMouseClicked = delegate.onMouseClickedProperty
  def onMouseClicked_=(v: jfxe.EventHandler[_ >: jfxsi.MouseEvent]) {
    onMouseClicked() = v
  }

  /**
   * Defines a function to be called when a mouse button is pressed on this `Scene` and then dragged.
   */
  def onMouseDragged = delegate.onMouseDraggedProperty
  def onMouseDragged_=(v: jfxe.EventHandler[_ >: jfxsi.MouseEvent]) {
    onMouseDragged() = v
  }

  /**
   * Defines a function to be called when a full press-drag-release gesture enters this `Scene`.
   */
  def onMouseDragEntered = delegate.onMouseDragEnteredProperty
  def onMouseDragEntered_=(v: jfxe.EventHandler[_ >: jfxsi.MouseEvent]) {
    onMouseDragEntered() = v
  }

  /**
   * Defines a function to be called when a full press-drag-release gesture exits this `Scene`.
   */
  def onMouseDragExited = delegate.onMouseDragExitedProperty
  def onMouseDragExited_=(v: jfxe.EventHandler[_ >: jfxsi.MouseEvent]) {
    onMouseDragExited() = v
  }

  /**
   * Defines a function to be called when a full press-drag-release gesture progresses within this `Scene`.
   */
  def onMouseDragOver = delegate.onMouseDragOverProperty
  def onMouseDragOver_=(v: jfxe.EventHandler[_ >: jfxsi.MouseEvent]) {
    onMouseDragOver() = v
  }

  /**
   * Defines a function to be called when a full press-drag-release gesture ends within this `Scene`.
   */
  def onMouseDragReleased = delegate.onMouseDragReleasedProperty
  def onMouseDragReleased_=(v: jfxe.EventHandler[_ >: jfxsi.MouseEvent]) {
    onMouseDragReleased() = v
  }

  /**
   * Defines a function to be called when the mouse enters this `Scene`.
   */
  def onMouseEntered = delegate.onMouseEnteredProperty
  def onMouseEntered_=(v: jfxe.EventHandler[_ >: jfxsi.MouseEvent]) {
    onMouseEntered() = v
  }

  /**
   * Defines a function to be called when the mouse exits this `Scene`.
   */
  def onMouseExited = delegate.onMouseExitedProperty
  def onMouseExited_=(v: jfxe.EventHandler[_ >: jfxsi.MouseEvent]) {
    onMouseExited() = v
  }

  /**
   * Defines a function to be called when mouse cursor moves within this `Scene` but no buttons have been pushed.
   */
  def onMouseMoved = delegate.onMouseMovedProperty
  def onMouseMoved_=(v: jfxe.EventHandler[_ >: jfxsi.MouseEvent]) {
    onMouseMoved() = v
  }

  /**
   * Defines a function to be called when a mouse button has been pressed on this `Scene`.
   */
  def onMousePressed = delegate.onMousePressedProperty
  def onMousePressed_=(v: jfxe.EventHandler[_ >: jfxsi.MouseEvent]) {
    onMousePressed() = v
  }

  /**
   * Defines a function to be called when a mouse button has been released on this `Scene`.
   */
  def onMouseReleased = delegate.onMouseReleasedProperty
  def onMouseReleased_=(v: jfxe.EventHandler[_ >: jfxsi.MouseEvent]) {
    onMouseReleased() = v
  }

  /**
   * Defines a function to be called when user performs a scrolling action.
   */
  def onScroll = delegate.onScrollProperty
  def onScroll_=(v: jfxe.EventHandler[_ >: jfxsi.ScrollEvent]) {
    onScroll() = v
  }

  /**
   * The URL of the user-agent stylesheet that will be used by this Scene in place of the the platform-default
   * user-agent stylesheet. If the URL does not resolve to a valid location, the platform-default user-agent
   * stylesheet will be used.
   *
   * For additional information about using CSS with the scene graph, see the
   * [[http://docs.oracle.com/javase/8/javafx/api/javafx/scene/doc-files/cssref.html CSS Reference Guide]].
   *
   * @return The URL of the user-agent stylesheet that will be used by this SubScene, or null if has not been set.
   */
  def userAgentStylesheet: ObjectProperty[String] = delegate.userAgentStylesheetProperty
  /**
   * Set the URL of the user-agent stylesheet that will be used by this Scene in place of the the platform-default
   * user-agent stylesheet. If the URL does not resolve to a valid location, the platform-default user-agent
   * stylesheet will be used.
   *
   * For additional information about using CSS with the scene graph, see the
   * [[http://docs.oracle.com/javase/8/javafx/api/javafx/scene/doc-files/cssref.html CSS Reference Guide]].
   *
   * @param url  The URL is a hierarchical URI of the form `[scheme:][//authority][path]`.
   *             If the URL does not have a `[scheme:]` component, the URL is considered to be the `[path]`
   *             component only. Any leading '/' character of the `[path]` is ignored and the `[path]` is
   *             treated as a path relative to the root of the application's classpath.
   */
  def userAgentStylesheet_=(url: String) {
    ObjectProperty.fillProperty[String](userAgentStylesheet, url)
  }

  /**
   * The `Window` for this Scene
   */
  def window: ReadOnlyObjectProperty[javafx.stage.Window] = delegate.windowProperty

  /**
   * The horizontal location of this `Scene` on the `Window`.
   */
  def x: ReadOnlyDoubleProperty = delegate.xProperty

  /**
   * The vertical location of this `Scene` on the `Window`.
   */
  def y: ReadOnlyDoubleProperty = delegate.yProperty

  /**
   * Retrieves the depth buffer attribute for this scene.
   */
  def depthBuffer = delegate.isDepthBuffer

  /**
   * Gets an observable list of string URLs linking to the stylesheets to use with this Parent's contents.
   */
  def stylesheets: jfxc.ObservableList[String] = delegate.getStylesheets

  /**
   * Sets the list of stylesheets URLs, replacing the prior content. If you want append to current content, use `add` or
   * similar.
   *
   * @param c list of stylesheets URLs to replace prior content.
   */
  def stylesheets_=(c: Iterable[String]) {
    fillCollection(stylesheets, c)
  }

  /**
   * Looks for any node within the scene graph based on the specified CSS selector.
   *
   * @param selector The css selector to look up
   * @return A [[scala.Some]] containing the Node in the scene which matches the CSS selector, or [[scala.None]]
   *         if none is found.
   */
  def lookup(selector: String): Option[Node] = Option(delegate.lookup(selector))

  /**
   * Registers the specified mnemonic.
   *
   * @param m The Mnemonic
   */
  def addMnemonic(m: Mnemonic) {
    delegate.addMnemonic(m)
  }

  /**
   * Unregisters the specified mnemonic.
   *
   * @param m The Mnemonic to be removed.
   */
  def removeMnemonic(m: Mnemonic) {
    delegate.removeMnemonic(m)
  }

  /**
   * Gets the list of mnemonics for this `Scene`.
   */
  def getMnemonics: jfxc.ObservableMap[jfxsi.KeyCombination, jfxc.ObservableList[jfxsi.Mnemonic]] = delegate.getMnemonics

  /**
   * Gets the list of accelerators for this Scene.
   */
  def accelerators: jfxc.ObservableMap[jfxsi.KeyCombination, Runnable] = delegate.getAccelerators

  /**
   * Confirms a potential drag and drop gesture that is recognized over this `Scene`.
   *
   * @param  transferModes The supported `TransferMode`(s) of this `Node`
   * @return A `Dragboard` to place this `Scene`'s data on
   */
  def startDragAndDrop(transferModes: TransferMode*): Dragboard =
    delegate.startDragAndDrop(transferModes.map(_.delegate): _*)

  /**
   * Starts a full press-drag-release gesture with this scene as gesture source.
   */
  def startFullDrag() {
    delegate.startFullDrag()
  }

  /**
   * The scene's current focus owner node. This node's "focused" variable might be false if this scene has no window,
   * or if the window is inactive (window.focused == false).
   *
   * @since 2.2
   */
  def focusOwner: ReadOnlyObjectProperty[jfxs.Node] = delegate.focusOwnerProperty()

  /**
   * Defines a function to be called when user performs a rotation action.
   *
   * @since 2.2
   */
  def onRotate = delegate.onRotateProperty
  def onRotate_=(v: jfxe.EventHandler[jfxsi.RotateEvent]) {
    onRotate() = v
  }

  /**
   * Defines a function to be called when a rotation gesture ends.
   *
   * @since 2.2
   */
  def onRotationFinished = delegate.onRotationFinishedProperty()
  def onRotationFinished_=(v: jfxe.EventHandler[jfxsi.RotateEvent]) {
    onRotationFinished() = v
  }

  /**
   * Defines a function to be called when a rotation gesture starts.
   *
   * @since 2.2
   */
  def onRotationStarted = delegate.onRotationFinishedProperty()
  def onRotationStarted_=(v: jfxe.EventHandler[jfxsi.RotateEvent]) {
    onRotationStarted() = v
  }

  /**
   * Defines a function to be called when a Scroll gesture ends.
   *
   * @since 2.2
   */
  def onScrollFinished = delegate.onScrollFinishedProperty()
  def onScrollFinished_=(v: jfxe.EventHandler[jfxsi.ScrollEvent]) {
    onScrollFinished() = v
  }

  /**
   * Defines a function to be called when a Scroll gesture starts.
   *
   * @since 2.2
   */
  def onScrollStarted = delegate.onScrollStartedProperty()
  def onScrollStarted_=(v: jfxe.EventHandler[jfxsi.ScrollEvent]) {
    onScrollStarted() = v
  }

  /**
   * Defines a function to be called when a Swipe Down gesture starts.
   *
   * @since 2.2
   */
  def onSwipeDown = delegate.onSwipeDownProperty()
  def onSwipeDown_=(v: jfxe.EventHandler[jfxsi.SwipeEvent]) {
    onSwipeDown() = v
  }

  /**
   * Defines a function to be called when a Swipe Down gesture starts.
   *
   * @since 2.2
   */
  def onSwipeLeft = delegate.onSwipeLeftProperty()
  def onSwipeLeft_=(v: jfxe.EventHandler[jfxsi.SwipeEvent]) {
    onSwipeLeft() = v
  }

  /**
   * Defines a function to be called when a Swipe Up gesture starts.
   *
   * @since 2.2
   */
  def onSwipeUp = delegate.onSwipeUpProperty()
  def onSwipeUp_=(v: jfxe.EventHandler[jfxsi.SwipeEvent]) {
    onSwipeUp() = v
  }

  /**
   * Defines a function to be called when a Swipe Right gesture starts.
   *
   * @since 2.2
   */
  def onSwipeRight = delegate.onSwipeRightProperty()
  def onSwipeRight_=(v: jfxe.EventHandler[jfxsi.SwipeEvent]) {
    onSwipeRight() = v
  }

  /**
   * Defines a function to be called when user performs a Touch action.
   *
   * @since 2.2
   */
  def onZoom = delegate.onZoomProperty()
  def onZoom_=(v: jfxe.EventHandler[jfxsi.ZoomEvent]) {
    onZoom() = v
  }

  /**
   * Defines a function to be called when a Zoom gesture ends.
   *
   * @since 2.2
   */
  def onZoomFinished = delegate.onZoomFinishedProperty()
  def onZoomFinished_=(v: jfxe.EventHandler[jfxsi.ZoomEvent]) {
    onZoomFinished() = v
  }

  /**
   * Defines a function to be called when a Zoom gesture starts.
   *
   * @since 2.2
   */
  def onZoomStarted = delegate.onZoomStartedProperty()
  def onZoomStarted_=(v: jfxe.EventHandler[jfxsi.ZoomEvent]) {
    onZoomStarted() = v
  }

  /**
   * Defines a function to be called when user performs a Touch Moved action.
   *
   * @since 2.2
   */
  def onTouchMoved = delegate.onTouchMovedProperty()
  def onTouchMoved_=(v: jfxe.EventHandler[jfxsi.TouchEvent]) {
    onTouchMoved() = v
  }

  /**
   * Defines a function to be called when user performs a Touch Pressed action.
   *
   * @since 2.2
   */
  def onTouchPressed = delegate.onTouchPressedProperty()
  def onTouchPressed_=(v: jfxe.EventHandler[jfxsi.TouchEvent]) {
    onTouchPressed() = v
  }

  /**
   * Defines a function to be called when user performs a Touch Released action.
   *
   * @since 2.2
   */
  def onTouchReleased = delegate.onTouchReleasedProperty()
  def onTouchReleased_=(v: jfxe.EventHandler[jfxsi.TouchEvent]) {
    onTouchReleased() = v
  }

  /**
   * Defines a function to be called when user performs a Touch Stationary action.
   *
   * @since 2.2
   */
  def onTouchStationary = delegate.onTouchStationaryProperty()
  def onTouchStationary_=(v: jfxe.EventHandler[jfxsi.TouchEvent]) {
    onTouchStationary() = v
  }

  /**
   * Takes a snapshot of this scene and returns the rendered image when it is ready.
   *
   * @param image The writable image that will be used to hold the rendered scene.
   * @return the rendered image
   *
   * @since 2.2
   */
  def snapshot(image: WritableImage): WritableImage = delegate.snapshot(image)

  /**
   * Takes a snapshot of this scene at the next frame and calls the specified callback method when the image is ready.
   *
   * @param callback A function to be called  when the image is ready.
   * @param image The writable image that will be used to hold the rendered scene.
   *
   * @since 2.2
   */
  def snapshot(callback: SnapshotResult => Unit, image: WritableImage) {
    val javaCallback = new jfxu.Callback[jfxs.SnapshotResult, java.lang.Void] {
      def call(result: jfxs.SnapshotResult): java.lang.Void = {
        callback(new SnapshotResult(result))
        null
      }
    }
    delegate.snapshot(javaCallback, image)
  }

}<|MERGE_RESOLUTION|>--- conflicted
+++ resolved
@@ -1,751 +1,746 @@
-/*
- * Copyright (c) 2011-2014, ScalaFX Project
- * All rights reserved.
- *
- * Redistribution and use in source and binary forms, with or without
- * modification, are permitted provided that the following conditions are met:
- *     * Redistributions of source code must retain the above copyright
- *       notice, this list of conditions and the following disclaimer.
- *     * Redistributions in binary form must reproduce the above copyright
- *       notice, this list of conditions and the following disclaimer in the
- *       documentation and/or other materials provided with the distribution.
- *     * Neither the name of the ScalaFX Project nor the
- *       names of its contributors may be used to endorse or promote products
- *       derived from this software without specific prior written permission.
- *
- * THIS SOFTWARE IS PROVIDED BY THE COPYRIGHT HOLDERS AND CONTRIBUTORS "AS IS" AND
- * ANY EXPRESS OR IMPLIED WARRANTIES, INCLUDING, BUT NOT LIMITED TO, THE IMPLIED
- * WARRANTIES OF MERCHANTABILITY AND FITNESS FOR A PARTICULAR PURPOSE ARE
- * DISCLAIMED. IN NO EVENT SHALL THE SCALAFX PROJECT OR ITS CONTRIBUTORS BE LIABLE
- * FOR ANY DIRECT, INDIRECT, INCIDENTAL, SPECIAL, EXEMPLARY, OR CONSEQUENTIAL
- * DAMAGES (INCLUDING, BUT NOT LIMITED TO, PROCUREMENT OF SUBSTITUTE GOODS OR
- * SERVICES; LOSS OF USE, DATA, OR PROFITS; OR BUSINESS INTERRUPTION) HOWEVER CAUSED
- * AND ON ANY THEORY OF LIABILITY, WHETHER IN CONTRACT, STRICT LIABILITY, OR TORT
- * (INCLUDING NEGLIGENCE OR OTHERWISE) ARISING IN ANY WAY OUT OF THE USE OF THIS
- * SOFTWARE, EVEN IF ADVISED OF THE POSSIBILITY OF SUCH DAMAGE.
- */
-package scalafx.scene
-
-import javafx.scene.{input => jfxsi, layout => jfxsl, paint => jfxsp}
-<<<<<<< HEAD
-import javafx.{collections => jfxc, event => jfxe, geometry => jfxg, scene => jfxs, util => jfxu}
-
-import scala.language.implicitConversions
-=======
-import javafx.{collections => jfxc, event => jfxe, scene => jfxs, util => jfxu}
-
->>>>>>> 044f7b14
-import scalafx.Includes._
-import scalafx.beans.property.{ObjectProperty, ReadOnlyDoubleProperty, ReadOnlyObjectProperty}
-import scalafx.collections._
-import scalafx.delegate.SFXDelegate
-import scalafx.geometry.NodeOrientation
-import scalafx.scene.image.WritableImage
-import scalafx.scene.input.{Dragboard, Mnemonic, TransferMode}
-import scalafx.scene.paint.Paint
-
-object Scene {
-  implicit def sfxScene2jfx(v: Scene): jfxs.Scene = if (v != null) v.delegate else null
-}
-
-/**
- * Wraps [[http://docs.oracle.com/javase/8/javafx/api/javafx/scene/Scene.html]].
- *
- * @constructor Create a new ScalaFX Scene with JavaFX Scene as delegate.
- * @param delegate JavaFX Scene delegated. Its default value is a JavaFX Scene with a
- *                 [[http://docs.oracle.com/javase/8/javafx/api/javafx/scene/Group.html Group]] as root Node.
- */
-class Scene(override val delegate: jfxs.Scene = new jfxs.Scene(new jfxs.Group()))
-  extends SFXDelegate[jfxs.Scene] {
-
-  /**
-   * Creates a Scene with a [[http://docs.oracle.com/javase/8/javafx/api/javafx/scene/Group.html Group]] as root Node with a
-   * specific size.
-   *
-   * @param width The width of the scene
-   * @param height The height of the scene
-   */
-  def this(width: Double, height: Double) = this(new jfxs.Scene(new jfxs.Group(), width, height))
-
-  /**
-   * Creates a Scene for a specific root Node.
-   *
-   * @param parent The root node of the scene graph
-   */
-  def this(parent: Parent) = this(new jfxs.Scene(parent))
-
-  /**
-   * Creates a Scene for a specific root Node with a specific size.
-   *
-   * @param parent The root node of the scene graph
-   * @param width The width of the scene
-   * @param height The height of the scene
-   */
-  def this(parent: Parent, width: Double, height: Double) = this(new jfxs.Scene(parent, width, height))
-
-  /**
-   * Constructs a scene consisting of a root, with a dimension of width and height,
-   * and specifies whether a depth buffer is created for this scene.
-   *
-   * @param parent The root node of the scene graph
-   * @param width The width of the scene
-   * @param height The height of the scene
-   * @param depthBuffer The depth buffer flag
-   */
-  def this(parent: Parent, width: Double, height: Double, depthBuffer: Boolean) =
-    this(new jfxs.Scene(parent, width, height, depthBuffer))
-
-  /**
-   * Creates a Scene with a `Group` as parent, with a dimension of width and height,
-   * and specifies whether a depth buffer is created for this scene.
-   *
-   * @param width The width of the scene
-   * @param height The height of the scene
-   * @param depthBuffer The depth buffer flag
-   */
-  def this(width: Double, height: Double, depthBuffer: Boolean) =
-    this(new jfxs.Scene(new jfxs.Group(), width, height, depthBuffer))
-
-  /**
-   * Constructs a scene consisting of a root, with a dimension of width and height,
-   * specifies whether a depth buffer is created for this scene and specifies
-   * the required scene anti-aliasing.
-   *
-   * @param parent The root node of the scene graph
-   * @param width The width of the scene
-   * @param height The height of the scene
-   * @param depthBuffer The depth buffer flag
-   * @param antiAliasing The required scene anti-aliasing.
-   */
-  def this(parent: Parent, width: Double, height: Double, depthBuffer: Boolean, antiAliasing: SceneAntialiasing) =
-    this(new jfxs.Scene(parent, width, height, depthBuffer, antiAliasing))
-
-  /**
-   * Creates a Scene with a `Group` as parent, with a dimension of width and height,
-   * specifies whether a depth buffer is created for this scene and specifies
-   * the required scene anti-aliasing.
-   *
-   * @param width The width of the scene
-   * @param height The height of the scene
-   * @param depthBuffer The depth buffer flag
-   * @param antiAliasing The required scene anti-aliasing.
-   */
-  def this(width: Double, height: Double, depthBuffer: Boolean, antiAliasing: SceneAntialiasing) =
-    this(new jfxs.Scene(new jfxs.Group(), width, height, depthBuffer, antiAliasing))
-
-  /**
-   * Creates a Scene for a specific root Node with a specific size and fill.
-   * @param parent  The root node of the scene graph
-   * @param width The width of the scene
-   * @param height The height of the scene
-   * @param fill The fill
-   */
-  def this(parent: Parent, width: Double, height: Double, fill: Paint) =
-    this(new jfxs.Scene(parent, width, height, fill))
-
-  /**
-   * Creates a Scene for a specific root Node with a fill.
-   * @param parent  The root node of the scene graph
-   * @param fill The fill
-   */
-  def this(parent: Parent, fill: Paint) = this(new jfxs.Scene(parent, fill))
-
-  /**
-   * Returns the root Node of the scene graph
-   */
-  def root: ObjectProperty[jfxs.Parent] = delegate.rootProperty
-
-  /**
-   * Sets the root Node of the scene graph
-   */
-  def root_=(v: Parent) {
-    root() = v
-  }
-
-  /**
-   * Returns Nodes children from this Scene's `root`.
-   */
-  def getChildren = root.value match {
-    case group: jfxs.Group => group.getChildren
-    case pane: jfxsl.Pane => pane.getChildren
-    case _ => throw new IllegalStateException("Cannot access children of root: " + root + "\n" +
-      "Use a class that extends Group or Pane, or override the getChildren method.")
-  }
-
-  /**
-   * Returns scene's antialiasing setting.
-   */
-  def antialiasing: SceneAntialiasing = delegate.getAntiAliasing
-
-  /**
-   * Returns Content's Node children from this Scene's `root`.
-   */
-  def content: jfxc.ObservableList[jfxs.Node] = getChildren
-
-  /**
-   * Sets the list of Nodes children from this Scene's `root`, replacing the prior content. If you want append to
-   * current content, use `add` or similar.
-   *
-   * @param c list of Nodes children from this Scene's `root` to replace prior content.
-   */
-  def content_=(c: Iterable[Node]) {
-    fillSFXCollection(this.content, c)
-  }
-
-  /**
-   * Sets a Node child, replacing the prior content. If you want append to current content, use `add` or similar.
-   *
-   * @param n Node child to replace prior content.
-   */
-  def content_=(n: Node) {
-    fillSFXCollectionWithOne(this.content, n)
-  }
-
-  /**
-   * Specifies the type of camera use for rendering this `Scene`.
-   */
-  def camera: ObjectProperty[jfxs.Camera] = delegate.cameraProperty
-  def camera_=(v: Camera) {
-    camera() = v
-  }
-
-  /**
-   * Defines the mouse cursor for this `Scene`.
-   */
-  def cursor: ObjectProperty[jfxs.Cursor] = delegate.cursorProperty
-  def cursor_=(v: Cursor) {
-    cursor() = v
-  }
-
-  /** The effective node orientation of a scene resolves the inheritance of node orientation, returning either left-to-right or right-to-left.  */
-  def effectiveNodeOrientation: ReadOnlyObjectProperty[jfxg.NodeOrientation] = delegate.effectiveNodeOrientationProperty
-
-  /**
-   * Specifies the event dispatcher for this scene.
-   */
-  def eventDispatcher: ObjectProperty[jfxe.EventDispatcher] = delegate.eventDispatcherProperty
-  def eventDispatcher_=(v: jfxe.EventDispatcher) {
-    eventDispatcher() = v
-  }
-
-  /**
-   * Defines the background fill of this Scene.
-   */
-  def fill: ObjectProperty[jfxsp.Paint] = delegate.fillProperty
-  def fill_=(v: Paint) {
-    fill() = v
-  }
-
-  /**
-   * The height of this Scene
-   */
-  def height: ReadOnlyDoubleProperty = delegate.heightProperty
-
-  /**
-   * The width of this Scene
-   */
-  def width: ReadOnlyDoubleProperty = delegate.widthProperty
-
-  def nodeOrientation: ObjectProperty[jfxg.NodeOrientation] = delegate.nodeOrientationProperty
-  def nodeOrientation_=(v: NodeOrientation) {
-    ObjectProperty.fillProperty[jfxg.NodeOrientation](this.nodeOrientation, v)
-  }
-
-  /**
-   * Defines a function to be called when a mouse button has been clicked (pressed and released) on this `Scene`.
-   */
-  def onContextMenuRequested = delegate.onContextMenuRequestedProperty
-  def onContextMenuRequested_=(v: jfxe.EventHandler[_ >: jfxsi.ContextMenuEvent]) {
-    onContextMenuRequested() = v
-  }
-
-  /**
-   * Defines a function to be called when drag gesture has been detected.
-   */
-  def onDragDetected = delegate.onDragDetectedProperty
-  def onDragDetected_=(v: jfxe.EventHandler[_ >: jfxsi.MouseEvent]) {
-    onDragDetected() = v
-  }
-
-  /**
-   * Defines a function to be called when this `Scene` is a drag and drop gesture source after its data has been
-   * dropped on a drop target.
-   */
-  def onDragDone = delegate.onDragDoneProperty
-  def onDragDone_=(v: jfxe.EventHandler[_ >: jfxsi.DragEvent]) {
-    onDragDone() = v
-  }
-
-  /**
-   * Defines a function to be called when the mouse button is released on this `Scene` during drag and drop gesture.
-   */
-  def onDragDropped = delegate.onDragDroppedProperty
-  def onDragDropped_=(v: jfxe.EventHandler[_ >: jfxsi.DragEvent]) {
-    onDragDropped() = v
-  }
-
-  /**
-   * Defines a function to be called when drag gesture enters this Scene.
-   */
-  def onDragEntered = delegate.onDragEnteredProperty
-  def onDragEntered_=(v: jfxe.EventHandler[_ >: jfxsi.DragEvent]) {
-    onDragEntered() = v
-  }
-
-  /**
-   * Defines a function to be called when drag gesture exits this Scene.
-   */
-  def onDragExited = delegate.onDragExitedProperty
-  def onDragExited_=(v: jfxe.EventHandler[_ >: jfxsi.DragEvent]) {
-    onDragExited() = v
-  }
-
-  /**
-   * Defines a function to be called when drag gesture progresses within this `Scene`.
-   */
-  def onDragOver = delegate.onDragOverProperty
-  def onDragOver_=(v: jfxe.EventHandler[_ >: jfxsi.DragEvent]) {
-    onDragOver() = v
-  }
-
-  /**
-   * Defines a function to be called when this `Node` has input focus and the input method text has changed.
-   */
-  def onInputMethodTextChanged = delegate.onInputMethodTextChangedProperty
-  def onInputMethodTextChanged_=(v: jfxe.EventHandler[_ >: jfxsi.InputMethodEvent]) {
-    onInputMethodTextChanged() = v
-  }
-
-  /**
-   * Defines a function to be called when some `Node` of this `Scene` has input focus and a key has been pressed.
-   */
-  def onKeyPressed = delegate.onKeyPressedProperty
-  def onKeyPressed_=(v: jfxe.EventHandler[_ >: jfxsi.KeyEvent]) {
-    onKeyPressed() = v
-  }
-
-  /**
-   * Defines a function to be called when some `Node` of this `Scene` has input focus and a key has been released.
-   */
-  def onKeyReleased = delegate.onKeyReleasedProperty
-  def onKeyReleased_=(v: jfxe.EventHandler[_ >: jfxsi.KeyEvent]) {
-    onKeyReleased() = v
-  }
-
-  /**
-   * Defines a function to be called when some `Node` of this `Scene` has input focus and a key has been typed.
-   */
-  def onKeyTyped = delegate.onKeyTypedProperty
-  def onKeyTyped_=(v: jfxe.EventHandler[_ >: jfxsi.KeyEvent]) {
-    onKeyTyped() = v
-  }
-
-  /**
-   * Defines a function to be called when a mouse button has been clicked (pressed and released) on this `Scene`.
-   */
-  def onMouseClicked = delegate.onMouseClickedProperty
-  def onMouseClicked_=(v: jfxe.EventHandler[_ >: jfxsi.MouseEvent]) {
-    onMouseClicked() = v
-  }
-
-  /**
-   * Defines a function to be called when a mouse button is pressed on this `Scene` and then dragged.
-   */
-  def onMouseDragged = delegate.onMouseDraggedProperty
-  def onMouseDragged_=(v: jfxe.EventHandler[_ >: jfxsi.MouseEvent]) {
-    onMouseDragged() = v
-  }
-
-  /**
-   * Defines a function to be called when a full press-drag-release gesture enters this `Scene`.
-   */
-  def onMouseDragEntered = delegate.onMouseDragEnteredProperty
-  def onMouseDragEntered_=(v: jfxe.EventHandler[_ >: jfxsi.MouseEvent]) {
-    onMouseDragEntered() = v
-  }
-
-  /**
-   * Defines a function to be called when a full press-drag-release gesture exits this `Scene`.
-   */
-  def onMouseDragExited = delegate.onMouseDragExitedProperty
-  def onMouseDragExited_=(v: jfxe.EventHandler[_ >: jfxsi.MouseEvent]) {
-    onMouseDragExited() = v
-  }
-
-  /**
-   * Defines a function to be called when a full press-drag-release gesture progresses within this `Scene`.
-   */
-  def onMouseDragOver = delegate.onMouseDragOverProperty
-  def onMouseDragOver_=(v: jfxe.EventHandler[_ >: jfxsi.MouseEvent]) {
-    onMouseDragOver() = v
-  }
-
-  /**
-   * Defines a function to be called when a full press-drag-release gesture ends within this `Scene`.
-   */
-  def onMouseDragReleased = delegate.onMouseDragReleasedProperty
-  def onMouseDragReleased_=(v: jfxe.EventHandler[_ >: jfxsi.MouseEvent]) {
-    onMouseDragReleased() = v
-  }
-
-  /**
-   * Defines a function to be called when the mouse enters this `Scene`.
-   */
-  def onMouseEntered = delegate.onMouseEnteredProperty
-  def onMouseEntered_=(v: jfxe.EventHandler[_ >: jfxsi.MouseEvent]) {
-    onMouseEntered() = v
-  }
-
-  /**
-   * Defines a function to be called when the mouse exits this `Scene`.
-   */
-  def onMouseExited = delegate.onMouseExitedProperty
-  def onMouseExited_=(v: jfxe.EventHandler[_ >: jfxsi.MouseEvent]) {
-    onMouseExited() = v
-  }
-
-  /**
-   * Defines a function to be called when mouse cursor moves within this `Scene` but no buttons have been pushed.
-   */
-  def onMouseMoved = delegate.onMouseMovedProperty
-  def onMouseMoved_=(v: jfxe.EventHandler[_ >: jfxsi.MouseEvent]) {
-    onMouseMoved() = v
-  }
-
-  /**
-   * Defines a function to be called when a mouse button has been pressed on this `Scene`.
-   */
-  def onMousePressed = delegate.onMousePressedProperty
-  def onMousePressed_=(v: jfxe.EventHandler[_ >: jfxsi.MouseEvent]) {
-    onMousePressed() = v
-  }
-
-  /**
-   * Defines a function to be called when a mouse button has been released on this `Scene`.
-   */
-  def onMouseReleased = delegate.onMouseReleasedProperty
-  def onMouseReleased_=(v: jfxe.EventHandler[_ >: jfxsi.MouseEvent]) {
-    onMouseReleased() = v
-  }
-
-  /**
-   * Defines a function to be called when user performs a scrolling action.
-   */
-  def onScroll = delegate.onScrollProperty
-  def onScroll_=(v: jfxe.EventHandler[_ >: jfxsi.ScrollEvent]) {
-    onScroll() = v
-  }
-
-  /**
-   * The URL of the user-agent stylesheet that will be used by this Scene in place of the the platform-default
-   * user-agent stylesheet. If the URL does not resolve to a valid location, the platform-default user-agent
-   * stylesheet will be used.
-   *
-   * For additional information about using CSS with the scene graph, see the
-   * [[http://docs.oracle.com/javase/8/javafx/api/javafx/scene/doc-files/cssref.html CSS Reference Guide]].
-   *
-   * @return The URL of the user-agent stylesheet that will be used by this SubScene, or null if has not been set.
-   */
-  def userAgentStylesheet: ObjectProperty[String] = delegate.userAgentStylesheetProperty
-  /**
-   * Set the URL of the user-agent stylesheet that will be used by this Scene in place of the the platform-default
-   * user-agent stylesheet. If the URL does not resolve to a valid location, the platform-default user-agent
-   * stylesheet will be used.
-   *
-   * For additional information about using CSS with the scene graph, see the
-   * [[http://docs.oracle.com/javase/8/javafx/api/javafx/scene/doc-files/cssref.html CSS Reference Guide]].
-   *
-   * @param url  The URL is a hierarchical URI of the form `[scheme:][//authority][path]`.
-   *             If the URL does not have a `[scheme:]` component, the URL is considered to be the `[path]`
-   *             component only. Any leading '/' character of the `[path]` is ignored and the `[path]` is
-   *             treated as a path relative to the root of the application's classpath.
-   */
-  def userAgentStylesheet_=(url: String) {
-    ObjectProperty.fillProperty[String](userAgentStylesheet, url)
-  }
-
-  /**
-   * The `Window` for this Scene
-   */
-  def window: ReadOnlyObjectProperty[javafx.stage.Window] = delegate.windowProperty
-
-  /**
-   * The horizontal location of this `Scene` on the `Window`.
-   */
-  def x: ReadOnlyDoubleProperty = delegate.xProperty
-
-  /**
-   * The vertical location of this `Scene` on the `Window`.
-   */
-  def y: ReadOnlyDoubleProperty = delegate.yProperty
-
-  /**
-   * Retrieves the depth buffer attribute for this scene.
-   */
-  def depthBuffer = delegate.isDepthBuffer
-
-  /**
-   * Gets an observable list of string URLs linking to the stylesheets to use with this Parent's contents.
-   */
-  def stylesheets: jfxc.ObservableList[String] = delegate.getStylesheets
-
-  /**
-   * Sets the list of stylesheets URLs, replacing the prior content. If you want append to current content, use `add` or
-   * similar.
-   *
-   * @param c list of stylesheets URLs to replace prior content.
-   */
-  def stylesheets_=(c: Iterable[String]) {
-    fillCollection(stylesheets, c)
-  }
-
-  /**
-   * Looks for any node within the scene graph based on the specified CSS selector.
-   *
-   * @param selector The css selector to look up
-   * @return A [[scala.Some]] containing the Node in the scene which matches the CSS selector, or [[scala.None]]
-   *         if none is found.
-   */
-  def lookup(selector: String): Option[Node] = Option(delegate.lookup(selector))
-
-  /**
-   * Registers the specified mnemonic.
-   *
-   * @param m The Mnemonic
-   */
-  def addMnemonic(m: Mnemonic) {
-    delegate.addMnemonic(m)
-  }
-
-  /**
-   * Unregisters the specified mnemonic.
-   *
-   * @param m The Mnemonic to be removed.
-   */
-  def removeMnemonic(m: Mnemonic) {
-    delegate.removeMnemonic(m)
-  }
-
-  /**
-   * Gets the list of mnemonics for this `Scene`.
-   */
-  def getMnemonics: jfxc.ObservableMap[jfxsi.KeyCombination, jfxc.ObservableList[jfxsi.Mnemonic]] = delegate.getMnemonics
-
-  /**
-   * Gets the list of accelerators for this Scene.
-   */
-  def accelerators: jfxc.ObservableMap[jfxsi.KeyCombination, Runnable] = delegate.getAccelerators
-
-  /**
-   * Confirms a potential drag and drop gesture that is recognized over this `Scene`.
-   *
-   * @param  transferModes The supported `TransferMode`(s) of this `Node`
-   * @return A `Dragboard` to place this `Scene`'s data on
-   */
-  def startDragAndDrop(transferModes: TransferMode*): Dragboard =
-    delegate.startDragAndDrop(transferModes.map(_.delegate): _*)
-
-  /**
-   * Starts a full press-drag-release gesture with this scene as gesture source.
-   */
-  def startFullDrag() {
-    delegate.startFullDrag()
-  }
-
-  /**
-   * The scene's current focus owner node. This node's "focused" variable might be false if this scene has no window,
-   * or if the window is inactive (window.focused == false).
-   *
-   * @since 2.2
-   */
-  def focusOwner: ReadOnlyObjectProperty[jfxs.Node] = delegate.focusOwnerProperty()
-
-  /**
-   * Defines a function to be called when user performs a rotation action.
-   *
-   * @since 2.2
-   */
-  def onRotate = delegate.onRotateProperty
-  def onRotate_=(v: jfxe.EventHandler[jfxsi.RotateEvent]) {
-    onRotate() = v
-  }
-
-  /**
-   * Defines a function to be called when a rotation gesture ends.
-   *
-   * @since 2.2
-   */
-  def onRotationFinished = delegate.onRotationFinishedProperty()
-  def onRotationFinished_=(v: jfxe.EventHandler[jfxsi.RotateEvent]) {
-    onRotationFinished() = v
-  }
-
-  /**
-   * Defines a function to be called when a rotation gesture starts.
-   *
-   * @since 2.2
-   */
-  def onRotationStarted = delegate.onRotationFinishedProperty()
-  def onRotationStarted_=(v: jfxe.EventHandler[jfxsi.RotateEvent]) {
-    onRotationStarted() = v
-  }
-
-  /**
-   * Defines a function to be called when a Scroll gesture ends.
-   *
-   * @since 2.2
-   */
-  def onScrollFinished = delegate.onScrollFinishedProperty()
-  def onScrollFinished_=(v: jfxe.EventHandler[jfxsi.ScrollEvent]) {
-    onScrollFinished() = v
-  }
-
-  /**
-   * Defines a function to be called when a Scroll gesture starts.
-   *
-   * @since 2.2
-   */
-  def onScrollStarted = delegate.onScrollStartedProperty()
-  def onScrollStarted_=(v: jfxe.EventHandler[jfxsi.ScrollEvent]) {
-    onScrollStarted() = v
-  }
-
-  /**
-   * Defines a function to be called when a Swipe Down gesture starts.
-   *
-   * @since 2.2
-   */
-  def onSwipeDown = delegate.onSwipeDownProperty()
-  def onSwipeDown_=(v: jfxe.EventHandler[jfxsi.SwipeEvent]) {
-    onSwipeDown() = v
-  }
-
-  /**
-   * Defines a function to be called when a Swipe Down gesture starts.
-   *
-   * @since 2.2
-   */
-  def onSwipeLeft = delegate.onSwipeLeftProperty()
-  def onSwipeLeft_=(v: jfxe.EventHandler[jfxsi.SwipeEvent]) {
-    onSwipeLeft() = v
-  }
-
-  /**
-   * Defines a function to be called when a Swipe Up gesture starts.
-   *
-   * @since 2.2
-   */
-  def onSwipeUp = delegate.onSwipeUpProperty()
-  def onSwipeUp_=(v: jfxe.EventHandler[jfxsi.SwipeEvent]) {
-    onSwipeUp() = v
-  }
-
-  /**
-   * Defines a function to be called when a Swipe Right gesture starts.
-   *
-   * @since 2.2
-   */
-  def onSwipeRight = delegate.onSwipeRightProperty()
-  def onSwipeRight_=(v: jfxe.EventHandler[jfxsi.SwipeEvent]) {
-    onSwipeRight() = v
-  }
-
-  /**
-   * Defines a function to be called when user performs a Touch action.
-   *
-   * @since 2.2
-   */
-  def onZoom = delegate.onZoomProperty()
-  def onZoom_=(v: jfxe.EventHandler[jfxsi.ZoomEvent]) {
-    onZoom() = v
-  }
-
-  /**
-   * Defines a function to be called when a Zoom gesture ends.
-   *
-   * @since 2.2
-   */
-  def onZoomFinished = delegate.onZoomFinishedProperty()
-  def onZoomFinished_=(v: jfxe.EventHandler[jfxsi.ZoomEvent]) {
-    onZoomFinished() = v
-  }
-
-  /**
-   * Defines a function to be called when a Zoom gesture starts.
-   *
-   * @since 2.2
-   */
-  def onZoomStarted = delegate.onZoomStartedProperty()
-  def onZoomStarted_=(v: jfxe.EventHandler[jfxsi.ZoomEvent]) {
-    onZoomStarted() = v
-  }
-
-  /**
-   * Defines a function to be called when user performs a Touch Moved action.
-   *
-   * @since 2.2
-   */
-  def onTouchMoved = delegate.onTouchMovedProperty()
-  def onTouchMoved_=(v: jfxe.EventHandler[jfxsi.TouchEvent]) {
-    onTouchMoved() = v
-  }
-
-  /**
-   * Defines a function to be called when user performs a Touch Pressed action.
-   *
-   * @since 2.2
-   */
-  def onTouchPressed = delegate.onTouchPressedProperty()
-  def onTouchPressed_=(v: jfxe.EventHandler[jfxsi.TouchEvent]) {
-    onTouchPressed() = v
-  }
-
-  /**
-   * Defines a function to be called when user performs a Touch Released action.
-   *
-   * @since 2.2
-   */
-  def onTouchReleased = delegate.onTouchReleasedProperty()
-  def onTouchReleased_=(v: jfxe.EventHandler[jfxsi.TouchEvent]) {
-    onTouchReleased() = v
-  }
-
-  /**
-   * Defines a function to be called when user performs a Touch Stationary action.
-   *
-   * @since 2.2
-   */
-  def onTouchStationary = delegate.onTouchStationaryProperty()
-  def onTouchStationary_=(v: jfxe.EventHandler[jfxsi.TouchEvent]) {
-    onTouchStationary() = v
-  }
-
-  /**
-   * Takes a snapshot of this scene and returns the rendered image when it is ready.
-   *
-   * @param image The writable image that will be used to hold the rendered scene.
-   * @return the rendered image
-   *
-   * @since 2.2
-   */
-  def snapshot(image: WritableImage): WritableImage = delegate.snapshot(image)
-
-  /**
-   * Takes a snapshot of this scene at the next frame and calls the specified callback method when the image is ready.
-   *
-   * @param callback A function to be called  when the image is ready.
-   * @param image The writable image that will be used to hold the rendered scene.
-   *
-   * @since 2.2
-   */
-  def snapshot(callback: SnapshotResult => Unit, image: WritableImage) {
-    val javaCallback = new jfxu.Callback[jfxs.SnapshotResult, java.lang.Void] {
-      def call(result: jfxs.SnapshotResult): java.lang.Void = {
-        callback(new SnapshotResult(result))
-        null
-      }
-    }
-    delegate.snapshot(javaCallback, image)
-  }
-
+/*
+ * Copyright (c) 2011-2014, ScalaFX Project
+ * All rights reserved.
+ *
+ * Redistribution and use in source and binary forms, with or without
+ * modification, are permitted provided that the following conditions are met:
+ *     * Redistributions of source code must retain the above copyright
+ *       notice, this list of conditions and the following disclaimer.
+ *     * Redistributions in binary form must reproduce the above copyright
+ *       notice, this list of conditions and the following disclaimer in the
+ *       documentation and/or other materials provided with the distribution.
+ *     * Neither the name of the ScalaFX Project nor the
+ *       names of its contributors may be used to endorse or promote products
+ *       derived from this software without specific prior written permission.
+ *
+ * THIS SOFTWARE IS PROVIDED BY THE COPYRIGHT HOLDERS AND CONTRIBUTORS "AS IS" AND
+ * ANY EXPRESS OR IMPLIED WARRANTIES, INCLUDING, BUT NOT LIMITED TO, THE IMPLIED
+ * WARRANTIES OF MERCHANTABILITY AND FITNESS FOR A PARTICULAR PURPOSE ARE
+ * DISCLAIMED. IN NO EVENT SHALL THE SCALAFX PROJECT OR ITS CONTRIBUTORS BE LIABLE
+ * FOR ANY DIRECT, INDIRECT, INCIDENTAL, SPECIAL, EXEMPLARY, OR CONSEQUENTIAL
+ * DAMAGES (INCLUDING, BUT NOT LIMITED TO, PROCUREMENT OF SUBSTITUTE GOODS OR
+ * SERVICES; LOSS OF USE, DATA, OR PROFITS; OR BUSINESS INTERRUPTION) HOWEVER CAUSED
+ * AND ON ANY THEORY OF LIABILITY, WHETHER IN CONTRACT, STRICT LIABILITY, OR TORT
+ * (INCLUDING NEGLIGENCE OR OTHERWISE) ARISING IN ANY WAY OUT OF THE USE OF THIS
+ * SOFTWARE, EVEN IF ADVISED OF THE POSSIBILITY OF SUCH DAMAGE.
+ */
+package scalafx.scene
+
+import javafx.scene.{input => jfxsi, layout => jfxsl, paint => jfxsp}
+import javafx.{collections => jfxc, event => jfxe, geometry => jfxg, scene => jfxs, util => jfxu}
+
+import scala.language.implicitConversions
+import scalafx.Includes._
+import scalafx.beans.property.{ObjectProperty, ReadOnlyDoubleProperty, ReadOnlyObjectProperty}
+import scalafx.collections._
+import scalafx.delegate.SFXDelegate
+import scalafx.geometry.NodeOrientation
+import scalafx.scene.image.WritableImage
+import scalafx.scene.input.{Dragboard, Mnemonic, TransferMode}
+import scalafx.scene.paint.Paint
+
+object Scene {
+  implicit def sfxScene2jfx(v: Scene): jfxs.Scene = if (v != null) v.delegate else null
+}
+
+/**
+ * Wraps [[http://docs.oracle.com/javase/8/javafx/api/javafx/scene/Scene.html]].
+ *
+ * @constructor Create a new ScalaFX Scene with JavaFX Scene as delegate.
+ * @param delegate JavaFX Scene delegated. Its default value is a JavaFX Scene with a
+ *                 [[http://docs.oracle.com/javase/8/javafx/api/javafx/scene/Group.html Group]] as root Node.
+ */
+class Scene(override val delegate: jfxs.Scene = new jfxs.Scene(new jfxs.Group()))
+  extends SFXDelegate[jfxs.Scene] {
+
+  /**
+   * Creates a Scene with a [[http://docs.oracle.com/javase/8/javafx/api/javafx/scene/Group.html Group]] as root Node with a
+   * specific size.
+   *
+   * @param width The width of the scene
+   * @param height The height of the scene
+   */
+  def this(width: Double, height: Double) = this(new jfxs.Scene(new jfxs.Group(), width, height))
+
+  /**
+   * Creates a Scene for a specific root Node.
+   *
+   * @param parent The root node of the scene graph
+   */
+  def this(parent: Parent) = this(new jfxs.Scene(parent))
+
+  /**
+   * Creates a Scene for a specific root Node with a specific size.
+   *
+   * @param parent The root node of the scene graph
+   * @param width The width of the scene
+   * @param height The height of the scene
+   */
+  def this(parent: Parent, width: Double, height: Double) = this(new jfxs.Scene(parent, width, height))
+
+  /**
+   * Constructs a scene consisting of a root, with a dimension of width and height,
+   * and specifies whether a depth buffer is created for this scene.
+   *
+   * @param parent The root node of the scene graph
+   * @param width The width of the scene
+   * @param height The height of the scene
+   * @param depthBuffer The depth buffer flag
+   */
+  def this(parent: Parent, width: Double, height: Double, depthBuffer: Boolean) =
+    this(new jfxs.Scene(parent, width, height, depthBuffer))
+
+  /**
+   * Creates a Scene with a `Group` as parent, with a dimension of width and height,
+   * and specifies whether a depth buffer is created for this scene.
+   *
+   * @param width The width of the scene
+   * @param height The height of the scene
+   * @param depthBuffer The depth buffer flag
+   */
+  def this(width: Double, height: Double, depthBuffer: Boolean) =
+    this(new jfxs.Scene(new jfxs.Group(), width, height, depthBuffer))
+
+  /**
+   * Constructs a scene consisting of a root, with a dimension of width and height,
+   * specifies whether a depth buffer is created for this scene and specifies
+   * the required scene anti-aliasing.
+   *
+   * @param parent The root node of the scene graph
+   * @param width The width of the scene
+   * @param height The height of the scene
+   * @param depthBuffer The depth buffer flag
+   * @param antiAliasing The required scene anti-aliasing.
+   */
+  def this(parent: Parent, width: Double, height: Double, depthBuffer: Boolean, antiAliasing: SceneAntialiasing) =
+    this(new jfxs.Scene(parent, width, height, depthBuffer, antiAliasing))
+
+  /**
+   * Creates a Scene with a `Group` as parent, with a dimension of width and height,
+   * specifies whether a depth buffer is created for this scene and specifies
+   * the required scene anti-aliasing.
+   *
+   * @param width The width of the scene
+   * @param height The height of the scene
+   * @param depthBuffer The depth buffer flag
+   * @param antiAliasing The required scene anti-aliasing.
+   */
+  def this(width: Double, height: Double, depthBuffer: Boolean, antiAliasing: SceneAntialiasing) =
+    this(new jfxs.Scene(new jfxs.Group(), width, height, depthBuffer, antiAliasing))
+
+  /**
+   * Creates a Scene for a specific root Node with a specific size and fill.
+   * @param parent  The root node of the scene graph
+   * @param width The width of the scene
+   * @param height The height of the scene
+   * @param fill The fill
+   */
+  def this(parent: Parent, width: Double, height: Double, fill: Paint) =
+    this(new jfxs.Scene(parent, width, height, fill))
+
+  /**
+   * Creates a Scene for a specific root Node with a fill.
+   * @param parent  The root node of the scene graph
+   * @param fill The fill
+   */
+  def this(parent: Parent, fill: Paint) = this(new jfxs.Scene(parent, fill))
+
+  /**
+   * Returns the root Node of the scene graph
+   */
+  def root: ObjectProperty[jfxs.Parent] = delegate.rootProperty
+
+  /**
+   * Sets the root Node of the scene graph
+   */
+  def root_=(v: Parent) {
+    root() = v
+  }
+
+  /**
+   * Returns Nodes children from this Scene's `root`.
+   */
+  def getChildren = root.value match {
+    case group: jfxs.Group => group.getChildren
+    case pane: jfxsl.Pane => pane.getChildren
+    case _ => throw new IllegalStateException("Cannot access children of root: " + root + "\n" +
+      "Use a class that extends Group or Pane, or override the getChildren method.")
+  }
+
+  /**
+   * Returns scene's antialiasing setting.
+   */
+  def antialiasing: SceneAntialiasing = delegate.getAntiAliasing
+
+  /**
+   * Returns Content's Node children from this Scene's `root`.
+   */
+  def content: jfxc.ObservableList[jfxs.Node] = getChildren
+
+  /**
+   * Sets the list of Nodes children from this Scene's `root`, replacing the prior content. If you want append to
+   * current content, use `add` or similar.
+   *
+   * @param c list of Nodes children from this Scene's `root` to replace prior content.
+   */
+  def content_=(c: Iterable[Node]) {
+    fillSFXCollection(this.content, c)
+  }
+
+  /**
+   * Sets a Node child, replacing the prior content. If you want append to current content, use `add` or similar.
+   *
+   * @param n Node child to replace prior content.
+   */
+  def content_=(n: Node) {
+    fillSFXCollectionWithOne(this.content, n)
+  }
+
+  /**
+   * Specifies the type of camera use for rendering this `Scene`.
+   */
+  def camera: ObjectProperty[jfxs.Camera] = delegate.cameraProperty
+  def camera_=(v: Camera) {
+    camera() = v
+  }
+
+  /**
+   * Defines the mouse cursor for this `Scene`.
+   */
+  def cursor: ObjectProperty[jfxs.Cursor] = delegate.cursorProperty
+  def cursor_=(v: Cursor) {
+    cursor() = v
+  }
+
+  /** The effective node orientation of a scene resolves the inheritance of node orientation, returning either left-to-right or right-to-left.  */
+  def effectiveNodeOrientation: ReadOnlyObjectProperty[jfxg.NodeOrientation] = delegate.effectiveNodeOrientationProperty
+
+  /**
+   * Specifies the event dispatcher for this scene.
+   */
+  def eventDispatcher: ObjectProperty[jfxe.EventDispatcher] = delegate.eventDispatcherProperty
+  def eventDispatcher_=(v: jfxe.EventDispatcher) {
+    eventDispatcher() = v
+  }
+
+  /**
+   * Defines the background fill of this Scene.
+   */
+  def fill: ObjectProperty[jfxsp.Paint] = delegate.fillProperty
+  def fill_=(v: Paint) {
+    fill() = v
+  }
+
+  /**
+   * The height of this Scene
+   */
+  def height: ReadOnlyDoubleProperty = delegate.heightProperty
+
+  /**
+   * The width of this Scene
+   */
+  def width: ReadOnlyDoubleProperty = delegate.widthProperty
+
+  def nodeOrientation: ObjectProperty[jfxg.NodeOrientation] = delegate.nodeOrientationProperty
+  def nodeOrientation_=(v: NodeOrientation) {
+    ObjectProperty.fillProperty[jfxg.NodeOrientation](this.nodeOrientation, v)
+  }
+
+  /**
+   * Defines a function to be called when a mouse button has been clicked (pressed and released) on this `Scene`.
+   */
+  def onContextMenuRequested = delegate.onContextMenuRequestedProperty
+  def onContextMenuRequested_=(v: jfxe.EventHandler[_ >: jfxsi.ContextMenuEvent]) {
+    onContextMenuRequested() = v
+  }
+
+  /**
+   * Defines a function to be called when drag gesture has been detected.
+   */
+  def onDragDetected = delegate.onDragDetectedProperty
+  def onDragDetected_=(v: jfxe.EventHandler[_ >: jfxsi.MouseEvent]) {
+    onDragDetected() = v
+  }
+
+  /**
+   * Defines a function to be called when this `Scene` is a drag and drop gesture source after its data has been
+   * dropped on a drop target.
+   */
+  def onDragDone = delegate.onDragDoneProperty
+  def onDragDone_=(v: jfxe.EventHandler[_ >: jfxsi.DragEvent]) {
+    onDragDone() = v
+  }
+
+  /**
+   * Defines a function to be called when the mouse button is released on this `Scene` during drag and drop gesture.
+   */
+  def onDragDropped = delegate.onDragDroppedProperty
+  def onDragDropped_=(v: jfxe.EventHandler[_ >: jfxsi.DragEvent]) {
+    onDragDropped() = v
+  }
+
+  /**
+   * Defines a function to be called when drag gesture enters this Scene.
+   */
+  def onDragEntered = delegate.onDragEnteredProperty
+  def onDragEntered_=(v: jfxe.EventHandler[_ >: jfxsi.DragEvent]) {
+    onDragEntered() = v
+  }
+
+  /**
+   * Defines a function to be called when drag gesture exits this Scene.
+   */
+  def onDragExited = delegate.onDragExitedProperty
+  def onDragExited_=(v: jfxe.EventHandler[_ >: jfxsi.DragEvent]) {
+    onDragExited() = v
+  }
+
+  /**
+   * Defines a function to be called when drag gesture progresses within this `Scene`.
+   */
+  def onDragOver = delegate.onDragOverProperty
+  def onDragOver_=(v: jfxe.EventHandler[_ >: jfxsi.DragEvent]) {
+    onDragOver() = v
+  }
+
+  /**
+   * Defines a function to be called when this `Node` has input focus and the input method text has changed.
+   */
+  def onInputMethodTextChanged = delegate.onInputMethodTextChangedProperty
+  def onInputMethodTextChanged_=(v: jfxe.EventHandler[_ >: jfxsi.InputMethodEvent]) {
+    onInputMethodTextChanged() = v
+  }
+
+  /**
+   * Defines a function to be called when some `Node` of this `Scene` has input focus and a key has been pressed.
+   */
+  def onKeyPressed = delegate.onKeyPressedProperty
+  def onKeyPressed_=(v: jfxe.EventHandler[_ >: jfxsi.KeyEvent]) {
+    onKeyPressed() = v
+  }
+
+  /**
+   * Defines a function to be called when some `Node` of this `Scene` has input focus and a key has been released.
+   */
+  def onKeyReleased = delegate.onKeyReleasedProperty
+  def onKeyReleased_=(v: jfxe.EventHandler[_ >: jfxsi.KeyEvent]) {
+    onKeyReleased() = v
+  }
+
+  /**
+   * Defines a function to be called when some `Node` of this `Scene` has input focus and a key has been typed.
+   */
+  def onKeyTyped = delegate.onKeyTypedProperty
+  def onKeyTyped_=(v: jfxe.EventHandler[_ >: jfxsi.KeyEvent]) {
+    onKeyTyped() = v
+  }
+
+  /**
+   * Defines a function to be called when a mouse button has been clicked (pressed and released) on this `Scene`.
+   */
+  def onMouseClicked = delegate.onMouseClickedProperty
+  def onMouseClicked_=(v: jfxe.EventHandler[_ >: jfxsi.MouseEvent]) {
+    onMouseClicked() = v
+  }
+
+  /**
+   * Defines a function to be called when a mouse button is pressed on this `Scene` and then dragged.
+   */
+  def onMouseDragged = delegate.onMouseDraggedProperty
+  def onMouseDragged_=(v: jfxe.EventHandler[_ >: jfxsi.MouseEvent]) {
+    onMouseDragged() = v
+  }
+
+  /**
+   * Defines a function to be called when a full press-drag-release gesture enters this `Scene`.
+   */
+  def onMouseDragEntered = delegate.onMouseDragEnteredProperty
+  def onMouseDragEntered_=(v: jfxe.EventHandler[_ >: jfxsi.MouseEvent]) {
+    onMouseDragEntered() = v
+  }
+
+  /**
+   * Defines a function to be called when a full press-drag-release gesture exits this `Scene`.
+   */
+  def onMouseDragExited = delegate.onMouseDragExitedProperty
+  def onMouseDragExited_=(v: jfxe.EventHandler[_ >: jfxsi.MouseEvent]) {
+    onMouseDragExited() = v
+  }
+
+  /**
+   * Defines a function to be called when a full press-drag-release gesture progresses within this `Scene`.
+   */
+  def onMouseDragOver = delegate.onMouseDragOverProperty
+  def onMouseDragOver_=(v: jfxe.EventHandler[_ >: jfxsi.MouseEvent]) {
+    onMouseDragOver() = v
+  }
+
+  /**
+   * Defines a function to be called when a full press-drag-release gesture ends within this `Scene`.
+   */
+  def onMouseDragReleased = delegate.onMouseDragReleasedProperty
+  def onMouseDragReleased_=(v: jfxe.EventHandler[_ >: jfxsi.MouseEvent]) {
+    onMouseDragReleased() = v
+  }
+
+  /**
+   * Defines a function to be called when the mouse enters this `Scene`.
+   */
+  def onMouseEntered = delegate.onMouseEnteredProperty
+  def onMouseEntered_=(v: jfxe.EventHandler[_ >: jfxsi.MouseEvent]) {
+    onMouseEntered() = v
+  }
+
+  /**
+   * Defines a function to be called when the mouse exits this `Scene`.
+   */
+  def onMouseExited = delegate.onMouseExitedProperty
+  def onMouseExited_=(v: jfxe.EventHandler[_ >: jfxsi.MouseEvent]) {
+    onMouseExited() = v
+  }
+
+  /**
+   * Defines a function to be called when mouse cursor moves within this `Scene` but no buttons have been pushed.
+   */
+  def onMouseMoved = delegate.onMouseMovedProperty
+  def onMouseMoved_=(v: jfxe.EventHandler[_ >: jfxsi.MouseEvent]) {
+    onMouseMoved() = v
+  }
+
+  /**
+   * Defines a function to be called when a mouse button has been pressed on this `Scene`.
+   */
+  def onMousePressed = delegate.onMousePressedProperty
+  def onMousePressed_=(v: jfxe.EventHandler[_ >: jfxsi.MouseEvent]) {
+    onMousePressed() = v
+  }
+
+  /**
+   * Defines a function to be called when a mouse button has been released on this `Scene`.
+   */
+  def onMouseReleased = delegate.onMouseReleasedProperty
+  def onMouseReleased_=(v: jfxe.EventHandler[_ >: jfxsi.MouseEvent]) {
+    onMouseReleased() = v
+  }
+
+  /**
+   * Defines a function to be called when user performs a scrolling action.
+   */
+  def onScroll = delegate.onScrollProperty
+  def onScroll_=(v: jfxe.EventHandler[_ >: jfxsi.ScrollEvent]) {
+    onScroll() = v
+  }
+
+  /**
+   * The URL of the user-agent stylesheet that will be used by this Scene in place of the the platform-default
+   * user-agent stylesheet. If the URL does not resolve to a valid location, the platform-default user-agent
+   * stylesheet will be used.
+   *
+   * For additional information about using CSS with the scene graph, see the
+   * [[http://docs.oracle.com/javase/8/javafx/api/javafx/scene/doc-files/cssref.html CSS Reference Guide]].
+   *
+   * @return The URL of the user-agent stylesheet that will be used by this SubScene, or null if has not been set.
+   */
+  def userAgentStylesheet: ObjectProperty[String] = delegate.userAgentStylesheetProperty
+  /**
+   * Set the URL of the user-agent stylesheet that will be used by this Scene in place of the the platform-default
+   * user-agent stylesheet. If the URL does not resolve to a valid location, the platform-default user-agent
+   * stylesheet will be used.
+   *
+   * For additional information about using CSS with the scene graph, see the
+   * [[http://docs.oracle.com/javase/8/javafx/api/javafx/scene/doc-files/cssref.html CSS Reference Guide]].
+   *
+   * @param url  The URL is a hierarchical URI of the form `[scheme:][//authority][path]`.
+   *             If the URL does not have a `[scheme:]` component, the URL is considered to be the `[path]`
+   *             component only. Any leading '/' character of the `[path]` is ignored and the `[path]` is
+   *             treated as a path relative to the root of the application's classpath.
+   */
+  def userAgentStylesheet_=(url: String) {
+    ObjectProperty.fillProperty[String](userAgentStylesheet, url)
+  }
+
+  /**
+   * The `Window` for this Scene
+   */
+  def window: ReadOnlyObjectProperty[javafx.stage.Window] = delegate.windowProperty
+
+  /**
+   * The horizontal location of this `Scene` on the `Window`.
+   */
+  def x: ReadOnlyDoubleProperty = delegate.xProperty
+
+  /**
+   * The vertical location of this `Scene` on the `Window`.
+   */
+  def y: ReadOnlyDoubleProperty = delegate.yProperty
+
+  /**
+   * Retrieves the depth buffer attribute for this scene.
+   */
+  def depthBuffer = delegate.isDepthBuffer
+
+  /**
+   * Gets an observable list of string URLs linking to the stylesheets to use with this Parent's contents.
+   */
+  def stylesheets: jfxc.ObservableList[String] = delegate.getStylesheets
+
+  /**
+   * Sets the list of stylesheets URLs, replacing the prior content. If you want append to current content, use `add` or
+   * similar.
+   *
+   * @param c list of stylesheets URLs to replace prior content.
+   */
+  def stylesheets_=(c: Iterable[String]) {
+    fillCollection(stylesheets, c)
+  }
+
+  /**
+   * Looks for any node within the scene graph based on the specified CSS selector.
+   *
+   * @param selector The css selector to look up
+   * @return A [[scala.Some]] containing the Node in the scene which matches the CSS selector, or [[scala.None]]
+   *         if none is found.
+   */
+  def lookup(selector: String): Option[Node] = Option(delegate.lookup(selector))
+
+  /**
+   * Registers the specified mnemonic.
+   *
+   * @param m The Mnemonic
+   */
+  def addMnemonic(m: Mnemonic) {
+    delegate.addMnemonic(m)
+  }
+
+  /**
+   * Unregisters the specified mnemonic.
+   *
+   * @param m The Mnemonic to be removed.
+   */
+  def removeMnemonic(m: Mnemonic) {
+    delegate.removeMnemonic(m)
+  }
+
+  /**
+   * Gets the list of mnemonics for this `Scene`.
+   */
+  def getMnemonics: jfxc.ObservableMap[jfxsi.KeyCombination, jfxc.ObservableList[jfxsi.Mnemonic]] = delegate.getMnemonics
+
+  /**
+   * Gets the list of accelerators for this Scene.
+   */
+  def accelerators: jfxc.ObservableMap[jfxsi.KeyCombination, Runnable] = delegate.getAccelerators
+
+  /**
+   * Confirms a potential drag and drop gesture that is recognized over this `Scene`.
+   *
+   * @param  transferModes The supported `TransferMode`(s) of this `Node`
+   * @return A `Dragboard` to place this `Scene`'s data on
+   */
+  def startDragAndDrop(transferModes: TransferMode*): Dragboard =
+    delegate.startDragAndDrop(transferModes.map(_.delegate): _*)
+
+  /**
+   * Starts a full press-drag-release gesture with this scene as gesture source.
+   */
+  def startFullDrag() {
+    delegate.startFullDrag()
+  }
+
+  /**
+   * The scene's current focus owner node. This node's "focused" variable might be false if this scene has no window,
+   * or if the window is inactive (window.focused == false).
+   *
+   * @since 2.2
+   */
+  def focusOwner: ReadOnlyObjectProperty[jfxs.Node] = delegate.focusOwnerProperty()
+
+  /**
+   * Defines a function to be called when user performs a rotation action.
+   *
+   * @since 2.2
+   */
+  def onRotate = delegate.onRotateProperty
+  def onRotate_=(v: jfxe.EventHandler[jfxsi.RotateEvent]) {
+    onRotate() = v
+  }
+
+  /**
+   * Defines a function to be called when a rotation gesture ends.
+   *
+   * @since 2.2
+   */
+  def onRotationFinished = delegate.onRotationFinishedProperty()
+  def onRotationFinished_=(v: jfxe.EventHandler[jfxsi.RotateEvent]) {
+    onRotationFinished() = v
+  }
+
+  /**
+   * Defines a function to be called when a rotation gesture starts.
+   *
+   * @since 2.2
+   */
+  def onRotationStarted = delegate.onRotationFinishedProperty()
+  def onRotationStarted_=(v: jfxe.EventHandler[jfxsi.RotateEvent]) {
+    onRotationStarted() = v
+  }
+
+  /**
+   * Defines a function to be called when a Scroll gesture ends.
+   *
+   * @since 2.2
+   */
+  def onScrollFinished = delegate.onScrollFinishedProperty()
+  def onScrollFinished_=(v: jfxe.EventHandler[jfxsi.ScrollEvent]) {
+    onScrollFinished() = v
+  }
+
+  /**
+   * Defines a function to be called when a Scroll gesture starts.
+   *
+   * @since 2.2
+   */
+  def onScrollStarted = delegate.onScrollStartedProperty()
+  def onScrollStarted_=(v: jfxe.EventHandler[jfxsi.ScrollEvent]) {
+    onScrollStarted() = v
+  }
+
+  /**
+   * Defines a function to be called when a Swipe Down gesture starts.
+   *
+   * @since 2.2
+   */
+  def onSwipeDown = delegate.onSwipeDownProperty()
+  def onSwipeDown_=(v: jfxe.EventHandler[jfxsi.SwipeEvent]) {
+    onSwipeDown() = v
+  }
+
+  /**
+   * Defines a function to be called when a Swipe Down gesture starts.
+   *
+   * @since 2.2
+   */
+  def onSwipeLeft = delegate.onSwipeLeftProperty()
+  def onSwipeLeft_=(v: jfxe.EventHandler[jfxsi.SwipeEvent]) {
+    onSwipeLeft() = v
+  }
+
+  /**
+   * Defines a function to be called when a Swipe Up gesture starts.
+   *
+   * @since 2.2
+   */
+  def onSwipeUp = delegate.onSwipeUpProperty()
+  def onSwipeUp_=(v: jfxe.EventHandler[jfxsi.SwipeEvent]) {
+    onSwipeUp() = v
+  }
+
+  /**
+   * Defines a function to be called when a Swipe Right gesture starts.
+   *
+   * @since 2.2
+   */
+  def onSwipeRight = delegate.onSwipeRightProperty()
+  def onSwipeRight_=(v: jfxe.EventHandler[jfxsi.SwipeEvent]) {
+    onSwipeRight() = v
+  }
+
+  /**
+   * Defines a function to be called when user performs a Touch action.
+   *
+   * @since 2.2
+   */
+  def onZoom = delegate.onZoomProperty()
+  def onZoom_=(v: jfxe.EventHandler[jfxsi.ZoomEvent]) {
+    onZoom() = v
+  }
+
+  /**
+   * Defines a function to be called when a Zoom gesture ends.
+   *
+   * @since 2.2
+   */
+  def onZoomFinished = delegate.onZoomFinishedProperty()
+  def onZoomFinished_=(v: jfxe.EventHandler[jfxsi.ZoomEvent]) {
+    onZoomFinished() = v
+  }
+
+  /**
+   * Defines a function to be called when a Zoom gesture starts.
+   *
+   * @since 2.2
+   */
+  def onZoomStarted = delegate.onZoomStartedProperty()
+  def onZoomStarted_=(v: jfxe.EventHandler[jfxsi.ZoomEvent]) {
+    onZoomStarted() = v
+  }
+
+  /**
+   * Defines a function to be called when user performs a Touch Moved action.
+   *
+   * @since 2.2
+   */
+  def onTouchMoved = delegate.onTouchMovedProperty()
+  def onTouchMoved_=(v: jfxe.EventHandler[jfxsi.TouchEvent]) {
+    onTouchMoved() = v
+  }
+
+  /**
+   * Defines a function to be called when user performs a Touch Pressed action.
+   *
+   * @since 2.2
+   */
+  def onTouchPressed = delegate.onTouchPressedProperty()
+  def onTouchPressed_=(v: jfxe.EventHandler[jfxsi.TouchEvent]) {
+    onTouchPressed() = v
+  }
+
+  /**
+   * Defines a function to be called when user performs a Touch Released action.
+   *
+   * @since 2.2
+   */
+  def onTouchReleased = delegate.onTouchReleasedProperty()
+  def onTouchReleased_=(v: jfxe.EventHandler[jfxsi.TouchEvent]) {
+    onTouchReleased() = v
+  }
+
+  /**
+   * Defines a function to be called when user performs a Touch Stationary action.
+   *
+   * @since 2.2
+   */
+  def onTouchStationary = delegate.onTouchStationaryProperty()
+  def onTouchStationary_=(v: jfxe.EventHandler[jfxsi.TouchEvent]) {
+    onTouchStationary() = v
+  }
+
+  /**
+   * Takes a snapshot of this scene and returns the rendered image when it is ready.
+   *
+   * @param image The writable image that will be used to hold the rendered scene.
+   * @return the rendered image
+   *
+   * @since 2.2
+   */
+  def snapshot(image: WritableImage): WritableImage = delegate.snapshot(image)
+
+  /**
+   * Takes a snapshot of this scene at the next frame and calls the specified callback method when the image is ready.
+   *
+   * @param callback A function to be called  when the image is ready.
+   * @param image The writable image that will be used to hold the rendered scene.
+   *
+   * @since 2.2
+   */
+  def snapshot(callback: SnapshotResult => Unit, image: WritableImage) {
+    val javaCallback = new jfxu.Callback[jfxs.SnapshotResult, java.lang.Void] {
+      def call(result: jfxs.SnapshotResult): java.lang.Void = {
+        callback(new SnapshotResult(result))
+        null
+      }
+    }
+    delegate.snapshot(javaCallback, image)
+  }
+
 }