/*
 * Copyright (c) 2011-2014, ScalaFX Project
 * All rights reserved.
 *
 * Redistribution and use in source and binary forms, with or without
 * modification, are permitted provided that the following conditions are met:
 *     * Redistributions of source code must retain the above copyright
 *       notice, this list of conditions and the following disclaimer.
 *     * Redistributions in binary form must reproduce the above copyright
 *       notice, this list of conditions and the following disclaimer in the
 *       documentation and/or other materials provided with the distribution.
 *     * Neither the name of the ScalaFX Project nor the
 *       names of its contributors may be used to endorse or promote products
 *       derived from this software without specific prior written permission.
 *
 * THIS SOFTWARE IS PROVIDED BY THE COPYRIGHT HOLDERS AND CONTRIBUTORS "AS IS" AND
 * ANY EXPRESS OR IMPLIED WARRANTIES, INCLUDING, BUT NOT LIMITED TO, THE IMPLIED
 * WARRANTIES OF MERCHANTABILITY AND FITNESS FOR A PARTICULAR PURPOSE ARE
 * DISCLAIMED. IN NO EVENT SHALL THE SCALAFX PROJECT OR ITS CONTRIBUTORS BE LIABLE
 * FOR ANY DIRECT, INDIRECT, INCIDENTAL, SPECIAL, EXEMPLARY, OR CONSEQUENTIAL
 * DAMAGES (INCLUDING, BUT NOT LIMITED TO, PROCUREMENT OF SUBSTITUTE GOODS OR
 * SERVICES; LOSS OF USE, DATA, OR PROFITS; OR BUSINESS INTERRUPTION) HOWEVER CAUSED
 * AND ON ANY THEORY OF LIABILITY, WHETHER IN CONTRACT, STRICT LIABILITY, OR TORT
 * (INCLUDING NEGLIGENCE OR OTHERWISE) ARISING IN ANY WAY OUT OF THE USE OF THIS
 * SOFTWARE, EVEN IF ADVISED OF THE POSSIBILITY OF SUCH DAMAGE.
 */
package scalafx.scene

<<<<<<< HEAD
import scala.language.implicitConversions
import javafx.scene.{ effect => jfxse }
import javafx.scene.{ input => jfxsi }
import javafx.scene.{ layout => jfxsl }
import javafx.{ event => jfxe }
import javafx.{ geometry => jfxg }
import javafx.{ scene => jfxs }
=======
import scala.collection.JavaConversions.asJavaCollection
import javafx.scene.{effect => jfxse}
import javafx.scene.{input => jfxsi}
import javafx.scene.{layout => jfxsl}
import javafx.scene.{transform => jfxst}
import javafx.{event => jfxe}
import javafx.{geometry => jfxg}
import javafx.{scene => jfxs}
import javafx.{util => jfxu}
>>>>>>> 0f04a377
import scalafx.collections._
import scalafx.Includes._
import scalafx.beans.property.BooleanProperty
import scalafx.beans.property.DoubleProperty
import scalafx.beans.property.ObjectProperty
import scalafx.beans.property.ReadOnlyBooleanProperty
import scalafx.beans.property.ReadOnlyObjectProperty
import scalafx.beans.property.StringProperty
import scalafx.delegate.SFXDelegate
import scalafx.event.Event._
import scalafx.event.{EventHandlerDelegate, Event}
import scalafx.geometry.Bounds._
import scalafx.geometry.Point2D._
import scalafx.geometry.Bounds
import scalafx.geometry.Insets
import scalafx.geometry.NodeOrientation
import scalafx.geometry.Point2D
import scalafx.geometry.Point3D
import scalafx.geometry.Pos
import scalafx.scene.effect.BlendMode
import scalafx.scene.effect.Effect
import scalafx.scene.image.WritableImage
import scalafx.scene.layout.Priority
import scalafx.scene.transform.Transform
import scalafx.css.Styleable

/**
 * Companion object for [[scalafx.scene.Node]].
 */
object Node {
<<<<<<< HEAD
  
  /**
   * Converts a ScalaFX Node to its JavaFX counterpart.
   *
   * @param v ScalaFX Node
   * @return JavaFX Node
   */  
  implicit def sfxNode2jfx(v: Node) = v.delegate
=======
  implicit def sfxNode2jfx(v: Node) = if (v != null) v.delegate else null
>>>>>>> 0f04a377
}

/**
 * Wraps [[http://docs.oracle.com/javase/8/javafx/api/javafx/scene/Node.html]].
 * 
 * @constructor creates a new ScalaFX Node from a JavaFX Node.
 * @param delegate JavaFX Node
 */
abstract class Node protected(override val delegate: jfxs.Node)
  extends EventHandlerDelegate
  with Styleable
  with SFXDelegate[jfxs.Node] {

  /**
   * The BlendMode used to blend this individual node into the scene behind it.
   */
  def blendMode: ObjectProperty[jfxse.BlendMode] = delegate.blendModeProperty
  def blendMode_=(v: BlendMode) {
    blendMode() = v
  }

  /**
   * The rectangular bounds of this Node in the node's untransformed local coordinate space.
   */
  def boundsInLocal: ReadOnlyObjectProperty[jfxg.Bounds] = delegate.boundsInLocalProperty

  /**
   * The rectangular bounds of this Node which include its transforms.
   */
  def boundsInParent: ReadOnlyObjectProperty[jfxg.Bounds] = delegate.boundsInParentProperty

  /**
   * Additional hint for controlling bitmap caching.
   */
  def cacheHint: ObjectProperty[jfxs.CacheHint] = delegate.cacheHintProperty
  def cacheHint_=(v: CacheHint) {
    cacheHint() = v
  }

  /**
   * A performance hint to the system to indicate that this Node should be cached as a bitmap.
   */
  def cache: BooleanProperty = delegate.cacheProperty
  def cache_=(v: Boolean) {
    cache() = v
  }

  /**
   * Specifies a Node to use to define the the clipping shape for this Node.
   */
  def clip: ObjectProperty[jfxs.Node] = delegate.clipProperty
  def clip_=(v: Node) {
    clip() = v
  }

  /**
   * Defines the mouse cursor for this Node and subnodes.
   */
  def cursor: ObjectProperty[jfxs.Cursor] = delegate.cursorProperty
  def cursor_=(v: Cursor) {
    cursor() = v
  }

  /**
   * Indicates whether depth testing is used when rendering this node.
   */
  def depthTest: ObjectProperty[jfxs.DepthTest] = delegate.depthTestProperty
  def depthTest_=(v: DepthTest) {
    depthTest() = v
  }

  /**
   * Indicates whether or not this Node is disabled.
   */
  def disabled: ReadOnlyBooleanProperty = delegate.disabledProperty

  /**
   * Sets the individual disabled state of this Node.
   */
  def disable: BooleanProperty = delegate.disableProperty
  def disable_=(v: Boolean) {
    disable() = v
  }

  /**
   * Specifies an effect to apply to this Node.
   */
  def effect: ObjectProperty[jfxse.Effect] = delegate.effectProperty
  def effect_=(v: Effect) {
    ObjectProperty.fillProperty[jfxse.Effect](this.effect, v)
  }

  /**
   * Specifies the event dispatcher for this node.
   */
  def eventDispatcher: ObjectProperty[jfxe.EventDispatcher] = delegate.eventDispatcherProperty
  def eventDispatcher_=(v: jfxe.EventDispatcher) {
    eventDispatcher() = v
  }

  /**
   * Indicates whether this Node currently has the input focus.
   */
  def focused: ReadOnlyBooleanProperty = delegate.focusedProperty

  /**
   * Specifies whether this Node should be a part of focus traversal cycle.
   */
  def focusTraversable: BooleanProperty = delegate.focusTraversableProperty
  def focusTraversable_=(v: Boolean) {
    focusTraversable() = v
  }

  /**
   * Whether or not this Node is being hovered over.
   */
  def hover: ReadOnlyBooleanProperty = delegate.hoverProperty

  /**
   * The id of this Node.
   */
  def id: StringProperty = delegate.idProperty
  def id_=(v: String) {
    id() = v
  }

  /**
   * Property holding InputMethodRequests.
   */
  def inputMethodRequests: ObjectProperty[jfxsi.InputMethodRequests] = delegate.inputMethodRequestsProperty
  def inputMethodRequests_=(v: jfxsi.InputMethodRequests) {
    inputMethodRequests() = v
  }

  /**
   * The rectangular bounds that should be used for layout calculations for this node.
   */
  def layoutBounds: ReadOnlyObjectProperty[jfxg.Bounds] = delegate.layoutBoundsProperty

  /**
   * Defines the x coordinate of the translation that is added to this Node's transform for the
   * purpose of layout.
   */
  def layoutX: DoubleProperty = delegate.layoutXProperty
  def layoutX_=(v: Double) {
    layoutX() = v
  }

  /**
   * Defines the y coordinate of the translation that is added to this Node's transform for the
   * purpose of layout.
   */
  def layoutY: DoubleProperty = delegate.layoutYProperty

  def layoutY_=(v: Double) {
    layoutY() = v
  }

  /**
   * Defines whether or not this node's layout will be managed by it's parent.
   */
  def managed: BooleanProperty = delegate.managedProperty

  def managed_=(v: Boolean) {
    managed() = v
  }

  /**
   * If true, this node (together with all its children) is completely transparent to mouse events.
   */
  def mouseTransparent: BooleanProperty = delegate.mouseTransparentProperty

  def mouseTransparent_=(v: Boolean) {
    mouseTransparent() = v
  }
  
  /**
   * Node orientation describes the flow of visual data within a node.
   */
  def nodeOrientation: ObjectProperty[jfxg.NodeOrientation] = delegate.nodeOrientationProperty
  def nodeOrientation_=(v: NodeOrientation) {
    ObjectProperty.fillProperty[jfxg.NodeOrientation](this.nodeOrientation, v)
  }

  /**
   * The effective orientation of a node resolves the inheritance of node orientation, returning either left-to-right or right-to-left.
   */
  def effectiveNodeOrientation: ReadOnlyObjectProperty[jfxg.NodeOrientation] = delegate.effectiveNodeOrientationProperty

  /**
   * Defines a function to be called when a context menu has been requested on this Node.
   */
  def onContextMenuRequested = delegate.onContextMenuRequestedProperty

  def onContextMenuRequested_=(v: jfxe.EventHandler[_ >: jfxsi.ContextMenuEvent]) {
    onContextMenuRequested() = v
  }

  /**
   * Defines a function to be called when drag gesture has been detected.
   */
  def onDragDetected = delegate.onDragDetectedProperty

  def onDragDetected_=(v: jfxe.EventHandler[_ >: jfxsi.MouseEvent]) {
    onDragDetected() = v
  }

  /**
   * Defines a function to be called when this Node is a drag and drop gesture source after its
   * data has been dropped on a drop target.
   */
  def onDragDone = delegate.onDragDoneProperty

  def onDragDone_=(v: jfxe.EventHandler[_ >: jfxsi.DragEvent]) {
    onDragDone() = v
  }

  /**
   * Defines a function to be called when the mouse button is released on this Node during drag
   * and drop gesture.
   */
  def onDragDropped = delegate.onDragDroppedProperty

  def onDragDropped_=(v: jfxe.EventHandler[_ >: jfxsi.DragEvent]) {
    onDragDropped() = v
  }

  /**
   * Defines a function to be called when drag gesture enters this Node.
   */
  def onDragEntered = delegate.onDragEnteredProperty

  def onDragEntered_=(v: jfxe.EventHandler[_ >: jfxsi.DragEvent]) {
    onDragEntered() = v
  }

  /**
   * Defines a function to be called when drag gesture exits this Node.
   */
  def onDragExited = delegate.onDragExitedProperty

  def onDragExited_=(v: jfxe.EventHandler[_ >: jfxsi.DragEvent]) {
    onDragExited() = v
  }

  /**
   * Defines a function to be called when drag gesture progresses within this Node.
   */
  def onDragOver = delegate.onDragOverProperty

  def onDragOver_=(v: jfxe.EventHandler[_ >: jfxsi.DragEvent]) {
    onDragOver() = v
  }

  /**
   * Defines a function to be called when this Node has input focus and the input method text has
   * changed.
   */
  def onInputMethodTextChanged = delegate.onInputMethodTextChangedProperty

  def onInputMethodTextChanged_=(v: jfxe.EventHandler[_ >: jfxsi.InputMethodEvent]) {
    onInputMethodTextChanged() = v
  }

  /**
   * Defines a function to be called when this Node or its child Node has input focus and a key
   * has been pressed.
   */
  def onKeyPressed = delegate.onKeyPressedProperty

  def onKeyPressed_=(v: jfxe.EventHandler[_ >: jfxsi.KeyEvent]) {
    onKeyPressed() = v
  }

  /**
   * Defines a function to be called when this Node or its child Node has input focus and a key
   * has been released.
   */
  def onKeyReleased = delegate.onKeyReleasedProperty

  def onKeyReleased_=(v: jfxe.EventHandler[_ >: jfxsi.KeyEvent]) {
    onKeyReleased() = v
  }

  /**
   * Defines a function to be called when this Node or its child Node has input focus and a key
   * has been typed.
   */
  def onKeyTyped = delegate.onKeyTypedProperty

  def onKeyTyped_=(v: jfxe.EventHandler[_ >: jfxsi.KeyEvent]) {
    onKeyTyped() = v
  }

  /**
   * Defines a function to be called when a mouse button has been clicked (pressed and released)
   * on this Node.
   */
  def onMouseClicked = delegate.onMouseClickedProperty

  def onMouseClicked_=(v: jfxe.EventHandler[_ >: jfxsi.MouseEvent]) {
    onMouseClicked() = v
  }

  /**
   * Defines a function to be called when a mouse button is pressed on this Node and then dragged.
   */
  def onMouseDragged = delegate.onMouseDraggedProperty

  def onMouseDragged_=(v: jfxe.EventHandler[_ >: jfxsi.MouseEvent]) {
    onMouseDragged() = v
  }

  /**
   * Defines a function to be called when a full press-drag-release gesture enters this Node.
   */
  def onMouseDragEntered = delegate.onMouseDragEnteredProperty

  def onMouseDragEntered_=(v: jfxe.EventHandler[_ >: jfxsi.MouseDragEvent]) {
    onMouseDragEntered() = v
  }

  /**
   * Defines a function to be called when a full press-drag-release gesture leaves this Node.
   */
  def onMouseDragExited = delegate.onMouseDragExitedProperty

  def onMouseDragExited_=(v: jfxe.EventHandler[_ >: jfxsi.MouseDragEvent]) {
    onMouseDragExited() = v
  }

  /**
   * Defines a function to be called when a full press-drag-release gesture progresses within this Node.
   */
  def onMouseDragOver = delegate.onMouseDragOverProperty

  def onMouseDragOver_=(v: jfxe.EventHandler[_ >: jfxsi.MouseDragEvent]) {
    onMouseDragOver() = v
  }

  /**
   * Defines a function to be called when a full press-drag-release gesture ends (by releasing mouse button) within 
   * this Node.
   */
  def onMouseDragReleased = delegate.onMouseDragReleasedProperty

  def onMouseDragReleased_=(v: jfxe.EventHandler[_ >: jfxsi.MouseDragEvent]) {
    onMouseDragReleased() = v
  }

  /**
   * Defines a function to be called when the mouse enters this Node.
   */
  def onMouseEntered = delegate.onMouseEnteredProperty

  def onMouseEntered_=(v: jfxe.EventHandler[_ >: jfxsi.MouseEvent]) {
    onMouseEntered() = v
  }

  /**
   * Defines a function to be called when the mouse exits this Node.
   */
  def onMouseExited = delegate.onMouseExitedProperty

  def onMouseExited_=(v: jfxe.EventHandler[_ >: jfxsi.MouseEvent]) {
    onMouseExited() = v
  }

  def onMouseMoved = delegate.onMouseMovedProperty

  def onMouseMoved_=(v: jfxe.EventHandler[_ >: jfxsi.MouseEvent]) {
    onMouseMoved() = v
  }

  /**
   * Defines a function to be called when a mouse button has been pressed on this Node.
   */
  def onMousePressed = delegate.onMousePressedProperty

  def onMousePressed_=(v: jfxe.EventHandler[_ >: jfxsi.MouseEvent]) {
    onMousePressed() = v
  }

  /**
   * Defines a function to be called when a mouse button has been released on this Node.
   */
  def onMouseReleased = delegate.onMouseReleasedProperty

  def onMouseReleased_=(v: jfxe.EventHandler[_ >: jfxsi.MouseEvent]) {
    onMouseReleased() = v
  }

  /**
   * Defines a function to be called when user performs a scrolling action.
   */
  def onScroll = delegate.onScrollProperty

  def onScroll_=(v: jfxe.EventHandler[_ >: jfxsi.ScrollEvent]) {
    onScroll() = v
  }

  /**
   * Specifies how opaque (that is, solid) the Node appears.
   */
  def opacity: DoubleProperty = delegate.opacityProperty

  def opacity_=(v: Double) {
    opacity() = v
  }

  /**
   * The parent of this Node.
   */
  def parent: ReadOnlyObjectProperty[jfxs.Parent] = delegate.parentProperty

  /**
   * Defines how the picking computation is done for this node when triggered by a MouseEvent or a
   * contains function call.
   */
  def pickOnBounds: BooleanProperty = delegate.pickOnBoundsProperty

  def pickOnBounds_=(v: Boolean) {
    pickOnBounds() = v
  }

  /**
   * Whether or not the Node is pressed.
   */
  def pressed: ReadOnlyBooleanProperty = delegate.pressedProperty

  /**
   * Defines the angle of rotation about the Node's center, measured in degrees.
   */
  def rotate: DoubleProperty = delegate.rotateProperty

  def rotate_=(v: Double) {
    rotate() = v
  }

  /**
   * Defines the axis of rotation of this Node.
   */
  def rotationAxis: ObjectProperty[jfxg.Point3D] = delegate.rotationAxisProperty

  def rotationAxis_=(v: Point3D) {
    rotationAxis() = v
  }

  /**
   * Defines the factor by which coordinates are scaled about the center of the object along
   * the X axis of this Node.
   */
  def scaleX: DoubleProperty = delegate.scaleXProperty

  def scaleX_=(v: Double) {
    scaleX() = v
  }

  /**
   * Defines the factor by which coordinates are scaled about the center of the object along the
   * Y axis of this Node.
   */
  def scaleY: DoubleProperty = delegate.scaleYProperty

  def scaleY_=(v: Double) {
    scaleY() = v
  }

  /**
   * Defines the factor by which coordinates are scaled about the center of the object along the
   * Z axis of this Node.
   */
  def scaleZ: DoubleProperty = delegate.scaleZProperty

  def scaleZ_=(v: Double) {
    scaleZ() = v
  }

  /**
   * The Scene that this Node is part of.
   */
  def scene: ReadOnlyObjectProperty[jfxs.Scene] = delegate.sceneProperty

  /**
   * A string representation of the CSS style associated with this specific Node.
   */
  def style: StringProperty = delegate.styleProperty

  def style_=(v: String) {
    style() = v
  }

  /**
   * Sets the list of CSS styles classes, replacing the prior content. If you want append to current content, use `add`
   * or similar.
   *
   * @param c list of CSS styles classes to replace prior content.
   */
  def styleClass_=(c: Iterable[String]) {
    fillCollection(styleClass, c)
  }

  /**
   * Defines the ObservableList of Transform objects to be applied to this Node.
   */
  def transforms = delegate.getTransforms
  
  /**
   * Sets the list of transforms, replacing the prior content. If you want append to current content, use `add` or
   * similar.
   *
   * @param c list of transforms to replace prior content.
   */
  def transforms_=(c: Iterable[Transform]) {
    fillSFXCollection(transforms, c)
  }

  /**
   * Defines the x coordinate of the translation that is added to this Node's transform.
   */
  def translateX: DoubleProperty = delegate.translateXProperty

  def translateX_=(v: Double) {
    translateX() = v
  }

  /**
   * Defines the y coordinate of the translation that is added to this Node's transform.
   */
  def translateY: DoubleProperty = delegate.translateYProperty

  def translateY_=(v: Double) {
    translateY() = v
  }

  /**
   * Defines the Z coordinate of the translation that is added to the transformed coordinates of
   * this Node.
   */
  def translateZ: DoubleProperty = delegate.translateZProperty

  def translateZ_=(v: Double) {
    translateZ() = v
  }

  /**
   * Returns a previously set Object property, or null if no such property has been set using the
   * setUserData(AnyRef) method.
   */
  def userData = delegate.getUserData

  def userData_=(v: AnyRef) {
    delegate.setUserData(v)
  }

  /**
   * Specifies whether this Node and any subnodes should be rendered as part of the scene graph.
   */
  def visible: BooleanProperty = delegate.visibleProperty

  def visible_=(v: Boolean) {
    visible() = v
  }

  // layout pseudo-properties:

  /**
   * Pseudo-property that indicates this Node position inside its respective parent.
   */
  def alignmentInParent: Pos = delegate.getProperties.get("alignment").asInstanceOf[jfxg.Pos]

  /**
   * Sets this Node's alignment constraint inside its Parent. If set, will override the Parent's default alignment.
   * Setting the value to `null` will remove the constraint.
   * Internally it calls `setAlignment(Node, Pos)` static method JavaFX's
   * [[http://docs.oracle.com/javase/8/javafx/api/javafx/scene/layout/BorderPane.html BorderPane]],
   * [[http://docs.oracle.com/javase/8/javafx/api/javafx/scene/layout/StackPane.html StackPane]] and
   * [[http://docs.oracle.com/javase/8/javafx/api/javafx/scene/layout/TilePane.html TilePane]]. Furthermore, it is set
   * `halignment` and `valignment` property (using JavaFX Node's `getProperties()`) and called
   * [[http://docs.oracle.com/javase/8/javafx/api/javafx/scene/layout/GridPane.html#setHalignment(javafx.scene.Node, javafx.geometry.HPos) setHalignment]]
   * and
   * [[http://docs.oracle.com/javase/8/javafx/api/javafx/scene/layout/GridPane.html#setValignment(javafx.scene.Node, javafx.geometry.VPos) setValignment]]
   * static methods from [[http://docs.oracle.com/javase/8/javafx/api/javafx/scene/layout/GridPane.html GridPane]]; this time
   * using `hpos` and `vpos` from Pos argument. Besides, it sets this node `alignment` property towards
   * [[http://docs.oracle.com/javase/8/javafx/api/javafx/scene/Node.html#getProperties() JavaFX Node's getProperties()]] and
   * `setAlignment` static method from
   *
   * '''Do not confuse''' with `alignment` property from [[scalafx.delegate.AlignmentDelegate]]! It refers to alignment
   * ''inside'' element, while `alignmentInParent` refers to element's alignment inside its parent.
   *
   * @param p New node's Position
   */
  def alignmentInParent_=(p: Pos) {
    val delegateProperties = delegate.getProperties
    delegateProperties("alignment") = p.delegate
    delegateProperties("halignment") = p.hpos.delegate
    delegateProperties("valignment") = p.vpos.delegate
    // for compatibility with layouts, which all use different keys
    jfxsl.BorderPane.setAlignment(delegate, p)
    jfxsl.GridPane.setHalignment(delegate, p.hpos)
    jfxsl.GridPane.setValignment(delegate, p.vpos)
    jfxsl.StackPane.setAlignment(delegate, p)
    jfxsl.TilePane.setAlignment(delegate, p)
  }

  /**
   * Pseudo-property that returns this Node's margin constraint inside its Parent if set.
   *
   * @return this Node's margin constraint inside its Parent or `null` if no margin was set.
   */
  def margin: Insets = delegate.getProperties.get("margin").asInstanceOf[jfxg.Insets]

  /**
   * Sets this Node's margin constraint inside its Parent if set. If set, the parent will layout the child with the
   * margin space around it. Setting the value to `null` will remove the constraint.
   * Internally it calls `setMargin(Node, Insets)` static method from JavaFX's `BorderPane`, `FlowPane`,
   * `GridPane`, `HBox`, `StackPane` and `VBox` besides fill this Node's "margin" property.
   *
   * @param i The margin of space around this Node inside its parent.
   */
  def margin_=(i: Insets) {
    delegate.getProperties.put("margin", i.delegate)
    // for compatibility with layouts, which all use different keys
    jfxsl.BorderPane.setMargin(delegate, i)
    jfxsl.FlowPane.setMargin(delegate, i)
    jfxsl.GridPane.setMargin(delegate, i)
    jfxsl.HBox.setMargin(delegate, i)
    jfxsl.StackPane.setMargin(delegate, i)
    jfxsl.TilePane.setMargin(delegate, i)
    jfxsl.VBox.setMargin(delegate, i)
  }

  /**
   * Pseudo-property that returns this Node's hgrow constraint if set.
   *
   * @return the horizontal grow priority for the child or `null` if no priority was set
   */
  def hgrow: Priority = delegate.getProperties.get("hgrow").asInstanceOf[jfxsl.Priority]

  /**
   * Sets the horizontal grow priority for this Node inside its parent. Setting the value to `null` will remove
   * the constraint.
   * Internally it calls `setHgrow(Node, Priority)` static method from JavaFX's `GridPane` and `HBox` besides fill
   * this Node's "hgrow" property.
   *
   * @param p the horizontal grow priority for this Node
   */
  def hgrow_=(p: Priority) {
    delegate.getProperties("hgrow") = p.delegate
    // for compatibility with layouts, which all use different keys
    jfxsl.GridPane.setHgrow(delegate, p)
    jfxsl.HBox.setHgrow(delegate, p)
  }

  /**
   * Pseudo-property that returns this Node's vgrow constraint if set.
   *
   * @return the vertical grow priority for the child or `null` if no priority was set
   */
  def vgrow: Priority = delegate.getProperties.get("vgrow").asInstanceOf[jfxsl.Priority]

  /**
   * Sets the vertical grow priority for this Node inside its parent. Setting the value to `null` will remove
   * the constraint.
   * Internally it calls `setVgrow(Node, Priority)` static method from JavaFX's `GridPane` and `VBox` besides fill
   * this Node's "vgrow" property.
   *
   * @param p the vertical grow priority for this Node
   */
  def vgrow_=(p: Priority) {
    delegate.getProperties("vgrow") = p.delegate
    // for compatibility with layouts, which all use different keys
    jfxsl.GridPane.setVgrow(delegate, p)
    jfxsl.VBox.setVgrow(delegate, p)
  }

  /**
   * If the node is resizable, will set its layout bounds to its current preferred width and height.
   */
  def autosize() {
    delegate.autosize()
  }

  /**
   * Returns true if the given point (specified in the local coordinate space of this Node) is
   * contained within the shape of this Node.
   */
  def contains(localX: Double, localY: Double) = delegate.contains(localX, localY)

  /**
   * Returns true if the given point (specified in the local coordinate space of this Node) is
   * contained within the shape of this Node.
   */
  def contains(localPoint: Point2D) = delegate.contains(localPoint)

  /**
   * Fires the specified event.
   */
  def fireEvent(event: Event) {
    delegate.fireEvent(event)
  }

  /**
   * The 'alphabetic' (or 'roman') baseline offset from the node's layoutBounds.minY location
   * that should be used when this node is being vertically aligned by baseline with other nodes.
   */
  def baselineOffset = delegate.getBaselineOffset

  /**
   * Returns true if the given bounds (specified in the local coordinate space of this Node)
   * intersects the shape of this Node.
   */
  def intersects(localBounds: Bounds) = delegate.intersects(localBounds)

  /**
   * Returns true if the given rectangle (specified in the local coordinate space of this Node)
   * intersects the shape of this Node.
   */
  def intersects(localX: Double, localY: Double, localWidth: Double, localHeight: Double) =
    delegate.intersects(localX, localY, localWidth, localHeight)

  /**
   * Transforms a bounds from the local coordinate space of this Node into the coordinate space of
   * its parent.
   */
  def localToParent(localBounds: Bounds) = delegate.localToParent(localBounds)

  /**
   * Transforms a point from the local coordinate space of this Node into the coordinate space of
   * its parent.
   */
  def localToParent(localX: Double, localY: Double) = delegate.localToParent(localX, localY)

  /**
   * Transforms a point from the local coordinate space of this Node into the coordinate space of
   * its parent.
   */
  def localToParent(localPoint: Point2D) = delegate.localToParent(localPoint)

  /**
   * Transforms a bounds from the local coordinate space of this Node into the coordinate space of
   * its Scene.
   */
  def localToScene(localBounds: Bounds) = delegate.localToScene(localBounds)

  /**
   * Transforms a point from the local coordinate space of this Node into the coordinate space of
   * its Scene.
   */
  def localToScene(localX: Double, localY: Double) = delegate.localToScene(localX, localY)

  /**
   * Transforms a point from the local coordinate space of this Node into the coordinate space of
   * its Scene.
   */
  def localToScene(localPoint: Point2D) = delegate.localToScene(localPoint)

  /**
   * Finds this Node, or the first sub-node, based on the given CSS selector.
   */
  def lookup(selector: String): Node = delegate.lookup(selector)

  /**
   * Finds all Nodes, including this one and any children, which match the given CSS selector.
   */
  def lookupAll(selector: String) = delegate.lookupAll(selector)

  /**
   * Returns the node's maximum height for use in layout calculations.
   */
  def maxHeight(width: Double) = delegate.maxHeight(width)

  /**
   * Returns the node's maximum width for use in layout calculations.
   */
  def maxWidth(height: Double) = delegate.maxWidth(height)

  /**
   * Returns the node's minimum height for use in layout calculations.
   */
  def minHeight(width: Double) = delegate.minHeight(width)

  /**
   * Returns the node's minimum width for use in layout calculations.
   */
  def minWidth(height: Double) = delegate.minWidth(height)

  /**
   * Transforms a rectangle from the coordinate space of the parent into the local coordinate
   * space of this Node.
   */
  def parentToLocal(parentBounds: Bounds) = delegate.parentToLocal(parentBounds)

  /**
   * Transforms a point from the coordinate space of the parent into the local coordinate space
   * of this Node.
   */
  def parentToLocal(parentX: Double, parentY: Double) = delegate.parentToLocal(parentX, parentY)

  /**
   * Transforms a point from the coordinate space of the parent into the local coordinate space
   * of this Node.
   */
  def parentToLocal(parentPoint: Point2D) = delegate.parentToLocal(parentPoint)

  /**
   * Sets the node's layoutX and layoutY translation properties in order to relocate this node
   * to the x,y location in the parent.
   */
  def relocate(x: Double, y: Double) {
    delegate.relocate(x, y)
  }

  /**
   * Requests that this Node get the input focus, and that this Node's top-level ancestor become
   * the focused window.
   */
  def requestFocus() {
    delegate.requestFocus()
  }

  /**
   * If the node is resizable, will set its layout bounds to the specified width and height.
   */
  def resize(width: Double, height: Double) {
    delegate.resize(width, height)
  }

  /**
   * If the node is resizable, will set its layout bounds to the specified width and height.
   */
  def resizeRelocate(x: Double, y: Double, width: Double, height: Double) {
    delegate.resizeRelocate(x, y, width, height)
  }

  /**
   * Transforms a rectangle from the coordinate space of the Scene into the local coordinate space
   * of this Node.
   */
  def sceneToLocal(sceneBounds: Bounds) = delegate.sceneToLocal(sceneBounds)

  /**
   * Transforms a point from the coordinate space of the Scene into the local coordinate space
   * of this Node.
   */
  def sceneToLocal(sceneX: Double, sceneY: Double) = delegate.sceneToLocal(sceneX, sceneY)

  /**
   * Transforms a point from the coordinate space of the Scene into the local coordinate space
   * of this Node.
   */
  def sceneToLocal(scenePoint: Point2D) = delegate.sceneToLocal(scenePoint)

  /**
   * Takes a snapshot of this node and returns the rendered image when it is ready.
   */
  def snapshot(params: SnapshotParameters, image: WritableImage): WritableImage =
    delegate.snapshot(params, image)

  /**
   * Takes a snapshot of this node at the next frame and calls the specified callback method when the image is ready.
   */
  def snapshot(callback: jfxs.SnapshotResult => Unit, params: SnapshotParameters, image: WritableImage) {
    delegate.snapshot(callback, params, image)
  }

  /**
   * Confirms a potential drag and drop gesture that is recognized over this Node.
   */
  def startDragAndDrop(transferModes: jfxsi.TransferMode*) =
    delegate.startDragAndDrop(transferModes: _*)

  /**
   * Starts a full press-drag-release gesture with this node as gesture source.
   */
  def startFullDrag() {
    delegate.startFullDrag()
  }

  /**
   * Moves this Node to the back of its sibling nodes in terms of z-order.
   */
  def toBack() {
    delegate.toBack()
  }

  /**
   * Moves this Node to the front of its sibling nodes in terms of z-order.
   */
  def toFront() {
    delegate.toFront()
  }

  /**
   * An affine transform that holds the computed local-to-parent transform.
   * This is the concatenation of all transforms in this node, including all of the convenience transforms.
   *
   * @since 2.2
   */
  def localToParentTransform: Transform = delegate.localToParentTransform

  /**
   * An affine transform that holds the computed local-to-scene transform.
   * This is the concatenation of all transforms in this node's parents and in this node,
   * including all of the convenience transforms.
   *
   * @since 2.2
   */
  def localToSceneTransform: Transform = delegate.localToSceneTransform

  /**
   * Defines a function to be called when user performs a rotation action.
   *
   * @since 2.2
   */
  def onRotate = delegate.onRotateProperty
  def onRotate_=(v: jfxe.EventHandler[jfxsi.RotateEvent]) {
    onRotate() = v
  }

  /**
   * Defines a function to be called when a rotation gesture ends.
   *
   * @since 2.2
   */
  def onRotationFinished = delegate.onRotationFinishedProperty()
  def onRotationFinished_=(v: jfxe.EventHandler[jfxsi.RotateEvent]) {
    onRotationFinished() = v
  }

  /**
   * Defines a function to be called when a rotation gesture starts.
   *
   * @since 2.2
   */
  def onRotationStarted = delegate.onRotationFinishedProperty()
  def onRotationStarted_=(v: jfxe.EventHandler[jfxsi.RotateEvent]) {
    onRotationStarted() = v
  }

  /**
   * Defines a function to be called when a Scroll gesture ends.
   *
   * @since 2.2
   */
  def onScrollFinished = delegate.onScrollFinishedProperty()
  def onScrollFinished_=(v: jfxe.EventHandler[jfxsi.ScrollEvent]) {
    onScrollFinished() = v
  }

  /**
   * Defines a function to be called when a Scroll gesture starts.
   *
   * @since 2.2
   */
  def onScrollStarted = delegate.onScrollStartedProperty()
  def onScrollStarted_=(v: jfxe.EventHandler[jfxsi.ScrollEvent]) {
    onScrollStarted() = v
  }

  /**
   * Defines a function to be called when a Swipe Down gesture starts.
   *
   * @since 2.2
   */
  def onSwipeDown = delegate.onSwipeDownProperty()
  def onSwipeDown_=(v: jfxe.EventHandler[jfxsi.SwipeEvent]) {
    onSwipeDown() = v
  }

  /**
   * Defines a function to be called when a Swipe Down gesture starts.
   *
   * @since 2.2
   */
  def onSwipeLeft = delegate.onSwipeLeftProperty()
  def onSwipeLeft_=(v: jfxe.EventHandler[jfxsi.SwipeEvent]) {
    onSwipeLeft() = v
  }

  /**
   * Defines a function to be called when a Swipe Up gesture starts.
   *
   * @since 2.2
   */
  def onSwipeUp = delegate.onSwipeUpProperty()
  def onSwipeUp_=(v: jfxe.EventHandler[jfxsi.SwipeEvent]) {
    onSwipeUp() = v
  }

  /**
   * Defines a function to be called when a Swipe Right gesture starts.
   *
   * @since 2.2
   */
  def onSwipeRight = delegate.onSwipeRightProperty()
  def onSwipeRight_=(v: jfxe.EventHandler[jfxsi.SwipeEvent]) {
    onSwipeRight() = v
  }

  /**
   * Defines a function to be called when user performs a Touch action.
   *
   * @since 2.2
   */
  def onZoom = delegate.onZoomProperty()
  def onZoom_=(v: jfxe.EventHandler[jfxsi.ZoomEvent]) {
    onZoom() = v
  }

  /**
   * Defines a function to be called when a Zoom gesture ends.
   *
   * @since 2.2
   */
  def onZoomFinished = delegate.onZoomFinishedProperty()
  def onZoomFinished_=(v: jfxe.EventHandler[jfxsi.ZoomEvent]) {
    onZoomFinished() = v
  }

  /**
   * Defines a function to be called when a Zoom gesture starts.
   *
   * @since 2.2
   */
  def onZoomStarted = delegate.onZoomStartedProperty()
  def onZoomStarted_=(v: jfxe.EventHandler[jfxsi.ZoomEvent]) {
    onZoomStarted() = v
  }

  /**
   * Defines a function to be called when user performs a Touch Moved action.
   *
   * @since 2.2
   */
  def onTouchMoved = delegate.onTouchMovedProperty()
  def onTouchMoved_=(v: jfxe.EventHandler[jfxsi.TouchEvent]) {
    onTouchMoved() = v
  }

  /**
   * Defines a function to be called when user performs a Touch Pressed action.
   *
   * @since 2.2
   */
  def onTouchPressed = delegate.onTouchPressedProperty()
  def onTouchPressed_=(v: jfxe.EventHandler[jfxsi.TouchEvent]) {
    onTouchPressed() = v
  }

  /**
   * Defines a function to be called when user performs a Touch Released action.
   *
   * @since 2.2
   */
  def onTouchReleased = delegate.onTouchReleasedProperty()
  def onTouchReleased_=(v: jfxe.EventHandler[jfxsi.TouchEvent]) {
    onTouchReleased() = v
  }

  /**
   * Defines a function to be called when user performs a Touch Stationary action.
   *
   * @since 2.2
   */
  def onTouchStationary = delegate.onTouchStationaryProperty()
  def onTouchStationary_=(v: jfxe.EventHandler[jfxsi.TouchEvent]) {
    onTouchStationary() = v
  }

  override protected def eventHandlerDelegate = delegate.asInstanceOf[EventHandled]
}
<|MERGE_RESOLUTION|>--- conflicted
+++ resolved
@@ -1,1161 +1,1145 @@
-/*
- * Copyright (c) 2011-2014, ScalaFX Project
- * All rights reserved.
- *
- * Redistribution and use in source and binary forms, with or without
- * modification, are permitted provided that the following conditions are met:
- *     * Redistributions of source code must retain the above copyright
- *       notice, this list of conditions and the following disclaimer.
- *     * Redistributions in binary form must reproduce the above copyright
- *       notice, this list of conditions and the following disclaimer in the
- *       documentation and/or other materials provided with the distribution.
- *     * Neither the name of the ScalaFX Project nor the
- *       names of its contributors may be used to endorse or promote products
- *       derived from this software without specific prior written permission.
- *
- * THIS SOFTWARE IS PROVIDED BY THE COPYRIGHT HOLDERS AND CONTRIBUTORS "AS IS" AND
- * ANY EXPRESS OR IMPLIED WARRANTIES, INCLUDING, BUT NOT LIMITED TO, THE IMPLIED
- * WARRANTIES OF MERCHANTABILITY AND FITNESS FOR A PARTICULAR PURPOSE ARE
- * DISCLAIMED. IN NO EVENT SHALL THE SCALAFX PROJECT OR ITS CONTRIBUTORS BE LIABLE
- * FOR ANY DIRECT, INDIRECT, INCIDENTAL, SPECIAL, EXEMPLARY, OR CONSEQUENTIAL
- * DAMAGES (INCLUDING, BUT NOT LIMITED TO, PROCUREMENT OF SUBSTITUTE GOODS OR
- * SERVICES; LOSS OF USE, DATA, OR PROFITS; OR BUSINESS INTERRUPTION) HOWEVER CAUSED
- * AND ON ANY THEORY OF LIABILITY, WHETHER IN CONTRACT, STRICT LIABILITY, OR TORT
- * (INCLUDING NEGLIGENCE OR OTHERWISE) ARISING IN ANY WAY OUT OF THE USE OF THIS
- * SOFTWARE, EVEN IF ADVISED OF THE POSSIBILITY OF SUCH DAMAGE.
- */
-package scalafx.scene
-
-<<<<<<< HEAD
-import scala.language.implicitConversions
-import javafx.scene.{ effect => jfxse }
-import javafx.scene.{ input => jfxsi }
-import javafx.scene.{ layout => jfxsl }
-import javafx.{ event => jfxe }
-import javafx.{ geometry => jfxg }
-import javafx.{ scene => jfxs }
-=======
-import scala.collection.JavaConversions.asJavaCollection
-import javafx.scene.{effect => jfxse}
-import javafx.scene.{input => jfxsi}
-import javafx.scene.{layout => jfxsl}
-import javafx.scene.{transform => jfxst}
-import javafx.{event => jfxe}
-import javafx.{geometry => jfxg}
-import javafx.{scene => jfxs}
-import javafx.{util => jfxu}
->>>>>>> 0f04a377
-import scalafx.collections._
-import scalafx.Includes._
-import scalafx.beans.property.BooleanProperty
-import scalafx.beans.property.DoubleProperty
-import scalafx.beans.property.ObjectProperty
-import scalafx.beans.property.ReadOnlyBooleanProperty
-import scalafx.beans.property.ReadOnlyObjectProperty
-import scalafx.beans.property.StringProperty
-import scalafx.delegate.SFXDelegate
-import scalafx.event.Event._
-import scalafx.event.{EventHandlerDelegate, Event}
-import scalafx.geometry.Bounds._
-import scalafx.geometry.Point2D._
-import scalafx.geometry.Bounds
-import scalafx.geometry.Insets
-import scalafx.geometry.NodeOrientation
-import scalafx.geometry.Point2D
-import scalafx.geometry.Point3D
-import scalafx.geometry.Pos
-import scalafx.scene.effect.BlendMode
-import scalafx.scene.effect.Effect
-import scalafx.scene.image.WritableImage
-import scalafx.scene.layout.Priority
-import scalafx.scene.transform.Transform
-import scalafx.css.Styleable
-
-/**
- * Companion object for [[scalafx.scene.Node]].
- */
-object Node {
-<<<<<<< HEAD
-  
-  /**
-   * Converts a ScalaFX Node to its JavaFX counterpart.
-   *
-   * @param v ScalaFX Node
-   * @return JavaFX Node
-   */  
-  implicit def sfxNode2jfx(v: Node) = v.delegate
-=======
-  implicit def sfxNode2jfx(v: Node) = if (v != null) v.delegate else null
->>>>>>> 0f04a377
-}
-
-/**
- * Wraps [[http://docs.oracle.com/javase/8/javafx/api/javafx/scene/Node.html]].
- * 
- * @constructor creates a new ScalaFX Node from a JavaFX Node.
- * @param delegate JavaFX Node
- */
-abstract class Node protected(override val delegate: jfxs.Node)
-  extends EventHandlerDelegate
-  with Styleable
-  with SFXDelegate[jfxs.Node] {
-
-  /**
-   * The BlendMode used to blend this individual node into the scene behind it.
-   */
-  def blendMode: ObjectProperty[jfxse.BlendMode] = delegate.blendModeProperty
-  def blendMode_=(v: BlendMode) {
-    blendMode() = v
-  }
-
-  /**
-   * The rectangular bounds of this Node in the node's untransformed local coordinate space.
-   */
-  def boundsInLocal: ReadOnlyObjectProperty[jfxg.Bounds] = delegate.boundsInLocalProperty
-
-  /**
-   * The rectangular bounds of this Node which include its transforms.
-   */
-  def boundsInParent: ReadOnlyObjectProperty[jfxg.Bounds] = delegate.boundsInParentProperty
-
-  /**
-   * Additional hint for controlling bitmap caching.
-   */
-  def cacheHint: ObjectProperty[jfxs.CacheHint] = delegate.cacheHintProperty
-  def cacheHint_=(v: CacheHint) {
-    cacheHint() = v
-  }
-
-  /**
-   * A performance hint to the system to indicate that this Node should be cached as a bitmap.
-   */
-  def cache: BooleanProperty = delegate.cacheProperty
-  def cache_=(v: Boolean) {
-    cache() = v
-  }
-
-  /**
-   * Specifies a Node to use to define the the clipping shape for this Node.
-   */
-  def clip: ObjectProperty[jfxs.Node] = delegate.clipProperty
-  def clip_=(v: Node) {
-    clip() = v
-  }
-
-  /**
-   * Defines the mouse cursor for this Node and subnodes.
-   */
-  def cursor: ObjectProperty[jfxs.Cursor] = delegate.cursorProperty
-  def cursor_=(v: Cursor) {
-    cursor() = v
-  }
-
-  /**
-   * Indicates whether depth testing is used when rendering this node.
-   */
-  def depthTest: ObjectProperty[jfxs.DepthTest] = delegate.depthTestProperty
-  def depthTest_=(v: DepthTest) {
-    depthTest() = v
-  }
-
-  /**
-   * Indicates whether or not this Node is disabled.
-   */
-  def disabled: ReadOnlyBooleanProperty = delegate.disabledProperty
-
-  /**
-   * Sets the individual disabled state of this Node.
-   */
-  def disable: BooleanProperty = delegate.disableProperty
-  def disable_=(v: Boolean) {
-    disable() = v
-  }
-
-  /**
-   * Specifies an effect to apply to this Node.
-   */
-  def effect: ObjectProperty[jfxse.Effect] = delegate.effectProperty
-  def effect_=(v: Effect) {
-    ObjectProperty.fillProperty[jfxse.Effect](this.effect, v)
-  }
-
-  /**
-   * Specifies the event dispatcher for this node.
-   */
-  def eventDispatcher: ObjectProperty[jfxe.EventDispatcher] = delegate.eventDispatcherProperty
-  def eventDispatcher_=(v: jfxe.EventDispatcher) {
-    eventDispatcher() = v
-  }
-
-  /**
-   * Indicates whether this Node currently has the input focus.
-   */
-  def focused: ReadOnlyBooleanProperty = delegate.focusedProperty
-
-  /**
-   * Specifies whether this Node should be a part of focus traversal cycle.
-   */
-  def focusTraversable: BooleanProperty = delegate.focusTraversableProperty
-  def focusTraversable_=(v: Boolean) {
-    focusTraversable() = v
-  }
-
-  /**
-   * Whether or not this Node is being hovered over.
-   */
-  def hover: ReadOnlyBooleanProperty = delegate.hoverProperty
-
-  /**
-   * The id of this Node.
-   */
-  def id: StringProperty = delegate.idProperty
-  def id_=(v: String) {
-    id() = v
-  }
-
-  /**
-   * Property holding InputMethodRequests.
-   */
-  def inputMethodRequests: ObjectProperty[jfxsi.InputMethodRequests] = delegate.inputMethodRequestsProperty
-  def inputMethodRequests_=(v: jfxsi.InputMethodRequests) {
-    inputMethodRequests() = v
-  }
-
-  /**
-   * The rectangular bounds that should be used for layout calculations for this node.
-   */
-  def layoutBounds: ReadOnlyObjectProperty[jfxg.Bounds] = delegate.layoutBoundsProperty
-
-  /**
-   * Defines the x coordinate of the translation that is added to this Node's transform for the
-   * purpose of layout.
-   */
-  def layoutX: DoubleProperty = delegate.layoutXProperty
-  def layoutX_=(v: Double) {
-    layoutX() = v
-  }
-
-  /**
-   * Defines the y coordinate of the translation that is added to this Node's transform for the
-   * purpose of layout.
-   */
-  def layoutY: DoubleProperty = delegate.layoutYProperty
-
-  def layoutY_=(v: Double) {
-    layoutY() = v
-  }
-
-  /**
-   * Defines whether or not this node's layout will be managed by it's parent.
-   */
-  def managed: BooleanProperty = delegate.managedProperty
-
-  def managed_=(v: Boolean) {
-    managed() = v
-  }
-
-  /**
-   * If true, this node (together with all its children) is completely transparent to mouse events.
-   */
-  def mouseTransparent: BooleanProperty = delegate.mouseTransparentProperty
-
-  def mouseTransparent_=(v: Boolean) {
-    mouseTransparent() = v
-  }
-  
-  /**
-   * Node orientation describes the flow of visual data within a node.
-   */
-  def nodeOrientation: ObjectProperty[jfxg.NodeOrientation] = delegate.nodeOrientationProperty
-  def nodeOrientation_=(v: NodeOrientation) {
-    ObjectProperty.fillProperty[jfxg.NodeOrientation](this.nodeOrientation, v)
-  }
-
-  /**
-   * The effective orientation of a node resolves the inheritance of node orientation, returning either left-to-right or right-to-left.
-   */
-  def effectiveNodeOrientation: ReadOnlyObjectProperty[jfxg.NodeOrientation] = delegate.effectiveNodeOrientationProperty
-
-  /**
-   * Defines a function to be called when a context menu has been requested on this Node.
-   */
-  def onContextMenuRequested = delegate.onContextMenuRequestedProperty
-
-  def onContextMenuRequested_=(v: jfxe.EventHandler[_ >: jfxsi.ContextMenuEvent]) {
-    onContextMenuRequested() = v
-  }
-
-  /**
-   * Defines a function to be called when drag gesture has been detected.
-   */
-  def onDragDetected = delegate.onDragDetectedProperty
-
-  def onDragDetected_=(v: jfxe.EventHandler[_ >: jfxsi.MouseEvent]) {
-    onDragDetected() = v
-  }
-
-  /**
-   * Defines a function to be called when this Node is a drag and drop gesture source after its
-   * data has been dropped on a drop target.
-   */
-  def onDragDone = delegate.onDragDoneProperty
-
-  def onDragDone_=(v: jfxe.EventHandler[_ >: jfxsi.DragEvent]) {
-    onDragDone() = v
-  }
-
-  /**
-   * Defines a function to be called when the mouse button is released on this Node during drag
-   * and drop gesture.
-   */
-  def onDragDropped = delegate.onDragDroppedProperty
-
-  def onDragDropped_=(v: jfxe.EventHandler[_ >: jfxsi.DragEvent]) {
-    onDragDropped() = v
-  }
-
-  /**
-   * Defines a function to be called when drag gesture enters this Node.
-   */
-  def onDragEntered = delegate.onDragEnteredProperty
-
-  def onDragEntered_=(v: jfxe.EventHandler[_ >: jfxsi.DragEvent]) {
-    onDragEntered() = v
-  }
-
-  /**
-   * Defines a function to be called when drag gesture exits this Node.
-   */
-  def onDragExited = delegate.onDragExitedProperty
-
-  def onDragExited_=(v: jfxe.EventHandler[_ >: jfxsi.DragEvent]) {
-    onDragExited() = v
-  }
-
-  /**
-   * Defines a function to be called when drag gesture progresses within this Node.
-   */
-  def onDragOver = delegate.onDragOverProperty
-
-  def onDragOver_=(v: jfxe.EventHandler[_ >: jfxsi.DragEvent]) {
-    onDragOver() = v
-  }
-
-  /**
-   * Defines a function to be called when this Node has input focus and the input method text has
-   * changed.
-   */
-  def onInputMethodTextChanged = delegate.onInputMethodTextChangedProperty
-
-  def onInputMethodTextChanged_=(v: jfxe.EventHandler[_ >: jfxsi.InputMethodEvent]) {
-    onInputMethodTextChanged() = v
-  }
-
-  /**
-   * Defines a function to be called when this Node or its child Node has input focus and a key
-   * has been pressed.
-   */
-  def onKeyPressed = delegate.onKeyPressedProperty
-
-  def onKeyPressed_=(v: jfxe.EventHandler[_ >: jfxsi.KeyEvent]) {
-    onKeyPressed() = v
-  }
-
-  /**
-   * Defines a function to be called when this Node or its child Node has input focus and a key
-   * has been released.
-   */
-  def onKeyReleased = delegate.onKeyReleasedProperty
-
-  def onKeyReleased_=(v: jfxe.EventHandler[_ >: jfxsi.KeyEvent]) {
-    onKeyReleased() = v
-  }
-
-  /**
-   * Defines a function to be called when this Node or its child Node has input focus and a key
-   * has been typed.
-   */
-  def onKeyTyped = delegate.onKeyTypedProperty
-
-  def onKeyTyped_=(v: jfxe.EventHandler[_ >: jfxsi.KeyEvent]) {
-    onKeyTyped() = v
-  }
-
-  /**
-   * Defines a function to be called when a mouse button has been clicked (pressed and released)
-   * on this Node.
-   */
-  def onMouseClicked = delegate.onMouseClickedProperty
-
-  def onMouseClicked_=(v: jfxe.EventHandler[_ >: jfxsi.MouseEvent]) {
-    onMouseClicked() = v
-  }
-
-  /**
-   * Defines a function to be called when a mouse button is pressed on this Node and then dragged.
-   */
-  def onMouseDragged = delegate.onMouseDraggedProperty
-
-  def onMouseDragged_=(v: jfxe.EventHandler[_ >: jfxsi.MouseEvent]) {
-    onMouseDragged() = v
-  }
-
-  /**
-   * Defines a function to be called when a full press-drag-release gesture enters this Node.
-   */
-  def onMouseDragEntered = delegate.onMouseDragEnteredProperty
-
-  def onMouseDragEntered_=(v: jfxe.EventHandler[_ >: jfxsi.MouseDragEvent]) {
-    onMouseDragEntered() = v
-  }
-
-  /**
-   * Defines a function to be called when a full press-drag-release gesture leaves this Node.
-   */
-  def onMouseDragExited = delegate.onMouseDragExitedProperty
-
-  def onMouseDragExited_=(v: jfxe.EventHandler[_ >: jfxsi.MouseDragEvent]) {
-    onMouseDragExited() = v
-  }
-
-  /**
-   * Defines a function to be called when a full press-drag-release gesture progresses within this Node.
-   */
-  def onMouseDragOver = delegate.onMouseDragOverProperty
-
-  def onMouseDragOver_=(v: jfxe.EventHandler[_ >: jfxsi.MouseDragEvent]) {
-    onMouseDragOver() = v
-  }
-
-  /**
-   * Defines a function to be called when a full press-drag-release gesture ends (by releasing mouse button) within 
-   * this Node.
-   */
-  def onMouseDragReleased = delegate.onMouseDragReleasedProperty
-
-  def onMouseDragReleased_=(v: jfxe.EventHandler[_ >: jfxsi.MouseDragEvent]) {
-    onMouseDragReleased() = v
-  }
-
-  /**
-   * Defines a function to be called when the mouse enters this Node.
-   */
-  def onMouseEntered = delegate.onMouseEnteredProperty
-
-  def onMouseEntered_=(v: jfxe.EventHandler[_ >: jfxsi.MouseEvent]) {
-    onMouseEntered() = v
-  }
-
-  /**
-   * Defines a function to be called when the mouse exits this Node.
-   */
-  def onMouseExited = delegate.onMouseExitedProperty
-
-  def onMouseExited_=(v: jfxe.EventHandler[_ >: jfxsi.MouseEvent]) {
-    onMouseExited() = v
-  }
-
-  def onMouseMoved = delegate.onMouseMovedProperty
-
-  def onMouseMoved_=(v: jfxe.EventHandler[_ >: jfxsi.MouseEvent]) {
-    onMouseMoved() = v
-  }
-
-  /**
-   * Defines a function to be called when a mouse button has been pressed on this Node.
-   */
-  def onMousePressed = delegate.onMousePressedProperty
-
-  def onMousePressed_=(v: jfxe.EventHandler[_ >: jfxsi.MouseEvent]) {
-    onMousePressed() = v
-  }
-
-  /**
-   * Defines a function to be called when a mouse button has been released on this Node.
-   */
-  def onMouseReleased = delegate.onMouseReleasedProperty
-
-  def onMouseReleased_=(v: jfxe.EventHandler[_ >: jfxsi.MouseEvent]) {
-    onMouseReleased() = v
-  }
-
-  /**
-   * Defines a function to be called when user performs a scrolling action.
-   */
-  def onScroll = delegate.onScrollProperty
-
-  def onScroll_=(v: jfxe.EventHandler[_ >: jfxsi.ScrollEvent]) {
-    onScroll() = v
-  }
-
-  /**
-   * Specifies how opaque (that is, solid) the Node appears.
-   */
-  def opacity: DoubleProperty = delegate.opacityProperty
-
-  def opacity_=(v: Double) {
-    opacity() = v
-  }
-
-  /**
-   * The parent of this Node.
-   */
-  def parent: ReadOnlyObjectProperty[jfxs.Parent] = delegate.parentProperty
-
-  /**
-   * Defines how the picking computation is done for this node when triggered by a MouseEvent or a
-   * contains function call.
-   */
-  def pickOnBounds: BooleanProperty = delegate.pickOnBoundsProperty
-
-  def pickOnBounds_=(v: Boolean) {
-    pickOnBounds() = v
-  }
-
-  /**
-   * Whether or not the Node is pressed.
-   */
-  def pressed: ReadOnlyBooleanProperty = delegate.pressedProperty
-
-  /**
-   * Defines the angle of rotation about the Node's center, measured in degrees.
-   */
-  def rotate: DoubleProperty = delegate.rotateProperty
-
-  def rotate_=(v: Double) {
-    rotate() = v
-  }
-
-  /**
-   * Defines the axis of rotation of this Node.
-   */
-  def rotationAxis: ObjectProperty[jfxg.Point3D] = delegate.rotationAxisProperty
-
-  def rotationAxis_=(v: Point3D) {
-    rotationAxis() = v
-  }
-
-  /**
-   * Defines the factor by which coordinates are scaled about the center of the object along
-   * the X axis of this Node.
-   */
-  def scaleX: DoubleProperty = delegate.scaleXProperty
-
-  def scaleX_=(v: Double) {
-    scaleX() = v
-  }
-
-  /**
-   * Defines the factor by which coordinates are scaled about the center of the object along the
-   * Y axis of this Node.
-   */
-  def scaleY: DoubleProperty = delegate.scaleYProperty
-
-  def scaleY_=(v: Double) {
-    scaleY() = v
-  }
-
-  /**
-   * Defines the factor by which coordinates are scaled about the center of the object along the
-   * Z axis of this Node.
-   */
-  def scaleZ: DoubleProperty = delegate.scaleZProperty
-
-  def scaleZ_=(v: Double) {
-    scaleZ() = v
-  }
-
-  /**
-   * The Scene that this Node is part of.
-   */
-  def scene: ReadOnlyObjectProperty[jfxs.Scene] = delegate.sceneProperty
-
-  /**
-   * A string representation of the CSS style associated with this specific Node.
-   */
-  def style: StringProperty = delegate.styleProperty
-
-  def style_=(v: String) {
-    style() = v
-  }
-
-  /**
-   * Sets the list of CSS styles classes, replacing the prior content. If you want append to current content, use `add`
-   * or similar.
-   *
-   * @param c list of CSS styles classes to replace prior content.
-   */
-  def styleClass_=(c: Iterable[String]) {
-    fillCollection(styleClass, c)
-  }
-
-  /**
-   * Defines the ObservableList of Transform objects to be applied to this Node.
-   */
-  def transforms = delegate.getTransforms
-  
-  /**
-   * Sets the list of transforms, replacing the prior content. If you want append to current content, use `add` or
-   * similar.
-   *
-   * @param c list of transforms to replace prior content.
-   */
-  def transforms_=(c: Iterable[Transform]) {
-    fillSFXCollection(transforms, c)
-  }
-
-  /**
-   * Defines the x coordinate of the translation that is added to this Node's transform.
-   */
-  def translateX: DoubleProperty = delegate.translateXProperty
-
-  def translateX_=(v: Double) {
-    translateX() = v
-  }
-
-  /**
-   * Defines the y coordinate of the translation that is added to this Node's transform.
-   */
-  def translateY: DoubleProperty = delegate.translateYProperty
-
-  def translateY_=(v: Double) {
-    translateY() = v
-  }
-
-  /**
-   * Defines the Z coordinate of the translation that is added to the transformed coordinates of
-   * this Node.
-   */
-  def translateZ: DoubleProperty = delegate.translateZProperty
-
-  def translateZ_=(v: Double) {
-    translateZ() = v
-  }
-
-  /**
-   * Returns a previously set Object property, or null if no such property has been set using the
-   * setUserData(AnyRef) method.
-   */
-  def userData = delegate.getUserData
-
-  def userData_=(v: AnyRef) {
-    delegate.setUserData(v)
-  }
-
-  /**
-   * Specifies whether this Node and any subnodes should be rendered as part of the scene graph.
-   */
-  def visible: BooleanProperty = delegate.visibleProperty
-
-  def visible_=(v: Boolean) {
-    visible() = v
-  }
-
-  // layout pseudo-properties:
-
-  /**
-   * Pseudo-property that indicates this Node position inside its respective parent.
-   */
-  def alignmentInParent: Pos = delegate.getProperties.get("alignment").asInstanceOf[jfxg.Pos]
-
-  /**
-   * Sets this Node's alignment constraint inside its Parent. If set, will override the Parent's default alignment.
-   * Setting the value to `null` will remove the constraint.
-   * Internally it calls `setAlignment(Node, Pos)` static method JavaFX's
-   * [[http://docs.oracle.com/javase/8/javafx/api/javafx/scene/layout/BorderPane.html BorderPane]],
-   * [[http://docs.oracle.com/javase/8/javafx/api/javafx/scene/layout/StackPane.html StackPane]] and
-   * [[http://docs.oracle.com/javase/8/javafx/api/javafx/scene/layout/TilePane.html TilePane]]. Furthermore, it is set
-   * `halignment` and `valignment` property (using JavaFX Node's `getProperties()`) and called
-   * [[http://docs.oracle.com/javase/8/javafx/api/javafx/scene/layout/GridPane.html#setHalignment(javafx.scene.Node, javafx.geometry.HPos) setHalignment]]
-   * and
-   * [[http://docs.oracle.com/javase/8/javafx/api/javafx/scene/layout/GridPane.html#setValignment(javafx.scene.Node, javafx.geometry.VPos) setValignment]]
-   * static methods from [[http://docs.oracle.com/javase/8/javafx/api/javafx/scene/layout/GridPane.html GridPane]]; this time
-   * using `hpos` and `vpos` from Pos argument. Besides, it sets this node `alignment` property towards
-   * [[http://docs.oracle.com/javase/8/javafx/api/javafx/scene/Node.html#getProperties() JavaFX Node's getProperties()]] and
-   * `setAlignment` static method from
-   *
-   * '''Do not confuse''' with `alignment` property from [[scalafx.delegate.AlignmentDelegate]]! It refers to alignment
-   * ''inside'' element, while `alignmentInParent` refers to element's alignment inside its parent.
-   *
-   * @param p New node's Position
-   */
-  def alignmentInParent_=(p: Pos) {
-    val delegateProperties = delegate.getProperties
-    delegateProperties("alignment") = p.delegate
-    delegateProperties("halignment") = p.hpos.delegate
-    delegateProperties("valignment") = p.vpos.delegate
-    // for compatibility with layouts, which all use different keys
-    jfxsl.BorderPane.setAlignment(delegate, p)
-    jfxsl.GridPane.setHalignment(delegate, p.hpos)
-    jfxsl.GridPane.setValignment(delegate, p.vpos)
-    jfxsl.StackPane.setAlignment(delegate, p)
-    jfxsl.TilePane.setAlignment(delegate, p)
-  }
-
-  /**
-   * Pseudo-property that returns this Node's margin constraint inside its Parent if set.
-   *
-   * @return this Node's margin constraint inside its Parent or `null` if no margin was set.
-   */
-  def margin: Insets = delegate.getProperties.get("margin").asInstanceOf[jfxg.Insets]
-
-  /**
-   * Sets this Node's margin constraint inside its Parent if set. If set, the parent will layout the child with the
-   * margin space around it. Setting the value to `null` will remove the constraint.
-   * Internally it calls `setMargin(Node, Insets)` static method from JavaFX's `BorderPane`, `FlowPane`,
-   * `GridPane`, `HBox`, `StackPane` and `VBox` besides fill this Node's "margin" property.
-   *
-   * @param i The margin of space around this Node inside its parent.
-   */
-  def margin_=(i: Insets) {
-    delegate.getProperties.put("margin", i.delegate)
-    // for compatibility with layouts, which all use different keys
-    jfxsl.BorderPane.setMargin(delegate, i)
-    jfxsl.FlowPane.setMargin(delegate, i)
-    jfxsl.GridPane.setMargin(delegate, i)
-    jfxsl.HBox.setMargin(delegate, i)
-    jfxsl.StackPane.setMargin(delegate, i)
-    jfxsl.TilePane.setMargin(delegate, i)
-    jfxsl.VBox.setMargin(delegate, i)
-  }
-
-  /**
-   * Pseudo-property that returns this Node's hgrow constraint if set.
-   *
-   * @return the horizontal grow priority for the child or `null` if no priority was set
-   */
-  def hgrow: Priority = delegate.getProperties.get("hgrow").asInstanceOf[jfxsl.Priority]
-
-  /**
-   * Sets the horizontal grow priority for this Node inside its parent. Setting the value to `null` will remove
-   * the constraint.
-   * Internally it calls `setHgrow(Node, Priority)` static method from JavaFX's `GridPane` and `HBox` besides fill
-   * this Node's "hgrow" property.
-   *
-   * @param p the horizontal grow priority for this Node
-   */
-  def hgrow_=(p: Priority) {
-    delegate.getProperties("hgrow") = p.delegate
-    // for compatibility with layouts, which all use different keys
-    jfxsl.GridPane.setHgrow(delegate, p)
-    jfxsl.HBox.setHgrow(delegate, p)
-  }
-
-  /**
-   * Pseudo-property that returns this Node's vgrow constraint if set.
-   *
-   * @return the vertical grow priority for the child or `null` if no priority was set
-   */
-  def vgrow: Priority = delegate.getProperties.get("vgrow").asInstanceOf[jfxsl.Priority]
-
-  /**
-   * Sets the vertical grow priority for this Node inside its parent. Setting the value to `null` will remove
-   * the constraint.
-   * Internally it calls `setVgrow(Node, Priority)` static method from JavaFX's `GridPane` and `VBox` besides fill
-   * this Node's "vgrow" property.
-   *
-   * @param p the vertical grow priority for this Node
-   */
-  def vgrow_=(p: Priority) {
-    delegate.getProperties("vgrow") = p.delegate
-    // for compatibility with layouts, which all use different keys
-    jfxsl.GridPane.setVgrow(delegate, p)
-    jfxsl.VBox.setVgrow(delegate, p)
-  }
-
-  /**
-   * If the node is resizable, will set its layout bounds to its current preferred width and height.
-   */
-  def autosize() {
-    delegate.autosize()
-  }
-
-  /**
-   * Returns true if the given point (specified in the local coordinate space of this Node) is
-   * contained within the shape of this Node.
-   */
-  def contains(localX: Double, localY: Double) = delegate.contains(localX, localY)
-
-  /**
-   * Returns true if the given point (specified in the local coordinate space of this Node) is
-   * contained within the shape of this Node.
-   */
-  def contains(localPoint: Point2D) = delegate.contains(localPoint)
-
-  /**
-   * Fires the specified event.
-   */
-  def fireEvent(event: Event) {
-    delegate.fireEvent(event)
-  }
-
-  /**
-   * The 'alphabetic' (or 'roman') baseline offset from the node's layoutBounds.minY location
-   * that should be used when this node is being vertically aligned by baseline with other nodes.
-   */
-  def baselineOffset = delegate.getBaselineOffset
-
-  /**
-   * Returns true if the given bounds (specified in the local coordinate space of this Node)
-   * intersects the shape of this Node.
-   */
-  def intersects(localBounds: Bounds) = delegate.intersects(localBounds)
-
-  /**
-   * Returns true if the given rectangle (specified in the local coordinate space of this Node)
-   * intersects the shape of this Node.
-   */
-  def intersects(localX: Double, localY: Double, localWidth: Double, localHeight: Double) =
-    delegate.intersects(localX, localY, localWidth, localHeight)
-
-  /**
-   * Transforms a bounds from the local coordinate space of this Node into the coordinate space of
-   * its parent.
-   */
-  def localToParent(localBounds: Bounds) = delegate.localToParent(localBounds)
-
-  /**
-   * Transforms a point from the local coordinate space of this Node into the coordinate space of
-   * its parent.
-   */
-  def localToParent(localX: Double, localY: Double) = delegate.localToParent(localX, localY)
-
-  /**
-   * Transforms a point from the local coordinate space of this Node into the coordinate space of
-   * its parent.
-   */
-  def localToParent(localPoint: Point2D) = delegate.localToParent(localPoint)
-
-  /**
-   * Transforms a bounds from the local coordinate space of this Node into the coordinate space of
-   * its Scene.
-   */
-  def localToScene(localBounds: Bounds) = delegate.localToScene(localBounds)
-
-  /**
-   * Transforms a point from the local coordinate space of this Node into the coordinate space of
-   * its Scene.
-   */
-  def localToScene(localX: Double, localY: Double) = delegate.localToScene(localX, localY)
-
-  /**
-   * Transforms a point from the local coordinate space of this Node into the coordinate space of
-   * its Scene.
-   */
-  def localToScene(localPoint: Point2D) = delegate.localToScene(localPoint)
-
-  /**
-   * Finds this Node, or the first sub-node, based on the given CSS selector.
-   */
-  def lookup(selector: String): Node = delegate.lookup(selector)
-
-  /**
-   * Finds all Nodes, including this one and any children, which match the given CSS selector.
-   */
-  def lookupAll(selector: String) = delegate.lookupAll(selector)
-
-  /**
-   * Returns the node's maximum height for use in layout calculations.
-   */
-  def maxHeight(width: Double) = delegate.maxHeight(width)
-
-  /**
-   * Returns the node's maximum width for use in layout calculations.
-   */
-  def maxWidth(height: Double) = delegate.maxWidth(height)
-
-  /**
-   * Returns the node's minimum height for use in layout calculations.
-   */
-  def minHeight(width: Double) = delegate.minHeight(width)
-
-  /**
-   * Returns the node's minimum width for use in layout calculations.
-   */
-  def minWidth(height: Double) = delegate.minWidth(height)
-
-  /**
-   * Transforms a rectangle from the coordinate space of the parent into the local coordinate
-   * space of this Node.
-   */
-  def parentToLocal(parentBounds: Bounds) = delegate.parentToLocal(parentBounds)
-
-  /**
-   * Transforms a point from the coordinate space of the parent into the local coordinate space
-   * of this Node.
-   */
-  def parentToLocal(parentX: Double, parentY: Double) = delegate.parentToLocal(parentX, parentY)
-
-  /**
-   * Transforms a point from the coordinate space of the parent into the local coordinate space
-   * of this Node.
-   */
-  def parentToLocal(parentPoint: Point2D) = delegate.parentToLocal(parentPoint)
-
-  /**
-   * Sets the node's layoutX and layoutY translation properties in order to relocate this node
-   * to the x,y location in the parent.
-   */
-  def relocate(x: Double, y: Double) {
-    delegate.relocate(x, y)
-  }
-
-  /**
-   * Requests that this Node get the input focus, and that this Node's top-level ancestor become
-   * the focused window.
-   */
-  def requestFocus() {
-    delegate.requestFocus()
-  }
-
-  /**
-   * If the node is resizable, will set its layout bounds to the specified width and height.
-   */
-  def resize(width: Double, height: Double) {
-    delegate.resize(width, height)
-  }
-
-  /**
-   * If the node is resizable, will set its layout bounds to the specified width and height.
-   */
-  def resizeRelocate(x: Double, y: Double, width: Double, height: Double) {
-    delegate.resizeRelocate(x, y, width, height)
-  }
-
-  /**
-   * Transforms a rectangle from the coordinate space of the Scene into the local coordinate space
-   * of this Node.
-   */
-  def sceneToLocal(sceneBounds: Bounds) = delegate.sceneToLocal(sceneBounds)
-
-  /**
-   * Transforms a point from the coordinate space of the Scene into the local coordinate space
-   * of this Node.
-   */
-  def sceneToLocal(sceneX: Double, sceneY: Double) = delegate.sceneToLocal(sceneX, sceneY)
-
-  /**
-   * Transforms a point from the coordinate space of the Scene into the local coordinate space
-   * of this Node.
-   */
-  def sceneToLocal(scenePoint: Point2D) = delegate.sceneToLocal(scenePoint)
-
-  /**
-   * Takes a snapshot of this node and returns the rendered image when it is ready.
-   */
-  def snapshot(params: SnapshotParameters, image: WritableImage): WritableImage =
-    delegate.snapshot(params, image)
-
-  /**
-   * Takes a snapshot of this node at the next frame and calls the specified callback method when the image is ready.
-   */
-  def snapshot(callback: jfxs.SnapshotResult => Unit, params: SnapshotParameters, image: WritableImage) {
-    delegate.snapshot(callback, params, image)
-  }
-
-  /**
-   * Confirms a potential drag and drop gesture that is recognized over this Node.
-   */
-  def startDragAndDrop(transferModes: jfxsi.TransferMode*) =
-    delegate.startDragAndDrop(transferModes: _*)
-
-  /**
-   * Starts a full press-drag-release gesture with this node as gesture source.
-   */
-  def startFullDrag() {
-    delegate.startFullDrag()
-  }
-
-  /**
-   * Moves this Node to the back of its sibling nodes in terms of z-order.
-   */
-  def toBack() {
-    delegate.toBack()
-  }
-
-  /**
-   * Moves this Node to the front of its sibling nodes in terms of z-order.
-   */
-  def toFront() {
-    delegate.toFront()
-  }
-
-  /**
-   * An affine transform that holds the computed local-to-parent transform.
-   * This is the concatenation of all transforms in this node, including all of the convenience transforms.
-   *
-   * @since 2.2
-   */
-  def localToParentTransform: Transform = delegate.localToParentTransform
-
-  /**
-   * An affine transform that holds the computed local-to-scene transform.
-   * This is the concatenation of all transforms in this node's parents and in this node,
-   * including all of the convenience transforms.
-   *
-   * @since 2.2
-   */
-  def localToSceneTransform: Transform = delegate.localToSceneTransform
-
-  /**
-   * Defines a function to be called when user performs a rotation action.
-   *
-   * @since 2.2
-   */
-  def onRotate = delegate.onRotateProperty
-  def onRotate_=(v: jfxe.EventHandler[jfxsi.RotateEvent]) {
-    onRotate() = v
-  }
-
-  /**
-   * Defines a function to be called when a rotation gesture ends.
-   *
-   * @since 2.2
-   */
-  def onRotationFinished = delegate.onRotationFinishedProperty()
-  def onRotationFinished_=(v: jfxe.EventHandler[jfxsi.RotateEvent]) {
-    onRotationFinished() = v
-  }
-
-  /**
-   * Defines a function to be called when a rotation gesture starts.
-   *
-   * @since 2.2
-   */
-  def onRotationStarted = delegate.onRotationFinishedProperty()
-  def onRotationStarted_=(v: jfxe.EventHandler[jfxsi.RotateEvent]) {
-    onRotationStarted() = v
-  }
-
-  /**
-   * Defines a function to be called when a Scroll gesture ends.
-   *
-   * @since 2.2
-   */
-  def onScrollFinished = delegate.onScrollFinishedProperty()
-  def onScrollFinished_=(v: jfxe.EventHandler[jfxsi.ScrollEvent]) {
-    onScrollFinished() = v
-  }
-
-  /**
-   * Defines a function to be called when a Scroll gesture starts.
-   *
-   * @since 2.2
-   */
-  def onScrollStarted = delegate.onScrollStartedProperty()
-  def onScrollStarted_=(v: jfxe.EventHandler[jfxsi.ScrollEvent]) {
-    onScrollStarted() = v
-  }
-
-  /**
-   * Defines a function to be called when a Swipe Down gesture starts.
-   *
-   * @since 2.2
-   */
-  def onSwipeDown = delegate.onSwipeDownProperty()
-  def onSwipeDown_=(v: jfxe.EventHandler[jfxsi.SwipeEvent]) {
-    onSwipeDown() = v
-  }
-
-  /**
-   * Defines a function to be called when a Swipe Down gesture starts.
-   *
-   * @since 2.2
-   */
-  def onSwipeLeft = delegate.onSwipeLeftProperty()
-  def onSwipeLeft_=(v: jfxe.EventHandler[jfxsi.SwipeEvent]) {
-    onSwipeLeft() = v
-  }
-
-  /**
-   * Defines a function to be called when a Swipe Up gesture starts.
-   *
-   * @since 2.2
-   */
-  def onSwipeUp = delegate.onSwipeUpProperty()
-  def onSwipeUp_=(v: jfxe.EventHandler[jfxsi.SwipeEvent]) {
-    onSwipeUp() = v
-  }
-
-  /**
-   * Defines a function to be called when a Swipe Right gesture starts.
-   *
-   * @since 2.2
-   */
-  def onSwipeRight = delegate.onSwipeRightProperty()
-  def onSwipeRight_=(v: jfxe.EventHandler[jfxsi.SwipeEvent]) {
-    onSwipeRight() = v
-  }
-
-  /**
-   * Defines a function to be called when user performs a Touch action.
-   *
-   * @since 2.2
-   */
-  def onZoom = delegate.onZoomProperty()
-  def onZoom_=(v: jfxe.EventHandler[jfxsi.ZoomEvent]) {
-    onZoom() = v
-  }
-
-  /**
-   * Defines a function to be called when a Zoom gesture ends.
-   *
-   * @since 2.2
-   */
-  def onZoomFinished = delegate.onZoomFinishedProperty()
-  def onZoomFinished_=(v: jfxe.EventHandler[jfxsi.ZoomEvent]) {
-    onZoomFinished() = v
-  }
-
-  /**
-   * Defines a function to be called when a Zoom gesture starts.
-   *
-   * @since 2.2
-   */
-  def onZoomStarted = delegate.onZoomStartedProperty()
-  def onZoomStarted_=(v: jfxe.EventHandler[jfxsi.ZoomEvent]) {
-    onZoomStarted() = v
-  }
-
-  /**
-   * Defines a function to be called when user performs a Touch Moved action.
-   *
-   * @since 2.2
-   */
-  def onTouchMoved = delegate.onTouchMovedProperty()
-  def onTouchMoved_=(v: jfxe.EventHandler[jfxsi.TouchEvent]) {
-    onTouchMoved() = v
-  }
-
-  /**
-   * Defines a function to be called when user performs a Touch Pressed action.
-   *
-   * @since 2.2
-   */
-  def onTouchPressed = delegate.onTouchPressedProperty()
-  def onTouchPressed_=(v: jfxe.EventHandler[jfxsi.TouchEvent]) {
-    onTouchPressed() = v
-  }
-
-  /**
-   * Defines a function to be called when user performs a Touch Released action.
-   *
-   * @since 2.2
-   */
-  def onTouchReleased = delegate.onTouchReleasedProperty()
-  def onTouchReleased_=(v: jfxe.EventHandler[jfxsi.TouchEvent]) {
-    onTouchReleased() = v
-  }
-
-  /**
-   * Defines a function to be called when user performs a Touch Stationary action.
-   *
-   * @since 2.2
-   */
-  def onTouchStationary = delegate.onTouchStationaryProperty()
-  def onTouchStationary_=(v: jfxe.EventHandler[jfxsi.TouchEvent]) {
-    onTouchStationary() = v
-  }
-
-  override protected def eventHandlerDelegate = delegate.asInstanceOf[EventHandled]
-}
+/*
+ * Copyright (c) 2011-2014, ScalaFX Project
+ * All rights reserved.
+ *
+ * Redistribution and use in source and binary forms, with or without
+ * modification, are permitted provided that the following conditions are met:
+ *     * Redistributions of source code must retain the above copyright
+ *       notice, this list of conditions and the following disclaimer.
+ *     * Redistributions in binary form must reproduce the above copyright
+ *       notice, this list of conditions and the following disclaimer in the
+ *       documentation and/or other materials provided with the distribution.
+ *     * Neither the name of the ScalaFX Project nor the
+ *       names of its contributors may be used to endorse or promote products
+ *       derived from this software without specific prior written permission.
+ *
+ * THIS SOFTWARE IS PROVIDED BY THE COPYRIGHT HOLDERS AND CONTRIBUTORS "AS IS" AND
+ * ANY EXPRESS OR IMPLIED WARRANTIES, INCLUDING, BUT NOT LIMITED TO, THE IMPLIED
+ * WARRANTIES OF MERCHANTABILITY AND FITNESS FOR A PARTICULAR PURPOSE ARE
+ * DISCLAIMED. IN NO EVENT SHALL THE SCALAFX PROJECT OR ITS CONTRIBUTORS BE LIABLE
+ * FOR ANY DIRECT, INDIRECT, INCIDENTAL, SPECIAL, EXEMPLARY, OR CONSEQUENTIAL
+ * DAMAGES (INCLUDING, BUT NOT LIMITED TO, PROCUREMENT OF SUBSTITUTE GOODS OR
+ * SERVICES; LOSS OF USE, DATA, OR PROFITS; OR BUSINESS INTERRUPTION) HOWEVER CAUSED
+ * AND ON ANY THEORY OF LIABILITY, WHETHER IN CONTRACT, STRICT LIABILITY, OR TORT
+ * (INCLUDING NEGLIGENCE OR OTHERWISE) ARISING IN ANY WAY OUT OF THE USE OF THIS
+ * SOFTWARE, EVEN IF ADVISED OF THE POSSIBILITY OF SUCH DAMAGE.
+ */
+package scalafx.scene
+
+import scala.language.implicitConversions
+import javafx.scene.{effect => jfxse}
+import javafx.scene.{input => jfxsi}
+import javafx.scene.{layout => jfxsl}
+import javafx.{event => jfxe}
+import javafx.{geometry => jfxg}
+import javafx.{scene => jfxs}
+import scalafx.collections._
+import scalafx.Includes._
+import scalafx.beans.property.BooleanProperty
+import scalafx.beans.property.DoubleProperty
+import scalafx.beans.property.ObjectProperty
+import scalafx.beans.property.ReadOnlyBooleanProperty
+import scalafx.beans.property.ReadOnlyObjectProperty
+import scalafx.beans.property.StringProperty
+import scalafx.delegate.SFXDelegate
+import scalafx.event.Event._
+import scalafx.event.{EventHandlerDelegate, Event}
+import scalafx.geometry.Bounds._
+import scalafx.geometry.Point2D._
+import scalafx.geometry.Bounds
+import scalafx.geometry.Insets
+import scalafx.geometry.NodeOrientation
+import scalafx.geometry.Point2D
+import scalafx.geometry.Point3D
+import scalafx.geometry.Pos
+import scalafx.scene.effect.BlendMode
+import scalafx.scene.effect.Effect
+import scalafx.scene.image.WritableImage
+import scalafx.scene.layout.Priority
+import scalafx.scene.transform.Transform
+import scalafx.css.Styleable
+
+/**
+ * Companion object for [[scalafx.scene.Node]].
+ */
+object Node {
+  
+  /**
+   * Converts a ScalaFX Node to its JavaFX counterpart.
+   *
+   * @param v ScalaFX Node
+   * @return JavaFX Node
+   */  
+  implicit def sfxNode2jfx(v: Node) = if (v != null) v.delegate else null
+}
+
+/**
+ * Wraps [[http://docs.oracle.com/javase/8/javafx/api/javafx/scene/Node.html]].
+ * 
+ * @constructor creates a new ScalaFX Node from a JavaFX Node.
+ * @param delegate JavaFX Node
+ */
+abstract class Node protected(override val delegate: jfxs.Node)
+  extends EventHandlerDelegate
+  with Styleable
+  with SFXDelegate[jfxs.Node] {
+
+  /**
+   * The BlendMode used to blend this individual node into the scene behind it.
+   */
+  def blendMode: ObjectProperty[jfxse.BlendMode] = delegate.blendModeProperty
+  def blendMode_=(v: BlendMode) {
+    blendMode() = v
+  }
+
+  /**
+   * The rectangular bounds of this Node in the node's untransformed local coordinate space.
+   */
+  def boundsInLocal: ReadOnlyObjectProperty[jfxg.Bounds] = delegate.boundsInLocalProperty
+
+  /**
+   * The rectangular bounds of this Node which include its transforms.
+   */
+  def boundsInParent: ReadOnlyObjectProperty[jfxg.Bounds] = delegate.boundsInParentProperty
+
+  /**
+   * Additional hint for controlling bitmap caching.
+   */
+  def cacheHint: ObjectProperty[jfxs.CacheHint] = delegate.cacheHintProperty
+  def cacheHint_=(v: CacheHint) {
+    cacheHint() = v
+  }
+
+  /**
+   * A performance hint to the system to indicate that this Node should be cached as a bitmap.
+   */
+  def cache: BooleanProperty = delegate.cacheProperty
+  def cache_=(v: Boolean) {
+    cache() = v
+  }
+
+  /**
+   * Specifies a Node to use to define the the clipping shape for this Node.
+   */
+  def clip: ObjectProperty[jfxs.Node] = delegate.clipProperty
+  def clip_=(v: Node) {
+    clip() = v
+  }
+
+  /**
+   * Defines the mouse cursor for this Node and subnodes.
+   */
+  def cursor: ObjectProperty[jfxs.Cursor] = delegate.cursorProperty
+  def cursor_=(v: Cursor) {
+    cursor() = v
+  }
+
+  /**
+   * Indicates whether depth testing is used when rendering this node.
+   */
+  def depthTest: ObjectProperty[jfxs.DepthTest] = delegate.depthTestProperty
+  def depthTest_=(v: DepthTest) {
+    depthTest() = v
+  }
+
+  /**
+   * Indicates whether or not this Node is disabled.
+   */
+  def disabled: ReadOnlyBooleanProperty = delegate.disabledProperty
+
+  /**
+   * Sets the individual disabled state of this Node.
+   */
+  def disable: BooleanProperty = delegate.disableProperty
+  def disable_=(v: Boolean) {
+    disable() = v
+  }
+
+  /**
+   * Specifies an effect to apply to this Node.
+   */
+  def effect: ObjectProperty[jfxse.Effect] = delegate.effectProperty
+  def effect_=(v: Effect) {
+    ObjectProperty.fillProperty[jfxse.Effect](this.effect, v)
+  }
+
+  /**
+   * Specifies the event dispatcher for this node.
+   */
+  def eventDispatcher: ObjectProperty[jfxe.EventDispatcher] = delegate.eventDispatcherProperty
+  def eventDispatcher_=(v: jfxe.EventDispatcher) {
+    eventDispatcher() = v
+  }
+
+  /**
+   * Indicates whether this Node currently has the input focus.
+   */
+  def focused: ReadOnlyBooleanProperty = delegate.focusedProperty
+
+  /**
+   * Specifies whether this Node should be a part of focus traversal cycle.
+   */
+  def focusTraversable: BooleanProperty = delegate.focusTraversableProperty
+  def focusTraversable_=(v: Boolean) {
+    focusTraversable() = v
+  }
+
+  /**
+   * Whether or not this Node is being hovered over.
+   */
+  def hover: ReadOnlyBooleanProperty = delegate.hoverProperty
+
+  /**
+   * The id of this Node.
+   */
+  def id: StringProperty = delegate.idProperty
+  def id_=(v: String) {
+    id() = v
+  }
+
+  /**
+   * Property holding InputMethodRequests.
+   */
+  def inputMethodRequests: ObjectProperty[jfxsi.InputMethodRequests] = delegate.inputMethodRequestsProperty
+  def inputMethodRequests_=(v: jfxsi.InputMethodRequests) {
+    inputMethodRequests() = v
+  }
+
+  /**
+   * The rectangular bounds that should be used for layout calculations for this node.
+   */
+  def layoutBounds: ReadOnlyObjectProperty[jfxg.Bounds] = delegate.layoutBoundsProperty
+
+  /**
+   * Defines the x coordinate of the translation that is added to this Node's transform for the
+   * purpose of layout.
+   */
+  def layoutX: DoubleProperty = delegate.layoutXProperty
+  def layoutX_=(v: Double) {
+    layoutX() = v
+  }
+
+  /**
+   * Defines the y coordinate of the translation that is added to this Node's transform for the
+   * purpose of layout.
+   */
+  def layoutY: DoubleProperty = delegate.layoutYProperty
+
+  def layoutY_=(v: Double) {
+    layoutY() = v
+  }
+
+  /**
+   * Defines whether or not this node's layout will be managed by it's parent.
+   */
+  def managed: BooleanProperty = delegate.managedProperty
+
+  def managed_=(v: Boolean) {
+    managed() = v
+  }
+
+  /**
+   * If true, this node (together with all its children) is completely transparent to mouse events.
+   */
+  def mouseTransparent: BooleanProperty = delegate.mouseTransparentProperty
+
+  def mouseTransparent_=(v: Boolean) {
+    mouseTransparent() = v
+  }
+  
+  /**
+   * Node orientation describes the flow of visual data within a node.
+   */
+  def nodeOrientation: ObjectProperty[jfxg.NodeOrientation] = delegate.nodeOrientationProperty
+  def nodeOrientation_=(v: NodeOrientation) {
+    ObjectProperty.fillProperty[jfxg.NodeOrientation](this.nodeOrientation, v)
+  }
+
+  /**
+   * The effective orientation of a node resolves the inheritance of node orientation, returning either left-to-right or right-to-left.
+   */
+  def effectiveNodeOrientation: ReadOnlyObjectProperty[jfxg.NodeOrientation] = delegate.effectiveNodeOrientationProperty
+
+  /**
+   * Defines a function to be called when a context menu has been requested on this Node.
+   */
+  def onContextMenuRequested = delegate.onContextMenuRequestedProperty
+
+  def onContextMenuRequested_=(v: jfxe.EventHandler[_ >: jfxsi.ContextMenuEvent]) {
+    onContextMenuRequested() = v
+  }
+
+  /**
+   * Defines a function to be called when drag gesture has been detected.
+   */
+  def onDragDetected = delegate.onDragDetectedProperty
+
+  def onDragDetected_=(v: jfxe.EventHandler[_ >: jfxsi.MouseEvent]) {
+    onDragDetected() = v
+  }
+
+  /**
+   * Defines a function to be called when this Node is a drag and drop gesture source after its
+   * data has been dropped on a drop target.
+   */
+  def onDragDone = delegate.onDragDoneProperty
+
+  def onDragDone_=(v: jfxe.EventHandler[_ >: jfxsi.DragEvent]) {
+    onDragDone() = v
+  }
+
+  /**
+   * Defines a function to be called when the mouse button is released on this Node during drag
+   * and drop gesture.
+   */
+  def onDragDropped = delegate.onDragDroppedProperty
+
+  def onDragDropped_=(v: jfxe.EventHandler[_ >: jfxsi.DragEvent]) {
+    onDragDropped() = v
+  }
+
+  /**
+   * Defines a function to be called when drag gesture enters this Node.
+   */
+  def onDragEntered = delegate.onDragEnteredProperty
+
+  def onDragEntered_=(v: jfxe.EventHandler[_ >: jfxsi.DragEvent]) {
+    onDragEntered() = v
+  }
+
+  /**
+   * Defines a function to be called when drag gesture exits this Node.
+   */
+  def onDragExited = delegate.onDragExitedProperty
+
+  def onDragExited_=(v: jfxe.EventHandler[_ >: jfxsi.DragEvent]) {
+    onDragExited() = v
+  }
+
+  /**
+   * Defines a function to be called when drag gesture progresses within this Node.
+   */
+  def onDragOver = delegate.onDragOverProperty
+
+  def onDragOver_=(v: jfxe.EventHandler[_ >: jfxsi.DragEvent]) {
+    onDragOver() = v
+  }
+
+  /**
+   * Defines a function to be called when this Node has input focus and the input method text has
+   * changed.
+   */
+  def onInputMethodTextChanged = delegate.onInputMethodTextChangedProperty
+
+  def onInputMethodTextChanged_=(v: jfxe.EventHandler[_ >: jfxsi.InputMethodEvent]) {
+    onInputMethodTextChanged() = v
+  }
+
+  /**
+   * Defines a function to be called when this Node or its child Node has input focus and a key
+   * has been pressed.
+   */
+  def onKeyPressed = delegate.onKeyPressedProperty
+
+  def onKeyPressed_=(v: jfxe.EventHandler[_ >: jfxsi.KeyEvent]) {
+    onKeyPressed() = v
+  }
+
+  /**
+   * Defines a function to be called when this Node or its child Node has input focus and a key
+   * has been released.
+   */
+  def onKeyReleased = delegate.onKeyReleasedProperty
+
+  def onKeyReleased_=(v: jfxe.EventHandler[_ >: jfxsi.KeyEvent]) {
+    onKeyReleased() = v
+  }
+
+  /**
+   * Defines a function to be called when this Node or its child Node has input focus and a key
+   * has been typed.
+   */
+  def onKeyTyped = delegate.onKeyTypedProperty
+
+  def onKeyTyped_=(v: jfxe.EventHandler[_ >: jfxsi.KeyEvent]) {
+    onKeyTyped() = v
+  }
+
+  /**
+   * Defines a function to be called when a mouse button has been clicked (pressed and released)
+   * on this Node.
+   */
+  def onMouseClicked = delegate.onMouseClickedProperty
+
+  def onMouseClicked_=(v: jfxe.EventHandler[_ >: jfxsi.MouseEvent]) {
+    onMouseClicked() = v
+  }
+
+  /**
+   * Defines a function to be called when a mouse button is pressed on this Node and then dragged.
+   */
+  def onMouseDragged = delegate.onMouseDraggedProperty
+
+  def onMouseDragged_=(v: jfxe.EventHandler[_ >: jfxsi.MouseEvent]) {
+    onMouseDragged() = v
+  }
+
+  /**
+   * Defines a function to be called when a full press-drag-release gesture enters this Node.
+   */
+  def onMouseDragEntered = delegate.onMouseDragEnteredProperty
+
+  def onMouseDragEntered_=(v: jfxe.EventHandler[_ >: jfxsi.MouseDragEvent]) {
+    onMouseDragEntered() = v
+  }
+
+  /**
+   * Defines a function to be called when a full press-drag-release gesture leaves this Node.
+   */
+  def onMouseDragExited = delegate.onMouseDragExitedProperty
+
+  def onMouseDragExited_=(v: jfxe.EventHandler[_ >: jfxsi.MouseDragEvent]) {
+    onMouseDragExited() = v
+  }
+
+  /**
+   * Defines a function to be called when a full press-drag-release gesture progresses within this Node.
+   */
+  def onMouseDragOver = delegate.onMouseDragOverProperty
+
+  def onMouseDragOver_=(v: jfxe.EventHandler[_ >: jfxsi.MouseDragEvent]) {
+    onMouseDragOver() = v
+  }
+
+  /**
+   * Defines a function to be called when a full press-drag-release gesture ends (by releasing mouse button) within 
+   * this Node.
+   */
+  def onMouseDragReleased = delegate.onMouseDragReleasedProperty
+
+  def onMouseDragReleased_=(v: jfxe.EventHandler[_ >: jfxsi.MouseDragEvent]) {
+    onMouseDragReleased() = v
+  }
+
+  /**
+   * Defines a function to be called when the mouse enters this Node.
+   */
+  def onMouseEntered = delegate.onMouseEnteredProperty
+
+  def onMouseEntered_=(v: jfxe.EventHandler[_ >: jfxsi.MouseEvent]) {
+    onMouseEntered() = v
+  }
+
+  /**
+   * Defines a function to be called when the mouse exits this Node.
+   */
+  def onMouseExited = delegate.onMouseExitedProperty
+
+  def onMouseExited_=(v: jfxe.EventHandler[_ >: jfxsi.MouseEvent]) {
+    onMouseExited() = v
+  }
+
+  def onMouseMoved = delegate.onMouseMovedProperty
+
+  def onMouseMoved_=(v: jfxe.EventHandler[_ >: jfxsi.MouseEvent]) {
+    onMouseMoved() = v
+  }
+
+  /**
+   * Defines a function to be called when a mouse button has been pressed on this Node.
+   */
+  def onMousePressed = delegate.onMousePressedProperty
+
+  def onMousePressed_=(v: jfxe.EventHandler[_ >: jfxsi.MouseEvent]) {
+    onMousePressed() = v
+  }
+
+  /**
+   * Defines a function to be called when a mouse button has been released on this Node.
+   */
+  def onMouseReleased = delegate.onMouseReleasedProperty
+
+  def onMouseReleased_=(v: jfxe.EventHandler[_ >: jfxsi.MouseEvent]) {
+    onMouseReleased() = v
+  }
+
+  /**
+   * Defines a function to be called when user performs a scrolling action.
+   */
+  def onScroll = delegate.onScrollProperty
+
+  def onScroll_=(v: jfxe.EventHandler[_ >: jfxsi.ScrollEvent]) {
+    onScroll() = v
+  }
+
+  /**
+   * Specifies how opaque (that is, solid) the Node appears.
+   */
+  def opacity: DoubleProperty = delegate.opacityProperty
+
+  def opacity_=(v: Double) {
+    opacity() = v
+  }
+
+  /**
+   * The parent of this Node.
+   */
+  def parent: ReadOnlyObjectProperty[jfxs.Parent] = delegate.parentProperty
+
+  /**
+   * Defines how the picking computation is done for this node when triggered by a MouseEvent or a
+   * contains function call.
+   */
+  def pickOnBounds: BooleanProperty = delegate.pickOnBoundsProperty
+
+  def pickOnBounds_=(v: Boolean) {
+    pickOnBounds() = v
+  }
+
+  /**
+   * Whether or not the Node is pressed.
+   */
+  def pressed: ReadOnlyBooleanProperty = delegate.pressedProperty
+
+  /**
+   * Defines the angle of rotation about the Node's center, measured in degrees.
+   */
+  def rotate: DoubleProperty = delegate.rotateProperty
+
+  def rotate_=(v: Double) {
+    rotate() = v
+  }
+
+  /**
+   * Defines the axis of rotation of this Node.
+   */
+  def rotationAxis: ObjectProperty[jfxg.Point3D] = delegate.rotationAxisProperty
+
+  def rotationAxis_=(v: Point3D) {
+    rotationAxis() = v
+  }
+
+  /**
+   * Defines the factor by which coordinates are scaled about the center of the object along
+   * the X axis of this Node.
+   */
+  def scaleX: DoubleProperty = delegate.scaleXProperty
+
+  def scaleX_=(v: Double) {
+    scaleX() = v
+  }
+
+  /**
+   * Defines the factor by which coordinates are scaled about the center of the object along the
+   * Y axis of this Node.
+   */
+  def scaleY: DoubleProperty = delegate.scaleYProperty
+
+  def scaleY_=(v: Double) {
+    scaleY() = v
+  }
+
+  /**
+   * Defines the factor by which coordinates are scaled about the center of the object along the
+   * Z axis of this Node.
+   */
+  def scaleZ: DoubleProperty = delegate.scaleZProperty
+
+  def scaleZ_=(v: Double) {
+    scaleZ() = v
+  }
+
+  /**
+   * The Scene that this Node is part of.
+   */
+  def scene: ReadOnlyObjectProperty[jfxs.Scene] = delegate.sceneProperty
+
+  /**
+   * A string representation of the CSS style associated with this specific Node.
+   */
+  def style: StringProperty = delegate.styleProperty
+
+  def style_=(v: String) {
+    style() = v
+  }
+
+  /**
+   * Sets the list of CSS styles classes, replacing the prior content. If you want append to current content, use `add`
+   * or similar.
+   *
+   * @param c list of CSS styles classes to replace prior content.
+   */
+  def styleClass_=(c: Iterable[String]) {
+    fillCollection(styleClass, c)
+  }
+
+  /**
+   * Defines the ObservableList of Transform objects to be applied to this Node.
+   */
+  def transforms = delegate.getTransforms
+  
+  /**
+   * Sets the list of transforms, replacing the prior content. If you want append to current content, use `add` or
+   * similar.
+   *
+   * @param c list of transforms to replace prior content.
+   */
+  def transforms_=(c: Iterable[Transform]) {
+    fillSFXCollection(transforms, c)
+  }
+
+  /**
+   * Defines the x coordinate of the translation that is added to this Node's transform.
+   */
+  def translateX: DoubleProperty = delegate.translateXProperty
+
+  def translateX_=(v: Double) {
+    translateX() = v
+  }
+
+  /**
+   * Defines the y coordinate of the translation that is added to this Node's transform.
+   */
+  def translateY: DoubleProperty = delegate.translateYProperty
+
+  def translateY_=(v: Double) {
+    translateY() = v
+  }
+
+  /**
+   * Defines the Z coordinate of the translation that is added to the transformed coordinates of
+   * this Node.
+   */
+  def translateZ: DoubleProperty = delegate.translateZProperty
+
+  def translateZ_=(v: Double) {
+    translateZ() = v
+  }
+
+  /**
+   * Returns a previously set Object property, or null if no such property has been set using the
+   * setUserData(AnyRef) method.
+   */
+  def userData = delegate.getUserData
+
+  def userData_=(v: AnyRef) {
+    delegate.setUserData(v)
+  }
+
+  /**
+   * Specifies whether this Node and any subnodes should be rendered as part of the scene graph.
+   */
+  def visible: BooleanProperty = delegate.visibleProperty
+
+  def visible_=(v: Boolean) {
+    visible() = v
+  }
+
+  // layout pseudo-properties:
+
+  /**
+   * Pseudo-property that indicates this Node position inside its respective parent.
+   */
+  def alignmentInParent: Pos = delegate.getProperties.get("alignment").asInstanceOf[jfxg.Pos]
+
+  /**
+   * Sets this Node's alignment constraint inside its Parent. If set, will override the Parent's default alignment.
+   * Setting the value to `null` will remove the constraint.
+   * Internally it calls `setAlignment(Node, Pos)` static method JavaFX's
+   * [[http://docs.oracle.com/javase/8/javafx/api/javafx/scene/layout/BorderPane.html BorderPane]],
+   * [[http://docs.oracle.com/javase/8/javafx/api/javafx/scene/layout/StackPane.html StackPane]] and
+   * [[http://docs.oracle.com/javase/8/javafx/api/javafx/scene/layout/TilePane.html TilePane]]. Furthermore, it is set
+   * `halignment` and `valignment` property (using JavaFX Node's `getProperties()`) and called
+   * [[http://docs.oracle.com/javase/8/javafx/api/javafx/scene/layout/GridPane.html#setHalignment(javafx.scene.Node, javafx.geometry.HPos) setHalignment]]
+   * and
+   * [[http://docs.oracle.com/javase/8/javafx/api/javafx/scene/layout/GridPane.html#setValignment(javafx.scene.Node, javafx.geometry.VPos) setValignment]]
+   * static methods from [[http://docs.oracle.com/javase/8/javafx/api/javafx/scene/layout/GridPane.html GridPane]]; this time
+   * using `hpos` and `vpos` from Pos argument. Besides, it sets this node `alignment` property towards
+   * [[http://docs.oracle.com/javase/8/javafx/api/javafx/scene/Node.html#getProperties() JavaFX Node's getProperties()]] and
+   * `setAlignment` static method from
+   *
+   * '''Do not confuse''' with `alignment` property from [[scalafx.delegate.AlignmentDelegate]]! It refers to alignment
+   * ''inside'' element, while `alignmentInParent` refers to element's alignment inside its parent.
+   *
+   * @param p New node's Position
+   */
+  def alignmentInParent_=(p: Pos) {
+    val delegateProperties = delegate.getProperties
+    delegateProperties("alignment") = p.delegate
+    delegateProperties("halignment") = p.hpos.delegate
+    delegateProperties("valignment") = p.vpos.delegate
+    // for compatibility with layouts, which all use different keys
+    jfxsl.BorderPane.setAlignment(delegate, p)
+    jfxsl.GridPane.setHalignment(delegate, p.hpos)
+    jfxsl.GridPane.setValignment(delegate, p.vpos)
+    jfxsl.StackPane.setAlignment(delegate, p)
+    jfxsl.TilePane.setAlignment(delegate, p)
+  }
+
+  /**
+   * Pseudo-property that returns this Node's margin constraint inside its Parent if set.
+   *
+   * @return this Node's margin constraint inside its Parent or `null` if no margin was set.
+   */
+  def margin: Insets = delegate.getProperties.get("margin").asInstanceOf[jfxg.Insets]
+
+  /**
+   * Sets this Node's margin constraint inside its Parent if set. If set, the parent will layout the child with the
+   * margin space around it. Setting the value to `null` will remove the constraint.
+   * Internally it calls `setMargin(Node, Insets)` static method from JavaFX's `BorderPane`, `FlowPane`,
+   * `GridPane`, `HBox`, `StackPane` and `VBox` besides fill this Node's "margin" property.
+   *
+   * @param i The margin of space around this Node inside its parent.
+   */
+  def margin_=(i: Insets) {
+    delegate.getProperties.put("margin", i.delegate)
+    // for compatibility with layouts, which all use different keys
+    jfxsl.BorderPane.setMargin(delegate, i)
+    jfxsl.FlowPane.setMargin(delegate, i)
+    jfxsl.GridPane.setMargin(delegate, i)
+    jfxsl.HBox.setMargin(delegate, i)
+    jfxsl.StackPane.setMargin(delegate, i)
+    jfxsl.TilePane.setMargin(delegate, i)
+    jfxsl.VBox.setMargin(delegate, i)
+  }
+
+  /**
+   * Pseudo-property that returns this Node's hgrow constraint if set.
+   *
+   * @return the horizontal grow priority for the child or `null` if no priority was set
+   */
+  def hgrow: Priority = delegate.getProperties.get("hgrow").asInstanceOf[jfxsl.Priority]
+
+  /**
+   * Sets the horizontal grow priority for this Node inside its parent. Setting the value to `null` will remove
+   * the constraint.
+   * Internally it calls `setHgrow(Node, Priority)` static method from JavaFX's `GridPane` and `HBox` besides fill
+   * this Node's "hgrow" property.
+   *
+   * @param p the horizontal grow priority for this Node
+   */
+  def hgrow_=(p: Priority) {
+    delegate.getProperties("hgrow") = p.delegate
+    // for compatibility with layouts, which all use different keys
+    jfxsl.GridPane.setHgrow(delegate, p)
+    jfxsl.HBox.setHgrow(delegate, p)
+  }
+
+  /**
+   * Pseudo-property that returns this Node's vgrow constraint if set.
+   *
+   * @return the vertical grow priority for the child or `null` if no priority was set
+   */
+  def vgrow: Priority = delegate.getProperties.get("vgrow").asInstanceOf[jfxsl.Priority]
+
+  /**
+   * Sets the vertical grow priority for this Node inside its parent. Setting the value to `null` will remove
+   * the constraint.
+   * Internally it calls `setVgrow(Node, Priority)` static method from JavaFX's `GridPane` and `VBox` besides fill
+   * this Node's "vgrow" property.
+   *
+   * @param p the vertical grow priority for this Node
+   */
+  def vgrow_=(p: Priority) {
+    delegate.getProperties("vgrow") = p.delegate
+    // for compatibility with layouts, which all use different keys
+    jfxsl.GridPane.setVgrow(delegate, p)
+    jfxsl.VBox.setVgrow(delegate, p)
+  }
+
+  /**
+   * If the node is resizable, will set its layout bounds to its current preferred width and height.
+   */
+  def autosize() {
+    delegate.autosize()
+  }
+
+  /**
+   * Returns true if the given point (specified in the local coordinate space of this Node) is
+   * contained within the shape of this Node.
+   */
+  def contains(localX: Double, localY: Double) = delegate.contains(localX, localY)
+
+  /**
+   * Returns true if the given point (specified in the local coordinate space of this Node) is
+   * contained within the shape of this Node.
+   */
+  def contains(localPoint: Point2D) = delegate.contains(localPoint)
+
+  /**
+   * Fires the specified event.
+   */
+  def fireEvent(event: Event) {
+    delegate.fireEvent(event)
+  }
+
+  /**
+   * The 'alphabetic' (or 'roman') baseline offset from the node's layoutBounds.minY location
+   * that should be used when this node is being vertically aligned by baseline with other nodes.
+   */
+  def baselineOffset = delegate.getBaselineOffset
+
+  /**
+   * Returns true if the given bounds (specified in the local coordinate space of this Node)
+   * intersects the shape of this Node.
+   */
+  def intersects(localBounds: Bounds) = delegate.intersects(localBounds)
+
+  /**
+   * Returns true if the given rectangle (specified in the local coordinate space of this Node)
+   * intersects the shape of this Node.
+   */
+  def intersects(localX: Double, localY: Double, localWidth: Double, localHeight: Double) =
+    delegate.intersects(localX, localY, localWidth, localHeight)
+
+  /**
+   * Transforms a bounds from the local coordinate space of this Node into the coordinate space of
+   * its parent.
+   */
+  def localToParent(localBounds: Bounds) = delegate.localToParent(localBounds)
+
+  /**
+   * Transforms a point from the local coordinate space of this Node into the coordinate space of
+   * its parent.
+   */
+  def localToParent(localX: Double, localY: Double) = delegate.localToParent(localX, localY)
+
+  /**
+   * Transforms a point from the local coordinate space of this Node into the coordinate space of
+   * its parent.
+   */
+  def localToParent(localPoint: Point2D) = delegate.localToParent(localPoint)
+
+  /**
+   * Transforms a bounds from the local coordinate space of this Node into the coordinate space of
+   * its Scene.
+   */
+  def localToScene(localBounds: Bounds) = delegate.localToScene(localBounds)
+
+  /**
+   * Transforms a point from the local coordinate space of this Node into the coordinate space of
+   * its Scene.
+   */
+  def localToScene(localX: Double, localY: Double) = delegate.localToScene(localX, localY)
+
+  /**
+   * Transforms a point from the local coordinate space of this Node into the coordinate space of
+   * its Scene.
+   */
+  def localToScene(localPoint: Point2D) = delegate.localToScene(localPoint)
+
+  /**
+   * Finds this Node, or the first sub-node, based on the given CSS selector.
+   */
+  def lookup(selector: String): Node = delegate.lookup(selector)
+
+  /**
+   * Finds all Nodes, including this one and any children, which match the given CSS selector.
+   */
+  def lookupAll(selector: String) = delegate.lookupAll(selector)
+
+  /**
+   * Returns the node's maximum height for use in layout calculations.
+   */
+  def maxHeight(width: Double) = delegate.maxHeight(width)
+
+  /**
+   * Returns the node's maximum width for use in layout calculations.
+   */
+  def maxWidth(height: Double) = delegate.maxWidth(height)
+
+  /**
+   * Returns the node's minimum height for use in layout calculations.
+   */
+  def minHeight(width: Double) = delegate.minHeight(width)
+
+  /**
+   * Returns the node's minimum width for use in layout calculations.
+   */
+  def minWidth(height: Double) = delegate.minWidth(height)
+
+  /**
+   * Transforms a rectangle from the coordinate space of the parent into the local coordinate
+   * space of this Node.
+   */
+  def parentToLocal(parentBounds: Bounds) = delegate.parentToLocal(parentBounds)
+
+  /**
+   * Transforms a point from the coordinate space of the parent into the local coordinate space
+   * of this Node.
+   */
+  def parentToLocal(parentX: Double, parentY: Double) = delegate.parentToLocal(parentX, parentY)
+
+  /**
+   * Transforms a point from the coordinate space of the parent into the local coordinate space
+   * of this Node.
+   */
+  def parentToLocal(parentPoint: Point2D) = delegate.parentToLocal(parentPoint)
+
+  /**
+   * Sets the node's layoutX and layoutY translation properties in order to relocate this node
+   * to the x,y location in the parent.
+   */
+  def relocate(x: Double, y: Double) {
+    delegate.relocate(x, y)
+  }
+
+  /**
+   * Requests that this Node get the input focus, and that this Node's top-level ancestor become
+   * the focused window.
+   */
+  def requestFocus() {
+    delegate.requestFocus()
+  }
+
+  /**
+   * If the node is resizable, will set its layout bounds to the specified width and height.
+   */
+  def resize(width: Double, height: Double) {
+    delegate.resize(width, height)
+  }
+
+  /**
+   * If the node is resizable, will set its layout bounds to the specified width and height.
+   */
+  def resizeRelocate(x: Double, y: Double, width: Double, height: Double) {
+    delegate.resizeRelocate(x, y, width, height)
+  }
+
+  /**
+   * Transforms a rectangle from the coordinate space of the Scene into the local coordinate space
+   * of this Node.
+   */
+  def sceneToLocal(sceneBounds: Bounds) = delegate.sceneToLocal(sceneBounds)
+
+  /**
+   * Transforms a point from the coordinate space of the Scene into the local coordinate space
+   * of this Node.
+   */
+  def sceneToLocal(sceneX: Double, sceneY: Double) = delegate.sceneToLocal(sceneX, sceneY)
+
+  /**
+   * Transforms a point from the coordinate space of the Scene into the local coordinate space
+   * of this Node.
+   */
+  def sceneToLocal(scenePoint: Point2D) = delegate.sceneToLocal(scenePoint)
+
+  /**
+   * Takes a snapshot of this node and returns the rendered image when it is ready.
+   */
+  def snapshot(params: SnapshotParameters, image: WritableImage): WritableImage =
+    delegate.snapshot(params, image)
+
+  /**
+   * Takes a snapshot of this node at the next frame and calls the specified callback method when the image is ready.
+   */
+  def snapshot(callback: jfxs.SnapshotResult => Unit, params: SnapshotParameters, image: WritableImage) {
+    delegate.snapshot(callback, params, image)
+  }
+
+  /**
+   * Confirms a potential drag and drop gesture that is recognized over this Node.
+   */
+  def startDragAndDrop(transferModes: jfxsi.TransferMode*) =
+    delegate.startDragAndDrop(transferModes: _*)
+
+  /**
+   * Starts a full press-drag-release gesture with this node as gesture source.
+   */
+  def startFullDrag() {
+    delegate.startFullDrag()
+  }
+
+  /**
+   * Moves this Node to the back of its sibling nodes in terms of z-order.
+   */
+  def toBack() {
+    delegate.toBack()
+  }
+
+  /**
+   * Moves this Node to the front of its sibling nodes in terms of z-order.
+   */
+  def toFront() {
+    delegate.toFront()
+  }
+
+  /**
+   * An affine transform that holds the computed local-to-parent transform.
+   * This is the concatenation of all transforms in this node, including all of the convenience transforms.
+   *
+   * @since 2.2
+   */
+  def localToParentTransform: Transform = delegate.localToParentTransform
+
+  /**
+   * An affine transform that holds the computed local-to-scene transform.
+   * This is the concatenation of all transforms in this node's parents and in this node,
+   * including all of the convenience transforms.
+   *
+   * @since 2.2
+   */
+  def localToSceneTransform: Transform = delegate.localToSceneTransform
+
+  /**
+   * Defines a function to be called when user performs a rotation action.
+   *
+   * @since 2.2
+   */
+  def onRotate = delegate.onRotateProperty
+  def onRotate_=(v: jfxe.EventHandler[jfxsi.RotateEvent]) {
+    onRotate() = v
+  }
+
+  /**
+   * Defines a function to be called when a rotation gesture ends.
+   *
+   * @since 2.2
+   */
+  def onRotationFinished = delegate.onRotationFinishedProperty()
+  def onRotationFinished_=(v: jfxe.EventHandler[jfxsi.RotateEvent]) {
+    onRotationFinished() = v
+  }
+
+  /**
+   * Defines a function to be called when a rotation gesture starts.
+   *
+   * @since 2.2
+   */
+  def onRotationStarted = delegate.onRotationFinishedProperty()
+  def onRotationStarted_=(v: jfxe.EventHandler[jfxsi.RotateEvent]) {
+    onRotationStarted() = v
+  }
+
+  /**
+   * Defines a function to be called when a Scroll gesture ends.
+   *
+   * @since 2.2
+   */
+  def onScrollFinished = delegate.onScrollFinishedProperty()
+  def onScrollFinished_=(v: jfxe.EventHandler[jfxsi.ScrollEvent]) {
+    onScrollFinished() = v
+  }
+
+  /**
+   * Defines a function to be called when a Scroll gesture starts.
+   *
+   * @since 2.2
+   */
+  def onScrollStarted = delegate.onScrollStartedProperty()
+  def onScrollStarted_=(v: jfxe.EventHandler[jfxsi.ScrollEvent]) {
+    onScrollStarted() = v
+  }
+
+  /**
+   * Defines a function to be called when a Swipe Down gesture starts.
+   *
+   * @since 2.2
+   */
+  def onSwipeDown = delegate.onSwipeDownProperty()
+  def onSwipeDown_=(v: jfxe.EventHandler[jfxsi.SwipeEvent]) {
+    onSwipeDown() = v
+  }
+
+  /**
+   * Defines a function to be called when a Swipe Down gesture starts.
+   *
+   * @since 2.2
+   */
+  def onSwipeLeft = delegate.onSwipeLeftProperty()
+  def onSwipeLeft_=(v: jfxe.EventHandler[jfxsi.SwipeEvent]) {
+    onSwipeLeft() = v
+  }
+
+  /**
+   * Defines a function to be called when a Swipe Up gesture starts.
+   *
+   * @since 2.2
+   */
+  def onSwipeUp = delegate.onSwipeUpProperty()
+  def onSwipeUp_=(v: jfxe.EventHandler[jfxsi.SwipeEvent]) {
+    onSwipeUp() = v
+  }
+
+  /**
+   * Defines a function to be called when a Swipe Right gesture starts.
+   *
+   * @since 2.2
+   */
+  def onSwipeRight = delegate.onSwipeRightProperty()
+  def onSwipeRight_=(v: jfxe.EventHandler[jfxsi.SwipeEvent]) {
+    onSwipeRight() = v
+  }
+
+  /**
+   * Defines a function to be called when user performs a Touch action.
+   *
+   * @since 2.2
+   */
+  def onZoom = delegate.onZoomProperty()
+  def onZoom_=(v: jfxe.EventHandler[jfxsi.ZoomEvent]) {
+    onZoom() = v
+  }
+
+  /**
+   * Defines a function to be called when a Zoom gesture ends.
+   *
+   * @since 2.2
+   */
+  def onZoomFinished = delegate.onZoomFinishedProperty()
+  def onZoomFinished_=(v: jfxe.EventHandler[jfxsi.ZoomEvent]) {
+    onZoomFinished() = v
+  }
+
+  /**
+   * Defines a function to be called when a Zoom gesture starts.
+   *
+   * @since 2.2
+   */
+  def onZoomStarted = delegate.onZoomStartedProperty()
+  def onZoomStarted_=(v: jfxe.EventHandler[jfxsi.ZoomEvent]) {
+    onZoomStarted() = v
+  }
+
+  /**
+   * Defines a function to be called when user performs a Touch Moved action.
+   *
+   * @since 2.2
+   */
+  def onTouchMoved = delegate.onTouchMovedProperty()
+  def onTouchMoved_=(v: jfxe.EventHandler[jfxsi.TouchEvent]) {
+    onTouchMoved() = v
+  }
+
+  /**
+   * Defines a function to be called when user performs a Touch Pressed action.
+   *
+   * @since 2.2
+   */
+  def onTouchPressed = delegate.onTouchPressedProperty()
+  def onTouchPressed_=(v: jfxe.EventHandler[jfxsi.TouchEvent]) {
+    onTouchPressed() = v
+  }
+
+  /**
+   * Defines a function to be called when user performs a Touch Released action.
+   *
+   * @since 2.2
+   */
+  def onTouchReleased = delegate.onTouchReleasedProperty()
+  def onTouchReleased_=(v: jfxe.EventHandler[jfxsi.TouchEvent]) {
+    onTouchReleased() = v
+  }
+
+  /**
+   * Defines a function to be called when user performs a Touch Stationary action.
+   *
+   * @since 2.2
+   */
+  def onTouchStationary = delegate.onTouchStationaryProperty()
+  def onTouchStationary_=(v: jfxe.EventHandler[jfxsi.TouchEvent]) {
+    onTouchStationary() = v
+  }
+
+  override protected def eventHandlerDelegate = delegate.asInstanceOf[EventHandled]
+}