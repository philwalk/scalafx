--- conflicted
+++ resolved
@@ -27,21 +27,12 @@
 
 package scalafx.scene
 
-<<<<<<< HEAD
-import javafx.scene.{effect => jfxse, input => jfxsi, layout => jfxsl}
-import javafx.{event => jfxe, geometry => jfxg, scene => jfxs}
-
-import scala.language.implicitConversions
-import scalafx.Includes._
-import scalafx.beans.property._
-=======
 import javafx.scene.{effect => jfxse, input => jfxsi, layout => jfxsl, transform => jfxst}
 import javafx.{event => jfxe, geometry => jfxg, scene => jfxs, util => jfxu}
 
 import scala.language.implicitConversions
 import scalafx.Includes._
 import scalafx.beans.property.{BooleanProperty, DoubleProperty, ObjectProperty, ReadOnlyBooleanProperty, ReadOnlyObjectProperty, StringProperty}
->>>>>>> df8b3993
 import scalafx.collections._
 import scalafx.css.Styleable
 import scalafx.delegate.SFXDelegate
@@ -49,11 +40,7 @@
 import scalafx.event.{Event, EventHandlerDelegate}
 import scalafx.geometry.Bounds._
 import scalafx.geometry.Point2D._
-<<<<<<< HEAD
-import scalafx.geometry._
-=======
 import scalafx.geometry.{Bounds, Insets, Point2D, Point3D, Pos, _}
->>>>>>> df8b3993
 import scalafx.scene.effect.{BlendMode, Effect}
 import scalafx.scene.image.WritableImage
 import scalafx.scene.layout.Priority
@@ -70,11 +57,7 @@
    * @param v ScalaFX Node
    * @return JavaFX Node
    */
-<<<<<<< HEAD
-  implicit def sfxNode2jfx(v: Node) = if (v != null) v.delegate else null
-=======
   implicit def sfxNode2jfx(v: Node): jfxs.Node = if (v != null) v.delegate else null
->>>>>>> df8b3993
 }
 
 /**
@@ -89,69 +72,6 @@
   with SFXDelegate[jfxs.Node] {
 
   /**
-<<<<<<< HEAD
-   * The accessible help text for this {@code Node}.
-   * <p>
-   * The help text provides a more detailed description of the
-   * accessible text for a node.  By default, if the node has
-   * a tool tip, this text is used.
-   *
-   */
-  def accessibleHelp: ObjectProperty[String] = delegate.accessibleHelpProperty
-  def accessibleHelp_=(v: String) {
-    accessibleHelp() = v
-  }
-
-  /**
-   * The accessible role for this {@code Node}.
-   * <p>
-   * The screen reader uses the role of a node to determine the
-   * attributes and actions that are supported.
-   *
-   */
-  def accessibleRole: ObjectProperty[jfxs.AccessibleRole] = delegate.accessibleRoleProperty
-  def accessibleRole_=(v: AccessibleRole) {
-    accessibleRole() = v
-  }
-
-  /**
-   * The role description of this {@code Node}.
-   * <p>
-   * Noramlly, when a role is provided for a node, the screen reader
-   * speaks the role as well as the contents of the node.  When this
-   * value is set, it is possbile to override the default.  This is
-   * useful because the set of roles is predefined.  For example,
-   * it is possible to set the role of a node to be a button, but
-   * have the role description be arbitrary text.
-   *
-   * @defaultValue null
-   *
-   * @since JavaFX 8u40
-   */
-  def accessibleRoleDescription: ObjectProperty[String] = delegate.accessibleRoleDescriptionProperty
-  def accessibleRoleDescription_=(v: String) {
-    accessibleRoleDescription() = v
-  }
-
-
-  /**
-   * The accessible text for this {@code Node}.
-   * <p>
-   * This property is used to set the text that the screen
-   * reader will speak.  If a node normally speaks text,
-   * that text is overriden.  For example, a button
-   * usually speaks using the text in the control but will
-   * no longer do this when this value is set.
-   *
-   */
-  def accessibleText: ObjectProperty[String] = delegate.accessibleTextProperty
-  def accessibleText_=(v: String) {
-    accessibleText() = v
-  }
-
-  /**
-=======
->>>>>>> df8b3993
    * The BlendMode used to blend this individual node into the scene behind it.
    */
   def blendMode: ObjectProperty[jfxse.BlendMode] = delegate.blendModeProperty
