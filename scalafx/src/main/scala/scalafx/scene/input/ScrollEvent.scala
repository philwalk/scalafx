--- conflicted
+++ resolved
@@ -26,17 +26,6 @@
  */
 package scalafx.scene.input
 
-<<<<<<< HEAD
-import scala.language.implicitConversions
-import javafx.scene.{input => jfxsi}
-import scalafx.delegate.SFXDelegate
-import scalafx.Includes._
-import scalafx.delegate.{SFXEnumDelegateCompanion, SFXEnumDelegate}
-import scalafx.event.EventType
-
-object ScrollEvent {
-  implicit def sfxScrollEvent2jfx(se: ScrollEvent) = if (se != null) se.delegate else null
-=======
 import javafx.scene.{input => jfxsi}
 
 import scala.language.implicitConversions
@@ -46,7 +35,6 @@
 
 object ScrollEvent {
   implicit def sfxScrollEvent2jfx(se: ScrollEvent): jfxsi.ScrollEvent = if (se != null) se.delegate else null
->>>>>>> df8b3993
 
   object HorizontalTextScrollUnits
     extends SFXEnumDelegateCompanion[jfxsi.ScrollEvent.HorizontalTextScrollUnits, HorizontalTextScrollUnits] {
