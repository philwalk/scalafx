/*
 * Copyright (c) 2011-2014, ScalaFX Project
 * All rights reserved.
 *
 * Redistribution and use in source and binary forms, with or without
 * modification, are permitted provided that the following conditions are met:
 *     * Redistributions of source code must retain the above copyright
 *       notice, this list of conditions and the following disclaimer.
 *     * Redistributions in binary form must reproduce the above copyright
 *       notice, this list of conditions and the following disclaimer in the
 *       documentation and/or other materials provided with the distribution.
 *     * Neither the name of the ScalaFX Project nor the
 *       names of its contributors may be used to endorse or promote products
 *       derived from this software without specific prior written permission.
 *
 * THIS SOFTWARE IS PROVIDED BY THE COPYRIGHT HOLDERS AND CONTRIBUTORS "AS IS" AND
 * ANY EXPRESS OR IMPLIED WARRANTIES, INCLUDING, BUT NOT LIMITED TO, THE IMPLIED
 * WARRANTIES OF MERCHANTABILITY AND FITNESS FOR A PARTICULAR PURPOSE ARE
 * DISCLAIMED. IN NO EVENT SHALL THE SCALAFX PROJECT OR ITS CONTRIBUTORS BE LIABLE
 * FOR ANY DIRECT, INDIRECT, INCIDENTAL, SPECIAL, EXEMPLARY, OR CONSEQUENTIAL
 * DAMAGES (INCLUDING, BUT NOT LIMITED TO, PROCUREMENT OF SUBSTITUTE GOODS OR
 * SERVICES; LOSS OF USE, DATA, OR PROFITS; OR BUSINESS INTERRUPTION) HOWEVER CAUSED
 * AND ON ANY THEORY OF LIABILITY, WHETHER IN CONTRACT, STRICT LIABILITY, OR TORT
 * (INCLUDING NEGLIGENCE OR OTHERWISE) ARISING IN ANY WAY OUT OF THE USE OF THIS
 * SOFTWARE, EVEN IF ADVISED OF THE POSSIBILITY OF SUCH DAMAGE.
 */
package scalafx.scene.input

<<<<<<< HEAD
import scala.language.implicitConversions
import javafx.scene.{ input => jfxsi }
=======
import javafx.scene.{input => jfxsi}
>>>>>>> 0f04a377
import scalafx.delegate.SFXDelegate
import scalafx.Includes._
import scalafx.delegate.{SFXEnumDelegateCompanion, SFXEnumDelegate}
import scalafx.event.EventType

object ScrollEvent {
  implicit def sfxScrollEvent2jfx(se: ScrollEvent) = if (se != null) se.delegate else null

  object HorizontalTextScrollUnits
    extends SFXEnumDelegateCompanion[jfxsi.ScrollEvent.HorizontalTextScrollUnits, HorizontalTextScrollUnits] {

    /**
     * The horizontal text-based scrolling amount is a number of characters to scroll.
     */
    val CHARACTERS = new HorizontalTextScrollUnits(jfxsi.ScrollEvent.HorizontalTextScrollUnits.CHARACTERS)

    /**
     * The horizontal text-based scrolling data is not available (not provided by the underlying platform).
     */
    val NONE = new HorizontalTextScrollUnits(jfxsi.ScrollEvent.HorizontalTextScrollUnits.NONE)

    protected override def unsortedValues: Array[HorizontalTextScrollUnits] = Array(NONE, CHARACTERS)

  }

  /**
   * Wraps [[http://docs.oracle.com/javase/8/javafx/api/javafx/scene/input/ScrollEvent.HorizontalTextScrollUnits.html]]
   */
  sealed case class HorizontalTextScrollUnits(override val delegate: jfxsi.ScrollEvent.HorizontalTextScrollUnits)
    extends SFXEnumDelegate[jfxsi.ScrollEvent.HorizontalTextScrollUnits]

  object VerticalTextScrollUnits
    extends SFXEnumDelegateCompanion[jfxsi.ScrollEvent.VerticalTextScrollUnits, VerticalTextScrollUnits] {

    /**
     * The vertical text-based scrolling amount is a number of lines to scroll.
     */
    val LINES = new VerticalTextScrollUnits(jfxsi.ScrollEvent.VerticalTextScrollUnits.LINES)

    /**
     * The vertical text-based scrolling amount is a number of pages to scroll.
     */
    val PAGES = new VerticalTextScrollUnits(jfxsi.ScrollEvent.VerticalTextScrollUnits.PAGES)

    /**
     * The vertical text-based scrolling data is not available (not provided by the underlying platform).
     */
    val NONE = new VerticalTextScrollUnits(jfxsi.ScrollEvent.VerticalTextScrollUnits.NONE)

    protected override def unsortedValues: Array[VerticalTextScrollUnits] = Array(NONE, LINES, PAGES)

  }

  /**
   * Wraps [[http://docs.oracle.com/javase/8/javafx/api/javafx/scene/input/ScrollEvent.VerticalTextScrollUnits.html]]
   */
  sealed case class VerticalTextScrollUnits(override val delegate: jfxsi.ScrollEvent.VerticalTextScrollUnits)
    extends SFXEnumDelegate[jfxsi.ScrollEvent.VerticalTextScrollUnits]

  /**
   * Common supertype for all scroll event types.
   */
  val ANY: EventType[jfxsi.ScrollEvent] = jfxsi.ScrollEvent.ANY

  /**
   * This event occurs when user performs a scrolling action such as rotating mouse wheel or dragging a finger over
   * touch screen.
   */
  val SCROLL: EventType[jfxsi.ScrollEvent] = jfxsi.ScrollEvent.SCROLL

  /**
   * This event occurs when a scrolling gesture ends.
   */
  val SCROLL_FINISHED: EventType[jfxsi.ScrollEvent] = jfxsi.ScrollEvent.SCROLL_FINISHED

  /**
   * This event occurs when a scrolling gesture is detected.
   */
  val SCROLL_STARTED: EventType[jfxsi.ScrollEvent] = jfxsi.ScrollEvent.SCROLL_STARTED

}

/**
 * Wraps [[http://docs.oracle.com/javase/8/javafx/api/javafx/scene/input/ScrollEvent.html]]
 */
class ScrollEvent(override val delegate: jfxsi.ScrollEvent)
  extends GestureEvent(delegate)
  with SFXDelegate[jfxsi.ScrollEvent] {

  /**
   * Gets the horizontal scroll amount.
   */
  def deltaX: Double = delegate.getDeltaX

  /**
   * Gets the vertical scroll amount.
   */
  def deltaY: Double = delegate.getDeltaY

  /**
   * Gets the horizontal text-based scroll amount.
   */
  def textDeltaX: Double = delegate.getTextDeltaX

  /**
   * Gets the horizontal scrolling units for text-based scrolling.
   */
  def textDeltaXUnits: ScrollEvent.HorizontalTextScrollUnits =
    ScrollEvent.HorizontalTextScrollUnits.jfxEnum2sfx(delegate.getTextDeltaXUnits)

  /**
   * Gets the vertical text-based scroll amount.
   */
  def textDeltaY: Double = delegate.getTextDeltaY

  /**
   * Gets the vertical scrolling units for text-based scrolling.
   */
  def textDeltaYUnits: ScrollEvent.VerticalTextScrollUnits =
    ScrollEvent.VerticalTextScrollUnits.jfxEnum2sfx(delegate.getTextDeltaYUnits)

}<|MERGE_RESOLUTION|>--- conflicted
+++ resolved
@@ -1,156 +1,152 @@
-/*
- * Copyright (c) 2011-2014, ScalaFX Project
- * All rights reserved.
- *
- * Redistribution and use in source and binary forms, with or without
- * modification, are permitted provided that the following conditions are met:
- *     * Redistributions of source code must retain the above copyright
- *       notice, this list of conditions and the following disclaimer.
- *     * Redistributions in binary form must reproduce the above copyright
- *       notice, this list of conditions and the following disclaimer in the
- *       documentation and/or other materials provided with the distribution.
- *     * Neither the name of the ScalaFX Project nor the
- *       names of its contributors may be used to endorse or promote products
- *       derived from this software without specific prior written permission.
- *
- * THIS SOFTWARE IS PROVIDED BY THE COPYRIGHT HOLDERS AND CONTRIBUTORS "AS IS" AND
- * ANY EXPRESS OR IMPLIED WARRANTIES, INCLUDING, BUT NOT LIMITED TO, THE IMPLIED
- * WARRANTIES OF MERCHANTABILITY AND FITNESS FOR A PARTICULAR PURPOSE ARE
- * DISCLAIMED. IN NO EVENT SHALL THE SCALAFX PROJECT OR ITS CONTRIBUTORS BE LIABLE
- * FOR ANY DIRECT, INDIRECT, INCIDENTAL, SPECIAL, EXEMPLARY, OR CONSEQUENTIAL
- * DAMAGES (INCLUDING, BUT NOT LIMITED TO, PROCUREMENT OF SUBSTITUTE GOODS OR
- * SERVICES; LOSS OF USE, DATA, OR PROFITS; OR BUSINESS INTERRUPTION) HOWEVER CAUSED
- * AND ON ANY THEORY OF LIABILITY, WHETHER IN CONTRACT, STRICT LIABILITY, OR TORT
- * (INCLUDING NEGLIGENCE OR OTHERWISE) ARISING IN ANY WAY OUT OF THE USE OF THIS
- * SOFTWARE, EVEN IF ADVISED OF THE POSSIBILITY OF SUCH DAMAGE.
- */
-package scalafx.scene.input
-
-<<<<<<< HEAD
-import scala.language.implicitConversions
-import javafx.scene.{ input => jfxsi }
-=======
-import javafx.scene.{input => jfxsi}
->>>>>>> 0f04a377
-import scalafx.delegate.SFXDelegate
-import scalafx.Includes._
-import scalafx.delegate.{SFXEnumDelegateCompanion, SFXEnumDelegate}
-import scalafx.event.EventType
-
-object ScrollEvent {
-  implicit def sfxScrollEvent2jfx(se: ScrollEvent) = if (se != null) se.delegate else null
-
-  object HorizontalTextScrollUnits
-    extends SFXEnumDelegateCompanion[jfxsi.ScrollEvent.HorizontalTextScrollUnits, HorizontalTextScrollUnits] {
-
-    /**
-     * The horizontal text-based scrolling amount is a number of characters to scroll.
-     */
-    val CHARACTERS = new HorizontalTextScrollUnits(jfxsi.ScrollEvent.HorizontalTextScrollUnits.CHARACTERS)
-
-    /**
-     * The horizontal text-based scrolling data is not available (not provided by the underlying platform).
-     */
-    val NONE = new HorizontalTextScrollUnits(jfxsi.ScrollEvent.HorizontalTextScrollUnits.NONE)
-
-    protected override def unsortedValues: Array[HorizontalTextScrollUnits] = Array(NONE, CHARACTERS)
-
-  }
-
-  /**
-   * Wraps [[http://docs.oracle.com/javase/8/javafx/api/javafx/scene/input/ScrollEvent.HorizontalTextScrollUnits.html]]
-   */
-  sealed case class HorizontalTextScrollUnits(override val delegate: jfxsi.ScrollEvent.HorizontalTextScrollUnits)
-    extends SFXEnumDelegate[jfxsi.ScrollEvent.HorizontalTextScrollUnits]
-
-  object VerticalTextScrollUnits
-    extends SFXEnumDelegateCompanion[jfxsi.ScrollEvent.VerticalTextScrollUnits, VerticalTextScrollUnits] {
-
-    /**
-     * The vertical text-based scrolling amount is a number of lines to scroll.
-     */
-    val LINES = new VerticalTextScrollUnits(jfxsi.ScrollEvent.VerticalTextScrollUnits.LINES)
-
-    /**
-     * The vertical text-based scrolling amount is a number of pages to scroll.
-     */
-    val PAGES = new VerticalTextScrollUnits(jfxsi.ScrollEvent.VerticalTextScrollUnits.PAGES)
-
-    /**
-     * The vertical text-based scrolling data is not available (not provided by the underlying platform).
-     */
-    val NONE = new VerticalTextScrollUnits(jfxsi.ScrollEvent.VerticalTextScrollUnits.NONE)
-
-    protected override def unsortedValues: Array[VerticalTextScrollUnits] = Array(NONE, LINES, PAGES)
-
-  }
-
-  /**
-   * Wraps [[http://docs.oracle.com/javase/8/javafx/api/javafx/scene/input/ScrollEvent.VerticalTextScrollUnits.html]]
-   */
-  sealed case class VerticalTextScrollUnits(override val delegate: jfxsi.ScrollEvent.VerticalTextScrollUnits)
-    extends SFXEnumDelegate[jfxsi.ScrollEvent.VerticalTextScrollUnits]
-
-  /**
-   * Common supertype for all scroll event types.
-   */
-  val ANY: EventType[jfxsi.ScrollEvent] = jfxsi.ScrollEvent.ANY
-
-  /**
-   * This event occurs when user performs a scrolling action such as rotating mouse wheel or dragging a finger over
-   * touch screen.
-   */
-  val SCROLL: EventType[jfxsi.ScrollEvent] = jfxsi.ScrollEvent.SCROLL
-
-  /**
-   * This event occurs when a scrolling gesture ends.
-   */
-  val SCROLL_FINISHED: EventType[jfxsi.ScrollEvent] = jfxsi.ScrollEvent.SCROLL_FINISHED
-
-  /**
-   * This event occurs when a scrolling gesture is detected.
-   */
-  val SCROLL_STARTED: EventType[jfxsi.ScrollEvent] = jfxsi.ScrollEvent.SCROLL_STARTED
-
-}
-
-/**
- * Wraps [[http://docs.oracle.com/javase/8/javafx/api/javafx/scene/input/ScrollEvent.html]]
- */
-class ScrollEvent(override val delegate: jfxsi.ScrollEvent)
-  extends GestureEvent(delegate)
-  with SFXDelegate[jfxsi.ScrollEvent] {
-
-  /**
-   * Gets the horizontal scroll amount.
-   */
-  def deltaX: Double = delegate.getDeltaX
-
-  /**
-   * Gets the vertical scroll amount.
-   */
-  def deltaY: Double = delegate.getDeltaY
-
-  /**
-   * Gets the horizontal text-based scroll amount.
-   */
-  def textDeltaX: Double = delegate.getTextDeltaX
-
-  /**
-   * Gets the horizontal scrolling units for text-based scrolling.
-   */
-  def textDeltaXUnits: ScrollEvent.HorizontalTextScrollUnits =
-    ScrollEvent.HorizontalTextScrollUnits.jfxEnum2sfx(delegate.getTextDeltaXUnits)
-
-  /**
-   * Gets the vertical text-based scroll amount.
-   */
-  def textDeltaY: Double = delegate.getTextDeltaY
-
-  /**
-   * Gets the vertical scrolling units for text-based scrolling.
-   */
-  def textDeltaYUnits: ScrollEvent.VerticalTextScrollUnits =
-    ScrollEvent.VerticalTextScrollUnits.jfxEnum2sfx(delegate.getTextDeltaYUnits)
-
+/*
+ * Copyright (c) 2011-2014, ScalaFX Project
+ * All rights reserved.
+ *
+ * Redistribution and use in source and binary forms, with or without
+ * modification, are permitted provided that the following conditions are met:
+ *     * Redistributions of source code must retain the above copyright
+ *       notice, this list of conditions and the following disclaimer.
+ *     * Redistributions in binary form must reproduce the above copyright
+ *       notice, this list of conditions and the following disclaimer in the
+ *       documentation and/or other materials provided with the distribution.
+ *     * Neither the name of the ScalaFX Project nor the
+ *       names of its contributors may be used to endorse or promote products
+ *       derived from this software without specific prior written permission.
+ *
+ * THIS SOFTWARE IS PROVIDED BY THE COPYRIGHT HOLDERS AND CONTRIBUTORS "AS IS" AND
+ * ANY EXPRESS OR IMPLIED WARRANTIES, INCLUDING, BUT NOT LIMITED TO, THE IMPLIED
+ * WARRANTIES OF MERCHANTABILITY AND FITNESS FOR A PARTICULAR PURPOSE ARE
+ * DISCLAIMED. IN NO EVENT SHALL THE SCALAFX PROJECT OR ITS CONTRIBUTORS BE LIABLE
+ * FOR ANY DIRECT, INDIRECT, INCIDENTAL, SPECIAL, EXEMPLARY, OR CONSEQUENTIAL
+ * DAMAGES (INCLUDING, BUT NOT LIMITED TO, PROCUREMENT OF SUBSTITUTE GOODS OR
+ * SERVICES; LOSS OF USE, DATA, OR PROFITS; OR BUSINESS INTERRUPTION) HOWEVER CAUSED
+ * AND ON ANY THEORY OF LIABILITY, WHETHER IN CONTRACT, STRICT LIABILITY, OR TORT
+ * (INCLUDING NEGLIGENCE OR OTHERWISE) ARISING IN ANY WAY OUT OF THE USE OF THIS
+ * SOFTWARE, EVEN IF ADVISED OF THE POSSIBILITY OF SUCH DAMAGE.
+ */
+package scalafx.scene.input
+
+import scala.language.implicitConversions
+import javafx.scene.{input => jfxsi}
+import scalafx.delegate.SFXDelegate
+import scalafx.Includes._
+import scalafx.delegate.{SFXEnumDelegateCompanion, SFXEnumDelegate}
+import scalafx.event.EventType
+
+object ScrollEvent {
+  implicit def sfxScrollEvent2jfx(se: ScrollEvent) = if (se != null) se.delegate else null
+
+  object HorizontalTextScrollUnits
+    extends SFXEnumDelegateCompanion[jfxsi.ScrollEvent.HorizontalTextScrollUnits, HorizontalTextScrollUnits] {
+
+    /**
+     * The horizontal text-based scrolling amount is a number of characters to scroll.
+     */
+    val CHARACTERS = new HorizontalTextScrollUnits(jfxsi.ScrollEvent.HorizontalTextScrollUnits.CHARACTERS)
+
+    /**
+     * The horizontal text-based scrolling data is not available (not provided by the underlying platform).
+     */
+    val NONE = new HorizontalTextScrollUnits(jfxsi.ScrollEvent.HorizontalTextScrollUnits.NONE)
+
+    protected override def unsortedValues: Array[HorizontalTextScrollUnits] = Array(NONE, CHARACTERS)
+
+  }
+
+  /**
+   * Wraps [[http://docs.oracle.com/javase/8/javafx/api/javafx/scene/input/ScrollEvent.HorizontalTextScrollUnits.html]]
+   */
+  sealed case class HorizontalTextScrollUnits(override val delegate: jfxsi.ScrollEvent.HorizontalTextScrollUnits)
+    extends SFXEnumDelegate[jfxsi.ScrollEvent.HorizontalTextScrollUnits]
+
+  object VerticalTextScrollUnits
+    extends SFXEnumDelegateCompanion[jfxsi.ScrollEvent.VerticalTextScrollUnits, VerticalTextScrollUnits] {
+
+    /**
+     * The vertical text-based scrolling amount is a number of lines to scroll.
+     */
+    val LINES = new VerticalTextScrollUnits(jfxsi.ScrollEvent.VerticalTextScrollUnits.LINES)
+
+    /**
+     * The vertical text-based scrolling amount is a number of pages to scroll.
+     */
+    val PAGES = new VerticalTextScrollUnits(jfxsi.ScrollEvent.VerticalTextScrollUnits.PAGES)
+
+    /**
+     * The vertical text-based scrolling data is not available (not provided by the underlying platform).
+     */
+    val NONE = new VerticalTextScrollUnits(jfxsi.ScrollEvent.VerticalTextScrollUnits.NONE)
+
+    protected override def unsortedValues: Array[VerticalTextScrollUnits] = Array(NONE, LINES, PAGES)
+
+  }
+
+  /**
+   * Wraps [[http://docs.oracle.com/javase/8/javafx/api/javafx/scene/input/ScrollEvent.VerticalTextScrollUnits.html]]
+   */
+  sealed case class VerticalTextScrollUnits(override val delegate: jfxsi.ScrollEvent.VerticalTextScrollUnits)
+    extends SFXEnumDelegate[jfxsi.ScrollEvent.VerticalTextScrollUnits]
+
+  /**
+   * Common supertype for all scroll event types.
+   */
+  val ANY: EventType[jfxsi.ScrollEvent] = jfxsi.ScrollEvent.ANY
+
+  /**
+   * This event occurs when user performs a scrolling action such as rotating mouse wheel or dragging a finger over
+   * touch screen.
+   */
+  val SCROLL: EventType[jfxsi.ScrollEvent] = jfxsi.ScrollEvent.SCROLL
+
+  /**
+   * This event occurs when a scrolling gesture ends.
+   */
+  val SCROLL_FINISHED: EventType[jfxsi.ScrollEvent] = jfxsi.ScrollEvent.SCROLL_FINISHED
+
+  /**
+   * This event occurs when a scrolling gesture is detected.
+   */
+  val SCROLL_STARTED: EventType[jfxsi.ScrollEvent] = jfxsi.ScrollEvent.SCROLL_STARTED
+
+}
+
+/**
+ * Wraps [[http://docs.oracle.com/javase/8/javafx/api/javafx/scene/input/ScrollEvent.html]]
+ */
+class ScrollEvent(override val delegate: jfxsi.ScrollEvent)
+  extends GestureEvent(delegate)
+  with SFXDelegate[jfxsi.ScrollEvent] {
+
+  /**
+   * Gets the horizontal scroll amount.
+   */
+  def deltaX: Double = delegate.getDeltaX
+
+  /**
+   * Gets the vertical scroll amount.
+   */
+  def deltaY: Double = delegate.getDeltaY
+
+  /**
+   * Gets the horizontal text-based scroll amount.
+   */
+  def textDeltaX: Double = delegate.getTextDeltaX
+
+  /**
+   * Gets the horizontal scrolling units for text-based scrolling.
+   */
+  def textDeltaXUnits: ScrollEvent.HorizontalTextScrollUnits =
+    ScrollEvent.HorizontalTextScrollUnits.jfxEnum2sfx(delegate.getTextDeltaXUnits)
+
+  /**
+   * Gets the vertical text-based scroll amount.
+   */
+  def textDeltaY: Double = delegate.getTextDeltaY
+
+  /**
+   * Gets the vertical scrolling units for text-based scrolling.
+   */
+  def textDeltaYUnits: ScrollEvent.VerticalTextScrollUnits =
+    ScrollEvent.VerticalTextScrollUnits.jfxEnum2sfx(delegate.getTextDeltaYUnits)
+
 }