--- conflicted
+++ resolved
@@ -26,24 +26,15 @@
  */
 package scalafx.scene.input
 
-<<<<<<< HEAD
-import scala.language.implicitConversions
-import javafx.scene.{input => jfxsi}
-=======
 import javafx.scene.{input => jfxsi}
 
 import scala.language.implicitConversions
->>>>>>> df8b3993
 import scalafx.Includes._
 import scalafx.delegate.SFXDelegate
 import scalafx.event.EventType
 
 object KeyEvent {
-<<<<<<< HEAD
-  implicit def sfxKeyEvent2jfx(ke: KeyEvent) = if (ke != null) ke.delegate else null
-=======
   implicit def sfxKeyEvent2jfx(ke: KeyEvent): jfxsi.KeyEvent = if (ke != null) ke.delegate else null
->>>>>>> df8b3993
 
   /**
    * Common supertype for all key event types.
