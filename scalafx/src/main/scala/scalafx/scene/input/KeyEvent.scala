--- conflicted
+++ resolved
@@ -1,112 +1,108 @@
-/*
- * Copyright (c) 2011-2014, ScalaFX Project
- * All rights reserved.
- *
- * Redistribution and use in source and binary forms, with or without
- * modification, are permitted provided that the following conditions are met:
- *     * Redistributions of source code must retain the above copyright
- *       notice, this list of conditions and the following disclaimer.
- *     * Redistributions in binary form must reproduce the above copyright
- *       notice, this list of conditions and the following disclaimer in the
- *       documentation and/or other materials provided with the distribution.
- *     * Neither the name of the ScalaFX Project nor the
- *       names of its contributors may be used to endorse or promote products
- *       derived from this software without specific prior written permission.
- *
- * THIS SOFTWARE IS PROVIDED BY THE COPYRIGHT HOLDERS AND CONTRIBUTORS "AS IS" AND
- * ANY EXPRESS OR IMPLIED WARRANTIES, INCLUDING, BUT NOT LIMITED TO, THE IMPLIED
- * WARRANTIES OF MERCHANTABILITY AND FITNESS FOR A PARTICULAR PURPOSE ARE
- * DISCLAIMED. IN NO EVENT SHALL THE SCALAFX PROJECT OR ITS CONTRIBUTORS BE LIABLE
- * FOR ANY DIRECT, INDIRECT, INCIDENTAL, SPECIAL, EXEMPLARY, OR CONSEQUENTIAL
- * DAMAGES (INCLUDING, BUT NOT LIMITED TO, PROCUREMENT OF SUBSTITUTE GOODS OR
- * SERVICES; LOSS OF USE, DATA, OR PROFITS; OR BUSINESS INTERRUPTION) HOWEVER CAUSED
- * AND ON ANY THEORY OF LIABILITY, WHETHER IN CONTRACT, STRICT LIABILITY, OR TORT
- * (INCLUDING NEGLIGENCE OR OTHERWISE) ARISING IN ANY WAY OUT OF THE USE OF THIS
- * SOFTWARE, EVEN IF ADVISED OF THE POSSIBILITY OF SUCH DAMAGE.
- */
-package scalafx.scene.input
-
-<<<<<<< HEAD
-import scala.language.implicitConversions
-import javafx.scene.{ input => jfxsi }
-=======
-import javafx.scene.{input => jfxsi}
->>>>>>> 0f04a377
-import scalafx.Includes._
-import scalafx.delegate.SFXDelegate
-import scalafx.event.EventType
-
-object KeyEvent {
-  implicit def sfxKeyEvent2jfx(ke: KeyEvent) = if (ke != null) ke.delegate else null
-
-  /**
-   * Common supertype for all key event types.
-   */
-  val Any: EventType[jfxsi.KeyEvent] = jfxsi.KeyEvent.ANY
-
-  /**
-   * KEY_PRESSED and KEY_RELEASED events which do not map to a valid Unicode character use this for the keyChar value.
-   */
-  val CharUndefined: String = jfxsi.KeyEvent.CHAR_UNDEFINED
-
-  /**
-   * This event occurs when a key has been pressed.
-   */
-  val KeyPressed: EventType[jfxsi.KeyEvent] = jfxsi.KeyEvent.KEY_PRESSED
-
-  /**
-   * This event occurs when a key has been released.
-   */
-  val KeyReleased: EventType[jfxsi.KeyEvent] = jfxsi.KeyEvent.KEY_RELEASED
-
-  /**
-   * This event occurs when a key has been typed (pressed and released).
-   */
-  val KeyTyped: EventType[jfxsi.KeyEvent] = jfxsi.KeyEvent.KEY_TYPED
-
-}
-
-class KeyEvent(override val delegate: jfxsi.KeyEvent) extends InputEvent(delegate) with SFXDelegate[jfxsi.KeyEvent] {
-
-  /**
-   * The unicode character associated with the key typed event.
-   */
-  def character: String = delegate.getCharacter
-
-  /**
-   * The key code associated with the key in this key pressed or key released event.
-   *
-   */
-  def code: KeyCode = delegate.getCode
-
-  /**
-   * A String describing the key code, such as "HOME", "F1" or "A", for key pressed and key released events.
-   */
-  def text: String = delegate.getText
-
-  /**
-   * Returns whether or not the Alt modifier is down on this event.
-   */
-  def altDown: Boolean = delegate.isAltDown
-
-  /**
-   * Returns whether or not the Control modifier is down on this event.
-   */
-  def controlDown: Boolean = delegate.isControlDown
-
-  /**
-   * Returns whether or not the Meta modifier is down on this event.
-   */
-  def metaDown: Boolean = delegate.isMetaDown
-
-  /**
-   * Returns whether or not the Shift modifier is down on this event.
-   */
-  def shiftDown: Boolean = delegate.isShiftDown
-
-  /**
-   * Returns whether or not the host platform common shortcut modifier is down on this event.
-   */
-  def shortcutDown: Boolean = delegate.isShortcutDown
-
-}
+/*
+ * Copyright (c) 2011-2014, ScalaFX Project
+ * All rights reserved.
+ *
+ * Redistribution and use in source and binary forms, with or without
+ * modification, are permitted provided that the following conditions are met:
+ *     * Redistributions of source code must retain the above copyright
+ *       notice, this list of conditions and the following disclaimer.
+ *     * Redistributions in binary form must reproduce the above copyright
+ *       notice, this list of conditions and the following disclaimer in the
+ *       documentation and/or other materials provided with the distribution.
+ *     * Neither the name of the ScalaFX Project nor the
+ *       names of its contributors may be used to endorse or promote products
+ *       derived from this software without specific prior written permission.
+ *
+ * THIS SOFTWARE IS PROVIDED BY THE COPYRIGHT HOLDERS AND CONTRIBUTORS "AS IS" AND
+ * ANY EXPRESS OR IMPLIED WARRANTIES, INCLUDING, BUT NOT LIMITED TO, THE IMPLIED
+ * WARRANTIES OF MERCHANTABILITY AND FITNESS FOR A PARTICULAR PURPOSE ARE
+ * DISCLAIMED. IN NO EVENT SHALL THE SCALAFX PROJECT OR ITS CONTRIBUTORS BE LIABLE
+ * FOR ANY DIRECT, INDIRECT, INCIDENTAL, SPECIAL, EXEMPLARY, OR CONSEQUENTIAL
+ * DAMAGES (INCLUDING, BUT NOT LIMITED TO, PROCUREMENT OF SUBSTITUTE GOODS OR
+ * SERVICES; LOSS OF USE, DATA, OR PROFITS; OR BUSINESS INTERRUPTION) HOWEVER CAUSED
+ * AND ON ANY THEORY OF LIABILITY, WHETHER IN CONTRACT, STRICT LIABILITY, OR TORT
+ * (INCLUDING NEGLIGENCE OR OTHERWISE) ARISING IN ANY WAY OUT OF THE USE OF THIS
+ * SOFTWARE, EVEN IF ADVISED OF THE POSSIBILITY OF SUCH DAMAGE.
+ */
+package scalafx.scene.input
+
+import scala.language.implicitConversions
+import javafx.scene.{input => jfxsi}
+import scalafx.Includes._
+import scalafx.delegate.SFXDelegate
+import scalafx.event.EventType
+
+object KeyEvent {
+  implicit def sfxKeyEvent2jfx(ke: KeyEvent) = if (ke != null) ke.delegate else null
+
+  /**
+   * Common supertype for all key event types.
+   */
+  val Any: EventType[jfxsi.KeyEvent] = jfxsi.KeyEvent.ANY
+
+  /**
+   * KEY_PRESSED and KEY_RELEASED events which do not map to a valid Unicode character use this for the keyChar value.
+   */
+  val CharUndefined: String = jfxsi.KeyEvent.CHAR_UNDEFINED
+
+  /**
+   * This event occurs when a key has been pressed.
+   */
+  val KeyPressed: EventType[jfxsi.KeyEvent] = jfxsi.KeyEvent.KEY_PRESSED
+
+  /**
+   * This event occurs when a key has been released.
+   */
+  val KeyReleased: EventType[jfxsi.KeyEvent] = jfxsi.KeyEvent.KEY_RELEASED
+
+  /**
+   * This event occurs when a key has been typed (pressed and released).
+   */
+  val KeyTyped: EventType[jfxsi.KeyEvent] = jfxsi.KeyEvent.KEY_TYPED
+
+}
+
+class KeyEvent(override val delegate: jfxsi.KeyEvent) extends InputEvent(delegate) with SFXDelegate[jfxsi.KeyEvent] {
+
+  /**
+   * The unicode character associated with the key typed event.
+   */
+  def character: String = delegate.getCharacter
+
+  /**
+   * The key code associated with the key in this key pressed or key released event.
+   *
+   */
+  def code: KeyCode = delegate.getCode
+
+  /**
+   * A String describing the key code, such as "HOME", "F1" or "A", for key pressed and key released events.
+   */
+  def text: String = delegate.getText
+
+  /**
+   * Returns whether or not the Alt modifier is down on this event.
+   */
+  def altDown: Boolean = delegate.isAltDown
+
+  /**
+   * Returns whether or not the Control modifier is down on this event.
+   */
+  def controlDown: Boolean = delegate.isControlDown
+
+  /**
+   * Returns whether or not the Meta modifier is down on this event.
+   */
+  def metaDown: Boolean = delegate.isMetaDown
+
+  /**
+   * Returns whether or not the Shift modifier is down on this event.
+   */
+  def shiftDown: Boolean = delegate.isShiftDown
+
+  /**
+   * Returns whether or not the host platform common shortcut modifier is down on this event.
+   */
+  def shortcutDown: Boolean = delegate.isShortcutDown
+
+}