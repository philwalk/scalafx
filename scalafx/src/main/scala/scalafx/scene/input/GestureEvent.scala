--- conflicted
+++ resolved
@@ -26,17 +26,6 @@
  */
 package scalafx.scene.input
 
-<<<<<<< HEAD
-import scala.language.implicitConversions
-import javafx.{event => jfxe}
-import javafx.scene.{input => jfxsi}
-import scalafx.Includes._
-import scalafx.event.{Event, EventType}
-import scalafx.delegate.SFXDelegate
-
-object GestureEvent {
-  implicit def sfxGestureEvent2jfx(ge: GestureEvent) = if (ge != null) ge.delegate else null
-=======
 import javafx.scene.{input => jfxsi}
 import javafx.{event => jfxe}
 
@@ -47,7 +36,6 @@
 
 object GestureEvent {
   implicit def sfxGestureEvent2jfx(ge: GestureEvent): jfxsi.GestureEvent = if (ge != null) ge.delegate else null
->>>>>>> df8b3993
 
   /**
    * Common supertype for all gestures.
