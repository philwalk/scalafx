/*
 * Copyright (c) 2011-2014, ScalaFX Project
 * All rights reserved.
 *
 * Redistribution and use in source and binary forms, with or without
 * modification, are permitted provided that the following conditions are met:
 *     * Redistributions of source code must retain the above copyright
 *       notice, this list of conditions and the following disclaimer.
 *     * Redistributions in binary form must reproduce the above copyright
 *       notice, this list of conditions and the following disclaimer in the
 *       documentation and/or other materials provided with the distribution.
 *     * Neither the name of the ScalaFX Project nor the
 *       names of its contributors may be used to endorse or promote products
 *       derived from this software without specific prior written permission.
 *
 * THIS SOFTWARE IS PROVIDED BY THE COPYRIGHT HOLDERS AND CONTRIBUTORS "AS IS" AND
 * ANY EXPRESS OR IMPLIED WARRANTIES, INCLUDING, BUT NOT LIMITED TO, THE IMPLIED
 * WARRANTIES OF MERCHANTABILITY AND FITNESS FOR A PARTICULAR PURPOSE ARE
 * DISCLAIMED. IN NO EVENT SHALL THE SCALAFX PROJECT OR ITS CONTRIBUTORS BE LIABLE
 * FOR ANY DIRECT, INDIRECT, INCIDENTAL, SPECIAL, EXEMPLARY, OR CONSEQUENTIAL
 * DAMAGES (INCLUDING, BUT NOT LIMITED TO, PROCUREMENT OF SUBSTITUTE GOODS OR
 * SERVICES; LOSS OF USE, DATA, OR PROFITS; OR BUSINESS INTERRUPTION) HOWEVER CAUSED
 * AND ON ANY THEORY OF LIABILITY, WHETHER IN CONTRACT, STRICT LIABILITY, OR TORT
 * (INCLUDING NEGLIGENCE OR OTHERWISE) ARISING IN ANY WAY OUT OF THE USE OF THIS
 * SOFTWARE, EVEN IF ADVISED OF THE POSSIBILITY OF SUCH DAMAGE.
 */
package scalafx.scene.input

<<<<<<< HEAD
import scala.language.implicitConversions
import javafx.scene.{input => jfxsi}
import scala.collection.JavaConversions._
import scalafx.Includes._
import scalafx.delegate.SFXDelegate
import scalafx.event.EventType
import scala.collection.mutable

object TouchEvent {
  implicit def sfxTouchEvent2jfx(se: TouchEvent) = if (se != null) se.delegate else null
=======
import javafx.scene.{input => jfxsi}

import scala.collection.JavaConversions._
import scala.collection.mutable
import scala.language.implicitConversions
import scalafx.Includes._
import scalafx.delegate.SFXDelegate
import scalafx.event.EventType

object TouchEvent {
  implicit def sfxTouchEvent2jfx(se: TouchEvent): jfxsi.TouchEvent = if (se != null) se.delegate else null
>>>>>>> df8b3993

  /**
   * Common supertype for all touch event types.
   */
  val ANY: EventType[jfxsi.TouchEvent] = jfxsi.TouchEvent.ANY

  /**
   * This event occurs when the touch point is pressed (touched for the first time).
   */
  val TOUCH_PRESSED: EventType[jfxsi.TouchEvent] = jfxsi.TouchEvent.TOUCH_PRESSED

  /**
   * This event occurs when the touch point is moved.
   */
  val TOUCH_MOVED: EventType[jfxsi.TouchEvent] = jfxsi.TouchEvent.TOUCH_MOVED

  /**
   * This event occurs when the touch point is released.
   */
  val TOUCH_RELEASED: EventType[jfxsi.TouchEvent] = jfxsi.TouchEvent.TOUCH_RELEASED

  /**
   * This event occurs when the touch point is pressed and still (doesn't move).
   */
  val TOUCH_STATIONARY: EventType[jfxsi.TouchEvent] = jfxsi.TouchEvent.TOUCH_STATIONARY

}

/**
 * Wraps [[http://docs.oracle.com/javase/8/javafx/api/javafx/scene/input/TouchEvent.html]]
 */
class TouchEvent(override val delegate: jfxsi.TouchEvent)
  extends InputEvent(delegate)
  with SFXDelegate[jfxsi.TouchEvent] {

  /**
   * Returns number of touch points represented by this touch event set.
   * The returned number matches the size of the touchPoints list.
   */
  def touchCount: Int = delegate.getTouchCount

  /**
   * Gets all the touch points represented by this set of touch events, including the touch point of this event.
   * The list is unmodifiable and is sorted by their IDs, which means it is also sorted by the time they were pressed.
   * To distinguish between touch points belonging to a node and unrelated touch points, TouchPoint's belongsTo method can be used.
   */
  def touchPoints: mutable.Buffer[jfxsi.TouchPoint] = delegate.getTouchPoints

  /**
   * Gets the touch point of this event.
   */
  def touchPoint: TouchPoint = delegate.getTouchPoint

  /**
   * Gets sequential number of the set of touch events representing the same multi-touch action.
   * For a multi-touch user action, number of touch points may exist; each of them produces a touch event,
   * each of those touch events carry the same list of touch points - and all of them return the same number from this method.
   * Then state of some of the touch points changes and the new set of events has new id.
   * The id is guaranteed to be sequential and unique in scope of one gesture (is reset when all touch points are released).
   */
  def eventSetId: Int = delegate.getEventSetId

  /**
   * Indicates whether or not the Alt modifier is down on this event.
   */
  def altDown: Boolean = delegate.isAltDown

  /**
   * Indicates whether or not the Control modifier is down on this event.
   */
  def controlDown: Boolean = delegate.isControlDown

  /**
   * Indicates whether or not the Meta modifier is down on this event.
   */
  def metaDown: Boolean = delegate.isMetaDown

  /**
   * Indicates whether or not the Shift modifier is down on this event.
   */
  def shiftDown: Boolean = delegate.isShiftDown

}<|MERGE_RESOLUTION|>--- conflicted
+++ resolved
@@ -26,18 +26,6 @@
  */
 package scalafx.scene.input
 
-<<<<<<< HEAD
-import scala.language.implicitConversions
-import javafx.scene.{input => jfxsi}
-import scala.collection.JavaConversions._
-import scalafx.Includes._
-import scalafx.delegate.SFXDelegate
-import scalafx.event.EventType
-import scala.collection.mutable
-
-object TouchEvent {
-  implicit def sfxTouchEvent2jfx(se: TouchEvent) = if (se != null) se.delegate else null
-=======
 import javafx.scene.{input => jfxsi}
 
 import scala.collection.JavaConversions._
@@ -49,7 +37,6 @@
 
 object TouchEvent {
   implicit def sfxTouchEvent2jfx(se: TouchEvent): jfxsi.TouchEvent = if (se != null) se.delegate else null
->>>>>>> df8b3993
 
   /**
    * Common supertype for all touch event types.
