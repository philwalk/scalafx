--- conflicted
+++ resolved
@@ -26,22 +26,6 @@
  */
 package scalafx.scene.input
 
-<<<<<<< HEAD
-import scala.language.implicitConversions
-import java.io.File
-
-import scala.collection.JavaConversions._
-import scala.collection.MapProxy
-import scala.collection.Seq
-
-import javafx.scene.{input => jfxsi}
-import scalafx.scene.image.Image.sfxImage2jfx
-import scalafx.scene.image.Image
-import scalafx.delegate.SFXDelegate
-
-object ClipboardContent {
-  implicit def sfxClipboardContent2jfx(c: ClipboardContent) = if (c != null) c.delegate else null
-=======
 import java.io.File
 import javafx.scene.{input => jfxsi}
 
@@ -54,7 +38,6 @@
 
 object ClipboardContent {
   implicit def sfxClipboardContent2jfx(c: ClipboardContent): jfxsi.ClipboardContent = if (c != null) c.delegate else null
->>>>>>> df8b3993
 }
 
 class ClipboardContent(override val delegate: jfxsi.ClipboardContent = new jfxsi.ClipboardContent) extends MapProxy[DataFormat, AnyRef] with SFXDelegate[jfxsi.ClipboardContent] {
