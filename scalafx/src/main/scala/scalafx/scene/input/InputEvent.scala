/*
 * Copyright (c) 2011-2014, ScalaFX Project
 * All rights reserved.
 *
 * Redistribution and use in source and binary forms, with or without
 * modification, are permitted provided that the following conditions are met:
 *     * Redistributions of source code must retain the above copyright
 *       notice, this list of conditions and the following disclaimer.
 *     * Redistributions in binary form must reproduce the above copyright
 *       notice, this list of conditions and the following disclaimer in the
 *       documentation and/or other materials provided with the distribution.
 *     * Neither the name of the ScalaFX Project nor the
 *       names of its contributors may be used to endorse or promote products
 *       derived from this software without specific prior written permission.
 *
 * THIS SOFTWARE IS PROVIDED BY THE COPYRIGHT HOLDERS AND CONTRIBUTORS "AS IS" AND
 * ANY EXPRESS OR IMPLIED WARRANTIES, INCLUDING, BUT NOT LIMITED TO, THE IMPLIED
 * WARRANTIES OF MERCHANTABILITY AND FITNESS FOR A PARTICULAR PURPOSE ARE
 * DISCLAIMED. IN NO EVENT SHALL THE SCALAFX PROJECT OR ITS CONTRIBUTORS BE LIABLE
 * FOR ANY DIRECT, INDIRECT, INCIDENTAL, SPECIAL, EXEMPLARY, OR CONSEQUENTIAL
 * DAMAGES (INCLUDING, BUT NOT LIMITED TO, PROCUREMENT OF SUBSTITUTE GOODS OR
 * SERVICES; LOSS OF USE, DATA, OR PROFITS; OR BUSINESS INTERRUPTION) HOWEVER CAUSED
 * AND ON ANY THEORY OF LIABILITY, WHETHER IN CONTRACT, STRICT LIABILITY, OR TORT
 * (INCLUDING NEGLIGENCE OR OTHERWISE) ARISING IN ANY WAY OUT OF THE USE OF THIS
 * SOFTWARE, EVEN IF ADVISED OF THE POSSIBILITY OF SUCH DAMAGE.
 */
package scalafx.scene.input

<<<<<<< HEAD
import scala.language.implicitConversions
import javafx.scene.{input => jfxsi}
import javafx.{event => jfxe}
=======
import javafx.scene.{input => jfxsi}
import javafx.{event => jfxe}

import scala.language.implicitConversions
>>>>>>> df8b3993
import scalafx.delegate.SFXDelegate
import scalafx.event.Event

// so far ony minimal stuff

object InputEvent {
<<<<<<< HEAD
  implicit def sfxInputEvent2jfx(ie: InputEvent) = if (ie != null) ie.delegate else null
=======
  implicit def sfxInputEvent2jfx(ie: InputEvent): jfxsi.InputEvent = if (ie != null) ie.delegate else null
>>>>>>> df8b3993

  val Any: jfxe.EventType[jfxsi.InputEvent] = jfxsi.InputEvent.ANY
}

class InputEvent(override val delegate: jfxsi.InputEvent) extends Event(delegate) with SFXDelegate[jfxsi.InputEvent] {

  def this(eventType: jfxe.EventType[jfxsi.InputEvent]) = this(new jfxsi.InputEvent(eventType))

  def this(source: AnyRef, target: jfxe.EventTarget, eventType: jfxe.EventType[jfxsi.InputEvent]) = this(new jfxsi.InputEvent(source, target, eventType))

}<|MERGE_RESOLUTION|>--- conflicted
+++ resolved
@@ -26,27 +26,17 @@
  */
 package scalafx.scene.input
 
-<<<<<<< HEAD
-import scala.language.implicitConversions
-import javafx.scene.{input => jfxsi}
-import javafx.{event => jfxe}
-=======
 import javafx.scene.{input => jfxsi}
 import javafx.{event => jfxe}
 
 import scala.language.implicitConversions
->>>>>>> df8b3993
 import scalafx.delegate.SFXDelegate
 import scalafx.event.Event
 
 // so far ony minimal stuff
 
 object InputEvent {
-<<<<<<< HEAD
-  implicit def sfxInputEvent2jfx(ie: InputEvent) = if (ie != null) ie.delegate else null
-=======
   implicit def sfxInputEvent2jfx(ie: InputEvent): jfxsi.InputEvent = if (ie != null) ie.delegate else null
->>>>>>> df8b3993
 
   val Any: jfxe.EventType[jfxsi.InputEvent] = jfxsi.InputEvent.ANY
 }
