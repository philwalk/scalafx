--- conflicted
+++ resolved
@@ -1,165 +1,156 @@
-/*
- * Copyright (c) 2011-2013, ScalaFX Project
- * All rights reserved.
- *
- * Redistribution and use in source and binary forms, with or without
- * modification, are permitted provided that the following conditions are met:
- *     * Redistributions of source code must retain the above copyright
- *       notice, this list of conditions and the following disclaimer.
- *     * Redistributions in binary form must reproduce the above copyright
- *       notice, this list of conditions and the following disclaimer in the
- *       documentation and/or other materials provided with the distribution.
- *     * Neither the name of the ScalaFX Project nor the
- *       names of its contributors may be used to endorse or promote products
- *       derived from this software without specific prior written permission.
- *
- * THIS SOFTWARE IS PROVIDED BY THE COPYRIGHT HOLDERS AND CONTRIBUTORS "AS IS" AND
- * ANY EXPRESS OR IMPLIED WARRANTIES, INCLUDING, BUT NOT LIMITED TO, THE IMPLIED
- * WARRANTIES OF MERCHANTABILITY AND FITNESS FOR A PARTICULAR PURPOSE ARE
- * DISCLAIMED. IN NO EVENT SHALL THE SCALAFX PROJECT OR ITS CONTRIBUTORS BE LIABLE
- * FOR ANY DIRECT, INDIRECT, INCIDENTAL, SPECIAL, EXEMPLARY, OR CONSEQUENTIAL
- * DAMAGES (INCLUDING, BUT NOT LIMITED TO, PROCUREMENT OF SUBSTITUTE GOODS OR
- * SERVICES; LOSS OF USE, DATA, OR PROFITS; OR BUSINESS INTERRUPTION) HOWEVER CAUSED
- * AND ON ANY THEORY OF LIABILITY, WHETHER IN CONTRACT, STRICT LIABILITY, OR TORT
- * (INCLUDING NEGLIGENCE OR OTHERWISE) ARISING IN ANY WAY OUT OF THE USE OF THIS
- * SOFTWARE, EVEN IF ADVISED OF THE POSSIBILITY OF SUCH DAMAGE.
- */
-package scalafx.scene.input
-
-<<<<<<< HEAD
-import javafx.{ event => jfxe }
-import javafx.scene.{ input => jfxsi }
-=======
-import javafx.scene.{input => jfxsi}
->>>>>>> b01fd3cd
-import scalafx.Includes._
-import scalafx.delegate.SFXDelegate
-import scalafx.event.EventType
-
-object MouseEvent {
-  implicit def sfxMouseEvent2jfx(me: MouseEvent) = me.delegate
-
-  val Any: EventType[jfxsi.MouseEvent] = jfxsi.MouseEvent.ANY
-
-  val DragDetected: EventType[jfxsi.MouseEvent] = jfxsi.MouseEvent.DRAG_DETECTED
-
-  val MouseClicked: EventType[jfxsi.MouseEvent] = jfxsi.MouseEvent.MOUSE_CLICKED
-
-  val MouseDragged: EventType[jfxsi.MouseEvent] = jfxsi.MouseEvent.MOUSE_DRAGGED
-
-  val MouseEntered: EventType[jfxsi.MouseEvent] = jfxsi.MouseEvent.MOUSE_ENTERED
-
-  val MouseEnteredTarget: EventType[jfxsi.MouseEvent] = jfxsi.MouseEvent.MOUSE_ENTERED_TARGET
-
-  val MouseExited: EventType[jfxsi.MouseEvent] = jfxsi.MouseEvent.MOUSE_EXITED
-
-  val MouseExitedTarget: EventType[jfxsi.MouseEvent] = jfxsi.MouseEvent.MOUSE_EXITED_TARGET
-
-  val MouseMoved: EventType[jfxsi.MouseEvent] = jfxsi.MouseEvent.MOUSE_MOVED
-
-  val MousePressed: EventType[jfxsi.MouseEvent] = jfxsi.MouseEvent.MOUSE_PRESSED
-
-  val MouseReleased: EventType[jfxsi.MouseEvent] = jfxsi.MouseEvent.MOUSE_RELEASED
-
-}
-
-class MouseEvent(override val delegate: jfxsi.MouseEvent) extends InputEvent(delegate) with SFXDelegate[jfxsi.MouseEvent] {
-
-  /**
-   * Which, if any, of the mouse buttons is responsible for this event.
-   */
-  def button: MouseButton = delegate.getButton
-
-  /**
-   * Returns number of mouse clicks associated with this event.
-   */
-  def clickCount: Int = delegate.getClickCount
-
-<<<<<<< HEAD
-  /** Gets the event type of this event. */
-  override def eventType : jfxe.EventType[_ <: jfxsi.MouseEvent] = delegate.getEventType()
-
-  /** Returns information about the pick. */
-  def pickResult : PickResult = delegate.getPickResult
-
-  def sceneX = delegate.getSceneX
-=======
-  def sceneX: Double = delegate.getSceneX
->>>>>>> b01fd3cd
-
-  def sceneY: Double = delegate.getSceneY
-
-  def screenX: Double = delegate.getScreenX
-
-  def screenY: Double = delegate.getScreenY
-
-  def x: Double = delegate.getX
-
-  def y: Double = delegate.getY
-
-  /** Depth position of the event relative to the origin of the MouseEvent's source. */
-  def z = delegate.getZ
-
-  /**
-   * Whether or not the Alt modifier is down on this event.
-   */
-  def altDown: Boolean = delegate.isAltDown
-
-  /**
-   * Whether or not the Control modifier is down on this event.
-   */
-  def controlDown: Boolean = delegate.isControlDown
-
-  /**
-   * Determines whether this event will be followed by DRAG_DETECTED event.
-   */
-  def dragDetect: Boolean = delegate.isDragDetect
-
-  /**
-   * Augments drag detection behavior.
-   */
-  def dragDetect_=(detected: Boolean) {
-    delegate.setDragDetect(detected)
-  }
-
-  /**
-   * Whether or not the Meta modifier is down on this event.
-   */
-  def metaDown: Boolean = delegate.isMetaDown
-
-  /**
-   * Returns true if middle button (button 2) is currently pressed.
-   */
-  def middleButtonDown: Boolean = delegate.isMiddleButtonDown
-
-  /** Returns true if this mouse event is the popup menu trigger event for the platform. */
-  def popupTrigger:Boolean = delegate.isPopupTrigger
-
-  /**
-   * Returns true if primary button (button 1, usually the left) is currently pressed.
-   */
-  def primaryButtonDown: Boolean = delegate.isPrimaryButtonDown
-
-  /**
-   * Returns true if secondary button (button 1, usually the right) is currently pressed.
-   */
-  def secondaryButtonDown: Boolean = delegate.isSecondaryButtonDown
-
-  /**
-   * Whether or not the Shift modifier is down on this event.
-   */
-  def shiftDown: Boolean = delegate.isShiftDown
-
-  /**
-   * Returns whether or not the host platform common shortcut modifier is down on this event.
-   */
-  def shortcutDown: Boolean = delegate.isShortcutDown
-
-  /**
-   * Indicates whether the mouse cursor stayed in the system-provided hysteresis area since last pressed event that occurred before this event.
-   */
-  def stillSincePress: Boolean = delegate.isStillSincePress
-
-  /** Indicates whether this event is synthesized from using a touch screen instead of usual mouse event source devices like mouse or track pad. */
-  def synthesized: Boolean = delegate.isSynthesized
+/*
+ * Copyright (c) 2011-2013, ScalaFX Project
+ * All rights reserved.
+ *
+ * Redistribution and use in source and binary forms, with or without
+ * modification, are permitted provided that the following conditions are met:
+ *     * Redistributions of source code must retain the above copyright
+ *       notice, this list of conditions and the following disclaimer.
+ *     * Redistributions in binary form must reproduce the above copyright
+ *       notice, this list of conditions and the following disclaimer in the
+ *       documentation and/or other materials provided with the distribution.
+ *     * Neither the name of the ScalaFX Project nor the
+ *       names of its contributors may be used to endorse or promote products
+ *       derived from this software without specific prior written permission.
+ *
+ * THIS SOFTWARE IS PROVIDED BY THE COPYRIGHT HOLDERS AND CONTRIBUTORS "AS IS" AND
+ * ANY EXPRESS OR IMPLIED WARRANTIES, INCLUDING, BUT NOT LIMITED TO, THE IMPLIED
+ * WARRANTIES OF MERCHANTABILITY AND FITNESS FOR A PARTICULAR PURPOSE ARE
+ * DISCLAIMED. IN NO EVENT SHALL THE SCALAFX PROJECT OR ITS CONTRIBUTORS BE LIABLE
+ * FOR ANY DIRECT, INDIRECT, INCIDENTAL, SPECIAL, EXEMPLARY, OR CONSEQUENTIAL
+ * DAMAGES (INCLUDING, BUT NOT LIMITED TO, PROCUREMENT OF SUBSTITUTE GOODS OR
+ * SERVICES; LOSS OF USE, DATA, OR PROFITS; OR BUSINESS INTERRUPTION) HOWEVER CAUSED
+ * AND ON ANY THEORY OF LIABILITY, WHETHER IN CONTRACT, STRICT LIABILITY, OR TORT
+ * (INCLUDING NEGLIGENCE OR OTHERWISE) ARISING IN ANY WAY OUT OF THE USE OF THIS
+ * SOFTWARE, EVEN IF ADVISED OF THE POSSIBILITY OF SUCH DAMAGE.
+ */
+package scalafx.scene.input
+
+import javafx.scene.{input => jfxsi}
+import scalafx.Includes._
+import scalafx.delegate.SFXDelegate
+import scalafx.event.EventType
+
+object MouseEvent {
+  implicit def sfxMouseEvent2jfx(me: MouseEvent) = me.delegate
+
+  val Any: EventType[jfxsi.MouseEvent] = jfxsi.MouseEvent.ANY
+
+  val DragDetected: EventType[jfxsi.MouseEvent] = jfxsi.MouseEvent.DRAG_DETECTED
+
+  val MouseClicked: EventType[jfxsi.MouseEvent] = jfxsi.MouseEvent.MOUSE_CLICKED
+
+  val MouseDragged: EventType[jfxsi.MouseEvent] = jfxsi.MouseEvent.MOUSE_DRAGGED
+
+  val MouseEntered: EventType[jfxsi.MouseEvent] = jfxsi.MouseEvent.MOUSE_ENTERED
+
+  val MouseEnteredTarget: EventType[jfxsi.MouseEvent] = jfxsi.MouseEvent.MOUSE_ENTERED_TARGET
+
+  val MouseExited: EventType[jfxsi.MouseEvent] = jfxsi.MouseEvent.MOUSE_EXITED
+
+  val MouseExitedTarget: EventType[jfxsi.MouseEvent] = jfxsi.MouseEvent.MOUSE_EXITED_TARGET
+
+  val MouseMoved: EventType[jfxsi.MouseEvent] = jfxsi.MouseEvent.MOUSE_MOVED
+
+  val MousePressed: EventType[jfxsi.MouseEvent] = jfxsi.MouseEvent.MOUSE_PRESSED
+
+  val MouseReleased: EventType[jfxsi.MouseEvent] = jfxsi.MouseEvent.MOUSE_RELEASED
+
+}
+
+class MouseEvent(override val delegate: jfxsi.MouseEvent) extends InputEvent(delegate) with SFXDelegate[jfxsi.MouseEvent] {
+
+  /**
+   * Which, if any, of the mouse buttons is responsible for this event.
+   */
+  def button: MouseButton = delegate.getButton
+
+  /**
+   * Returns number of mouse clicks associated with this event.
+   */
+  def clickCount: Int = delegate.getClickCount
+
+  /** Gets the event type of this event. */
+  override def eventType : EventType[_ <: jfxsi.MouseEvent] = delegate.getEventType()
+
+  /** Returns information about the pick. */
+  def pickResult : PickResult = delegate.getPickResult
+
+  def sceneX: Double = delegate.getSceneX
+
+  def sceneY: Double = delegate.getSceneY
+
+  def screenX: Double = delegate.getScreenX
+
+  def screenY: Double = delegate.getScreenY
+
+  def x: Double = delegate.getX
+
+  def y: Double = delegate.getY
+
+  /** Depth position of the event relative to the origin of the MouseEvent's source. */
+  def z = delegate.getZ
+
+  /**
+   * Whether or not the Alt modifier is down on this event.
+   */
+  def altDown: Boolean = delegate.isAltDown
+
+  /**
+   * Whether or not the Control modifier is down on this event.
+   */
+  def controlDown: Boolean = delegate.isControlDown
+
+  /**
+   * Determines whether this event will be followed by DRAG_DETECTED event.
+   */
+  def dragDetect: Boolean = delegate.isDragDetect
+
+  /**
+   * Augments drag detection behavior.
+   */
+  def dragDetect_=(detected: Boolean) {
+    delegate.setDragDetect(detected)
+  }
+
+  /**
+   * Whether or not the Meta modifier is down on this event.
+   */
+  def metaDown: Boolean = delegate.isMetaDown
+
+  /**
+   * Returns true if middle button (button 2) is currently pressed.
+   */
+  def middleButtonDown: Boolean = delegate.isMiddleButtonDown
+
+  /** Returns true if this mouse event is the popup menu trigger event for the platform. */
+  def popupTrigger:Boolean = delegate.isPopupTrigger
+
+  /**
+   * Returns true if primary button (button 1, usually the left) is currently pressed.
+   */
+  def primaryButtonDown: Boolean = delegate.isPrimaryButtonDown
+
+  /**
+   * Returns true if secondary button (button 1, usually the right) is currently pressed.
+   */
+  def secondaryButtonDown: Boolean = delegate.isSecondaryButtonDown
+
+  /**
+   * Whether or not the Shift modifier is down on this event.
+   */
+  def shiftDown: Boolean = delegate.isShiftDown
+
+  /**
+   * Returns whether or not the host platform common shortcut modifier is down on this event.
+   */
+  def shortcutDown: Boolean = delegate.isShortcutDown
+
+  /**
+   * Indicates whether the mouse cursor stayed in the system-provided hysteresis area since last pressed event that occurred before this event.
+   */
+  def stillSincePress: Boolean = delegate.isStillSincePress
+
+  /** Indicates whether this event is synthesized from using a touch screen instead of usual mouse event source devices like mouse or track pad. */
+  def synthesized: Boolean = delegate.isSynthesized
 }