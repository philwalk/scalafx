/*
 * Copyright (c) 2011-2014, ScalaFX Project
 * All rights reserved.
 *
 * Redistribution and use in source and binary forms, with or without
 * modification, are permitted provided that the following conditions are met:
 *     * Redistributions of source code must retain the above copyright
 *       notice, this list of conditions and the following disclaimer.
 *     * Redistributions in binary form must reproduce the above copyright
 *       notice, this list of conditions and the following disclaimer in the
 *       documentation and/or other materials provided with the distribution.
 *     * Neither the name of the ScalaFX Project nor the
 *       names of its contributors may be used to endorse or promote products
 *       derived from this software without specific prior written permission.
 *
 * THIS SOFTWARE IS PROVIDED BY THE COPYRIGHT HOLDERS AND CONTRIBUTORS "AS IS" AND
 * ANY EXPRESS OR IMPLIED WARRANTIES, INCLUDING, BUT NOT LIMITED TO, THE IMPLIED
 * WARRANTIES OF MERCHANTABILITY AND FITNESS FOR A PARTICULAR PURPOSE ARE
 * DISCLAIMED. IN NO EVENT SHALL THE SCALAFX PROJECT OR ITS CONTRIBUTORS BE LIABLE
 * FOR ANY DIRECT, INDIRECT, INCIDENTAL, SPECIAL, EXEMPLARY, OR CONSEQUENTIAL
 * DAMAGES (INCLUDING, BUT NOT LIMITED TO, PROCUREMENT OF SUBSTITUTE GOODS OR
 * SERVICES; LOSS OF USE, DATA, OR PROFITS; OR BUSINESS INTERRUPTION) HOWEVER CAUSED
 * AND ON ANY THEORY OF LIABILITY, WHETHER IN CONTRACT, STRICT LIABILITY, OR TORT
 * (INCLUDING NEGLIGENCE OR OTHERWISE) ARISING IN ANY WAY OUT OF THE USE OF THIS
 * SOFTWARE, EVEN IF ADVISED OF THE POSSIBILITY OF SUCH DAMAGE.
 */
package scalafx.scene.input

<<<<<<< HEAD
import scala.language.implicitConversions
import javafx.scene.{input => jfxsi}
import scalafx.Includes._
import scalafx.scene.Node
import scalafx.delegate.SFXDelegate
import scalafx.delegate.FireDelegate

object Mnemonic {
  implicit def sfxMnemonic2jfx(m: Mnemonic) = if (m != null) m.delegate else null
=======
import javafx.scene.{input => jfxsi}

import scala.language.implicitConversions
import scalafx.Includes._
import scalafx.delegate.{FireDelegate, SFXDelegate}
import scalafx.scene.Node

object Mnemonic {
  implicit def sfxMnemonic2jfx(m: Mnemonic): jfxsi.Mnemonic = if (m != null) m.delegate else null
>>>>>>> df8b3993
}

class Mnemonic(override val delegate: jfxsi.Mnemonic)
  extends FireDelegate[jfxsi.Mnemonic]
  with SFXDelegate[jfxsi.Mnemonic] {

  /**
   * Constructs a Mnemonic with the specified target Node and trigger KeyCombination.
   */
  def this(node: Node, keyCombination: KeyCombination) = this(new jfxsi.Mnemonic(node, keyCombination))

  /**
   * The KeyCombination
   */
  def keyCombination = delegate.getKeyCombination
  def keyCombination_=(v: KeyCombination) {
    delegate.setKeyCombination(v)
  }

  /**
   * Returns the Node
   */
  def node: Node = delegate.getNode
  def node_=(n: Node) {
    delegate.setNode(n)
  }

}<|MERGE_RESOLUTION|>--- conflicted
+++ resolved
@@ -26,17 +26,6 @@
  */
 package scalafx.scene.input
 
-<<<<<<< HEAD
-import scala.language.implicitConversions
-import javafx.scene.{input => jfxsi}
-import scalafx.Includes._
-import scalafx.scene.Node
-import scalafx.delegate.SFXDelegate
-import scalafx.delegate.FireDelegate
-
-object Mnemonic {
-  implicit def sfxMnemonic2jfx(m: Mnemonic) = if (m != null) m.delegate else null
-=======
 import javafx.scene.{input => jfxsi}
 
 import scala.language.implicitConversions
@@ -46,7 +35,6 @@
 
 object Mnemonic {
   implicit def sfxMnemonic2jfx(m: Mnemonic): jfxsi.Mnemonic = if (m != null) m.delegate else null
->>>>>>> df8b3993
 }
 
 class Mnemonic(override val delegate: jfxsi.Mnemonic)
