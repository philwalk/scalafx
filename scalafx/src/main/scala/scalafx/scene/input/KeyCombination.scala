/*
 * Copyright (c) 2011-2014, ScalaFX Project
 * All rights reserved.
 *
 * Redistribution and use in source and binary forms, with or without
 * modification, are permitted provided that the following conditions are met:
 *     * Redistributions of source code must retain the above copyright
 *       notice, this list of conditions and the following disclaimer.
 *     * Redistributions in binary form must reproduce the above copyright
 *       notice, this list of conditions and the following disclaimer in the
 *       documentation and/or other materials provided with the distribution.
 *     * Neither the name of the ScalaFX Project nor the
 *       names of its contributors may be used to endorse or promote products
 *       derived from this software without specific prior written permission.
 *
 * THIS SOFTWARE IS PROVIDED BY THE COPYRIGHT HOLDERS AND CONTRIBUTORS "AS IS" AND
 * ANY EXPRESS OR IMPLIED WARRANTIES, INCLUDING, BUT NOT LIMITED TO, THE IMPLIED
 * WARRANTIES OF MERCHANTABILITY AND FITNESS FOR A PARTICULAR PURPOSE ARE
 * DISCLAIMED. IN NO EVENT SHALL THE SCALAFX PROJECT OR ITS CONTRIBUTORS BE LIABLE
 * FOR ANY DIRECT, INDIRECT, INCIDENTAL, SPECIAL, EXEMPLARY, OR CONSEQUENTIAL
 * DAMAGES (INCLUDING, BUT NOT LIMITED TO, PROCUREMENT OF SUBSTITUTE GOODS OR
 * SERVICES; LOSS OF USE, DATA, OR PROFITS; OR BUSINESS INTERRUPTION) HOWEVER CAUSED
 * AND ON ANY THEORY OF LIABILITY, WHETHER IN CONTRACT, STRICT LIABILITY, OR TORT
 * (INCLUDING NEGLIGENCE OR OTHERWISE) ARISING IN ANY WAY OUT OF THE USE OF THIS
 * SOFTWARE, EVEN IF ADVISED OF THE POSSIBILITY OF SUCH DAMAGE.
 */

package scalafx.scene.input

import javafx.scene.{input => jfxsi}
<<<<<<< HEAD
=======
import javafx.{event => jfxe}
>>>>>>> df8b3993

import scala.language.implicitConversions
import scalafx.delegate.{SFXDelegate, SFXEnumDelegate, SFXEnumDelegateCompanion}

object KeyCombination {

  object ModifierValue
    extends SFXEnumDelegateCompanion[jfxsi.KeyCombination.ModifierValue, ModifierValue] {

    /**
     * Constant which indicates that the modifier key can be either up or down.
     */
    val ANY = new ModifierValue(jfxsi.KeyCombination.ModifierValue.ANY)

    /**
     * Constant which indicates that the modifier key must be down.
     */
    val DOWN = new ModifierValue(jfxsi.KeyCombination.ModifierValue.DOWN)

    /**
     * Constant which indicates that the modifier key must be up.
     */
    val UP = new ModifierValue(jfxsi.KeyCombination.ModifierValue.UP)

    protected override def unsortedValues: Array[ModifierValue] = Array(ANY, DOWN, UP)

  }

  /**
   * Wraps [[http://docs.oracle.com/javase/8/javafx/api/javafx/scene/input/KeyCombination.ModifierValue.html]]
   */
  sealed case class ModifierValue(override val delegate: jfxsi.KeyCombination.ModifierValue)
    extends SFXEnumDelegate[jfxsi.KeyCombination.ModifierValue]

  object Modifier {
<<<<<<< HEAD
    implicit def sfxModifier2jfx(m: Modifier) = if (m != null) m.delegate else null
=======
    implicit def sfxModifier2jfx(m: Modifier): jfxsi.KeyCombination.Modifier = if (m != null) m.delegate else null
>>>>>>> df8b3993
  }

  class Modifier(override val delegate: jfxsi.KeyCombination.Modifier) extends SFXDelegate[jfxsi.KeyCombination.Modifier] {

    /**
     * Gets the modifier key of this Modifier.
     */
    def key: KeyCode = new KeyCode(delegate.getKey)

    /**
     * Gets the modifier value of this Modifier.
     */
    def value: ModifierValue = ModifierValue.jfxEnum2sfx(delegate.getValue)

  }

<<<<<<< HEAD
  implicit def sfxKeyCombination2jfx(kc: KeyCombination) = if (kc != null) kc.delegate else null
=======
  implicit def sfxKeyCombination2jfx(kc: KeyCombination): jfxsi.KeyCombination = if (kc != null) kc.delegate else null
>>>>>>> df8b3993

  /**
   * Modifier which specifies that the alt key can be either up or down.
   */
  val AltAny: Modifier = new Modifier(jfxsi.KeyCombination.ALT_ANY)

  /**
   * Modifier which specifies that the alt key must be down.
   */
  val AltDown: Modifier = new Modifier(jfxsi.KeyCombination.ALT_DOWN)

  /**
   * Modifier which specifies that the control key can be either up or down.
   */
  val ControlAny: Modifier = new Modifier(jfxsi.KeyCombination.CONTROL_ANY)

  /**
   * Modifier which specifies that the control key must be down.
   */
  val ControlDown: Modifier = new Modifier(jfxsi.KeyCombination.CONTROL_DOWN)

  /**
   * Modifier which specifies that the meta key can be either up or down.
   */
  val MetaAny: Modifier = new Modifier(jfxsi.KeyCombination.META_ANY)

  /**
   * Modifier which specifies that the meta key must be down.
   */
  val MetaDown: Modifier = new Modifier(jfxsi.KeyCombination.META_DOWN)

  /**
   * Modifier which specifies that the shift key can be either up or down.
   */
  val ShiftAny: Modifier = new Modifier(jfxsi.KeyCombination.SHIFT_ANY)

  /**
   * Modifier which specifies that the shift key must be down.
   */
  val ShiftDown: Modifier = new Modifier(jfxsi.KeyCombination.SHIFT_DOWN)

  /**
   * Modifier which specifies that the shortcut key can be either up or down.
   */
  val ShortcutAny: Modifier = new Modifier(jfxsi.KeyCombination.SHORTCUT_ANY)

  /**
   * Modifier which specifies that the shortcut key must be down.
   */
  val ShortcutDown: Modifier = new Modifier(jfxsi.KeyCombination.SHORTCUT_DOWN)

  /**
   * Constructs a new KeyCombination from the specified string.
   */
  def keyCombination(name: String): KeyCombination = new KeyCombination(jfxsi.KeyCombination.keyCombination(name)) {}

  /**
   * Constructs a new KeyCombination from the specified string.
   */
  @deprecated("Use apply instead", "1.0")
  def valueOf(value: String) = jfxsi.KeyCombination.valueOf(value)

  /**
   * Constructs a new KeyCombination from the specified string.
   */
  def apply(value: String): KeyCombination = new KeyCombination(jfxsi.KeyCombination.valueOf(value)) {}

}

abstract class KeyCombination protected(override val delegate: jfxsi.KeyCombination) extends SFXDelegate[jfxsi.KeyCombination] {

  /**
   * The state of the alt key in this key combination.
   */
  def alt: KeyCombination.ModifierValue = KeyCombination.ModifierValue.jfxEnum2sfx(delegate.getAlt)

  /**
   * The state of the control key in this key combination.
   */
  def control: KeyCombination.ModifierValue = KeyCombination.ModifierValue.jfxEnum2sfx(delegate.getControl)

  /**
   * Returns a string representation of this KeyCombination that is suitable for display in a user interface
   * (for example, beside a menu item).
   *
   * @return A string representation of this KeyCombination, suitable for display in a user interface.
   */
  def displayText: String = delegate.getDisplayText

  /**
   * The state of the meta key in this key combination.
   */
  def meta: KeyCombination.ModifierValue = KeyCombination.ModifierValue.jfxEnum2sfx(delegate.getMeta)

  /**
   * Returns a string representation of this KeyCombination.
   */
  def name = delegate.getName

  /**
   * The state of the shift key in this key combination.
   */
  def shift: KeyCombination.ModifierValue = KeyCombination.ModifierValue.jfxEnum2sfx(delegate.getShift)

  /**
   * The state of the shortcut key in this key combination.
   */
  def shortcut: KeyCombination.ModifierValue = KeyCombination.ModifierValue.jfxEnum2sfx(delegate.getShortcut)

  /**
   * Tests whether this key combination matches the combination in the given KeyEvent.
   */
  def `match`(event: KeyEvent) = delegate.`match`(event)

}<|MERGE_RESOLUTION|>--- conflicted
+++ resolved
@@ -28,10 +28,7 @@
 package scalafx.scene.input
 
 import javafx.scene.{input => jfxsi}
-<<<<<<< HEAD
-=======
 import javafx.{event => jfxe}
->>>>>>> df8b3993
 
 import scala.language.implicitConversions
 import scalafx.delegate.{SFXDelegate, SFXEnumDelegate, SFXEnumDelegateCompanion}
@@ -67,11 +64,7 @@
     extends SFXEnumDelegate[jfxsi.KeyCombination.ModifierValue]
 
   object Modifier {
-<<<<<<< HEAD
-    implicit def sfxModifier2jfx(m: Modifier) = if (m != null) m.delegate else null
-=======
     implicit def sfxModifier2jfx(m: Modifier): jfxsi.KeyCombination.Modifier = if (m != null) m.delegate else null
->>>>>>> df8b3993
   }
 
   class Modifier(override val delegate: jfxsi.KeyCombination.Modifier) extends SFXDelegate[jfxsi.KeyCombination.Modifier] {
@@ -88,11 +81,7 @@
 
   }
 
-<<<<<<< HEAD
-  implicit def sfxKeyCombination2jfx(kc: KeyCombination) = if (kc != null) kc.delegate else null
-=======
   implicit def sfxKeyCombination2jfx(kc: KeyCombination): jfxsi.KeyCombination = if (kc != null) kc.delegate else null
->>>>>>> df8b3993
 
   /**
    * Modifier which specifies that the alt key can be either up or down.
