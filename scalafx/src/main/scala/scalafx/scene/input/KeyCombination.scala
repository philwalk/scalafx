/*
 * Copyright (c) 2011-2014, ScalaFX Project
 * All rights reserved.
 *
 * Redistribution and use in source and binary forms, with or without
 * modification, are permitted provided that the following conditions are met:
 *     * Redistributions of source code must retain the above copyright
 *       notice, this list of conditions and the following disclaimer.
 *     * Redistributions in binary form must reproduce the above copyright
 *       notice, this list of conditions and the following disclaimer in the
 *       documentation and/or other materials provided with the distribution.
 *     * Neither the name of the ScalaFX Project nor the
 *       names of its contributors may be used to endorse or promote products
 *       derived from this software without specific prior written permission.
 *
 * THIS SOFTWARE IS PROVIDED BY THE COPYRIGHT HOLDERS AND CONTRIBUTORS "AS IS" AND
 * ANY EXPRESS OR IMPLIED WARRANTIES, INCLUDING, BUT NOT LIMITED TO, THE IMPLIED
 * WARRANTIES OF MERCHANTABILITY AND FITNESS FOR A PARTICULAR PURPOSE ARE
 * DISCLAIMED. IN NO EVENT SHALL THE SCALAFX PROJECT OR ITS CONTRIBUTORS BE LIABLE
 * FOR ANY DIRECT, INDIRECT, INCIDENTAL, SPECIAL, EXEMPLARY, OR CONSEQUENTIAL
 * DAMAGES (INCLUDING, BUT NOT LIMITED TO, PROCUREMENT OF SUBSTITUTE GOODS OR
 * SERVICES; LOSS OF USE, DATA, OR PROFITS; OR BUSINESS INTERRUPTION) HOWEVER CAUSED
 * AND ON ANY THEORY OF LIABILITY, WHETHER IN CONTRACT, STRICT LIABILITY, OR TORT
 * (INCLUDING NEGLIGENCE OR OTHERWISE) ARISING IN ANY WAY OUT OF THE USE OF THIS
 * SOFTWARE, EVEN IF ADVISED OF THE POSSIBILITY OF SUCH DAMAGE.
 */

package scalafx.scene.input

import javafx.scene.{input => jfxsi}
<<<<<<< HEAD

import scala.language.implicitConversions
=======
import javafx.{event => jfxe}

>>>>>>> 044f7b14
import scalafx.delegate.{SFXDelegate, SFXEnumDelegate, SFXEnumDelegateCompanion}

object KeyCombination {

  object ModifierValue
    extends SFXEnumDelegateCompanion[jfxsi.KeyCombination.ModifierValue, ModifierValue] {

    /**
     * Constant which indicates that the modifier key can be either up or down.
     */
    val ANY = new ModifierValue(jfxsi.KeyCombination.ModifierValue.ANY)

    /**
     * Constant which indicates that the modifier key must be down.
     */
    val DOWN = new ModifierValue(jfxsi.KeyCombination.ModifierValue.DOWN)

    /**
     * Constant which indicates that the modifier key must be up.
     */
    val UP = new ModifierValue(jfxsi.KeyCombination.ModifierValue.UP)

    protected override def unsortedValues: Array[ModifierValue] = Array(ANY, DOWN, UP)

  }

  /**
   * Wraps [[http://docs.oracle.com/javase/8/javafx/api/javafx/scene/input/KeyCombination.ModifierValue.html]]
   */
  sealed case class ModifierValue(override val delegate: jfxsi.KeyCombination.ModifierValue)
    extends SFXEnumDelegate[jfxsi.KeyCombination.ModifierValue]

  object Modifier {
    implicit def sfxModifier2jfx(m: Modifier): jfxsi.KeyCombination.Modifier = if (m != null) m.delegate else null
  }

  class Modifier(override val delegate: jfxsi.KeyCombination.Modifier) extends SFXDelegate[jfxsi.KeyCombination.Modifier] {

    /**
     * Gets the modifier key of this Modifier.
     */
    def key: KeyCode = new KeyCode(delegate.getKey)

    /**
     * Gets the modifier value of this Modifier.
     */
    def value: ModifierValue = ModifierValue.jfxEnum2sfx(delegate.getValue)

  }

  implicit def sfxKeyCombination2jfx(kc: KeyCombination): jfxsi.KeyCombination = if (kc != null) kc.delegate else null

  /**
   * Modifier which specifies that the alt key can be either up or down.
   */
  val AltAny: Modifier = new Modifier(jfxsi.KeyCombination.ALT_ANY)

  /**
   * Modifier which specifies that the alt key must be down.
   */
  val AltDown: Modifier = new Modifier(jfxsi.KeyCombination.ALT_DOWN)

  /**
   * Modifier which specifies that the control key can be either up or down.
   */
  val ControlAny: Modifier = new Modifier(jfxsi.KeyCombination.CONTROL_ANY)

  /**
   * Modifier which specifies that the control key must be down.
   */
  val ControlDown: Modifier = new Modifier(jfxsi.KeyCombination.CONTROL_DOWN)

  /**
   * Modifier which specifies that the meta key can be either up or down.
   */
  val MetaAny: Modifier = new Modifier(jfxsi.KeyCombination.META_ANY)

  /**
   * Modifier which specifies that the meta key must be down.
   */
  val MetaDown: Modifier = new Modifier(jfxsi.KeyCombination.META_DOWN)

  /**
   * Modifier which specifies that the shift key can be either up or down.
   */
  val ShiftAny: Modifier = new Modifier(jfxsi.KeyCombination.SHIFT_ANY)

  /**
   * Modifier which specifies that the shift key must be down.
   */
  val ShiftDown: Modifier = new Modifier(jfxsi.KeyCombination.SHIFT_DOWN)

  /**
   * Modifier which specifies that the shortcut key can be either up or down.
   */
  val ShortcutAny: Modifier = new Modifier(jfxsi.KeyCombination.SHORTCUT_ANY)

  /**
   * Modifier which specifies that the shortcut key must be down.
   */
  val ShortcutDown: Modifier = new Modifier(jfxsi.KeyCombination.SHORTCUT_DOWN)

  /**
   * Constructs a new KeyCombination from the specified string.
   */
  def keyCombination(name: String): KeyCombination = new KeyCombination(jfxsi.KeyCombination.keyCombination(name)) {}

  /**
   * Constructs a new KeyCombination from the specified string.
   */
  @deprecated("Use apply instead", "1.0")
  def valueOf(value: String) = jfxsi.KeyCombination.valueOf(value)

  /**
   * Constructs a new KeyCombination from the specified string.
   */
  def apply(value: String): KeyCombination = new KeyCombination(jfxsi.KeyCombination.valueOf(value)) {}

}

abstract class KeyCombination protected(override val delegate: jfxsi.KeyCombination) extends SFXDelegate[jfxsi.KeyCombination] {

  /**
   * The state of the alt key in this key combination.
   */
  def alt: KeyCombination.ModifierValue = KeyCombination.ModifierValue.jfxEnum2sfx(delegate.getAlt)

  /**
   * The state of the control key in this key combination.
   */
  def control: KeyCombination.ModifierValue = KeyCombination.ModifierValue.jfxEnum2sfx(delegate.getControl)

  /**
   * Returns a string representation of this KeyCombination that is suitable for display in a user interface
   * (for example, beside a menu item).
   *
   * @return A string representation of this KeyCombination, suitable for display in a user interface.
   */
  def displayText: String = delegate.getDisplayText

  /**
   * The state of the meta key in this key combination.
   */
  def meta: KeyCombination.ModifierValue = KeyCombination.ModifierValue.jfxEnum2sfx(delegate.getMeta)

  /**
   * Returns a string representation of this KeyCombination.
   */
  def name = delegate.getName

  /**
   * The state of the shift key in this key combination.
   */
  def shift: KeyCombination.ModifierValue = KeyCombination.ModifierValue.jfxEnum2sfx(delegate.getShift)

  /**
   * The state of the shortcut key in this key combination.
   */
  def shortcut: KeyCombination.ModifierValue = KeyCombination.ModifierValue.jfxEnum2sfx(delegate.getShortcut)

  /**
   * Tests whether this key combination matches the combination in the given KeyEvent.
   */
  def `match`(event: KeyEvent) = delegate.`match`(event)

}<|MERGE_RESOLUTION|>--- conflicted
+++ resolved
@@ -1,203 +1,199 @@
-/*
- * Copyright (c) 2011-2014, ScalaFX Project
- * All rights reserved.
- *
- * Redistribution and use in source and binary forms, with or without
- * modification, are permitted provided that the following conditions are met:
- *     * Redistributions of source code must retain the above copyright
- *       notice, this list of conditions and the following disclaimer.
- *     * Redistributions in binary form must reproduce the above copyright
- *       notice, this list of conditions and the following disclaimer in the
- *       documentation and/or other materials provided with the distribution.
- *     * Neither the name of the ScalaFX Project nor the
- *       names of its contributors may be used to endorse or promote products
- *       derived from this software without specific prior written permission.
- *
- * THIS SOFTWARE IS PROVIDED BY THE COPYRIGHT HOLDERS AND CONTRIBUTORS "AS IS" AND
- * ANY EXPRESS OR IMPLIED WARRANTIES, INCLUDING, BUT NOT LIMITED TO, THE IMPLIED
- * WARRANTIES OF MERCHANTABILITY AND FITNESS FOR A PARTICULAR PURPOSE ARE
- * DISCLAIMED. IN NO EVENT SHALL THE SCALAFX PROJECT OR ITS CONTRIBUTORS BE LIABLE
- * FOR ANY DIRECT, INDIRECT, INCIDENTAL, SPECIAL, EXEMPLARY, OR CONSEQUENTIAL
- * DAMAGES (INCLUDING, BUT NOT LIMITED TO, PROCUREMENT OF SUBSTITUTE GOODS OR
- * SERVICES; LOSS OF USE, DATA, OR PROFITS; OR BUSINESS INTERRUPTION) HOWEVER CAUSED
- * AND ON ANY THEORY OF LIABILITY, WHETHER IN CONTRACT, STRICT LIABILITY, OR TORT
- * (INCLUDING NEGLIGENCE OR OTHERWISE) ARISING IN ANY WAY OUT OF THE USE OF THIS
- * SOFTWARE, EVEN IF ADVISED OF THE POSSIBILITY OF SUCH DAMAGE.
- */
-
-package scalafx.scene.input
-
-import javafx.scene.{input => jfxsi}
-<<<<<<< HEAD
-
-import scala.language.implicitConversions
-=======
-import javafx.{event => jfxe}
-
->>>>>>> 044f7b14
-import scalafx.delegate.{SFXDelegate, SFXEnumDelegate, SFXEnumDelegateCompanion}
-
-object KeyCombination {
-
-  object ModifierValue
-    extends SFXEnumDelegateCompanion[jfxsi.KeyCombination.ModifierValue, ModifierValue] {
-
-    /**
-     * Constant which indicates that the modifier key can be either up or down.
-     */
-    val ANY = new ModifierValue(jfxsi.KeyCombination.ModifierValue.ANY)
-
-    /**
-     * Constant which indicates that the modifier key must be down.
-     */
-    val DOWN = new ModifierValue(jfxsi.KeyCombination.ModifierValue.DOWN)
-
-    /**
-     * Constant which indicates that the modifier key must be up.
-     */
-    val UP = new ModifierValue(jfxsi.KeyCombination.ModifierValue.UP)
-
-    protected override def unsortedValues: Array[ModifierValue] = Array(ANY, DOWN, UP)
-
-  }
-
-  /**
-   * Wraps [[http://docs.oracle.com/javase/8/javafx/api/javafx/scene/input/KeyCombination.ModifierValue.html]]
-   */
-  sealed case class ModifierValue(override val delegate: jfxsi.KeyCombination.ModifierValue)
-    extends SFXEnumDelegate[jfxsi.KeyCombination.ModifierValue]
-
-  object Modifier {
-    implicit def sfxModifier2jfx(m: Modifier): jfxsi.KeyCombination.Modifier = if (m != null) m.delegate else null
-  }
-
-  class Modifier(override val delegate: jfxsi.KeyCombination.Modifier) extends SFXDelegate[jfxsi.KeyCombination.Modifier] {
-
-    /**
-     * Gets the modifier key of this Modifier.
-     */
-    def key: KeyCode = new KeyCode(delegate.getKey)
-
-    /**
-     * Gets the modifier value of this Modifier.
-     */
-    def value: ModifierValue = ModifierValue.jfxEnum2sfx(delegate.getValue)
-
-  }
-
-  implicit def sfxKeyCombination2jfx(kc: KeyCombination): jfxsi.KeyCombination = if (kc != null) kc.delegate else null
-
-  /**
-   * Modifier which specifies that the alt key can be either up or down.
-   */
-  val AltAny: Modifier = new Modifier(jfxsi.KeyCombination.ALT_ANY)
-
-  /**
-   * Modifier which specifies that the alt key must be down.
-   */
-  val AltDown: Modifier = new Modifier(jfxsi.KeyCombination.ALT_DOWN)
-
-  /**
-   * Modifier which specifies that the control key can be either up or down.
-   */
-  val ControlAny: Modifier = new Modifier(jfxsi.KeyCombination.CONTROL_ANY)
-
-  /**
-   * Modifier which specifies that the control key must be down.
-   */
-  val ControlDown: Modifier = new Modifier(jfxsi.KeyCombination.CONTROL_DOWN)
-
-  /**
-   * Modifier which specifies that the meta key can be either up or down.
-   */
-  val MetaAny: Modifier = new Modifier(jfxsi.KeyCombination.META_ANY)
-
-  /**
-   * Modifier which specifies that the meta key must be down.
-   */
-  val MetaDown: Modifier = new Modifier(jfxsi.KeyCombination.META_DOWN)
-
-  /**
-   * Modifier which specifies that the shift key can be either up or down.
-   */
-  val ShiftAny: Modifier = new Modifier(jfxsi.KeyCombination.SHIFT_ANY)
-
-  /**
-   * Modifier which specifies that the shift key must be down.
-   */
-  val ShiftDown: Modifier = new Modifier(jfxsi.KeyCombination.SHIFT_DOWN)
-
-  /**
-   * Modifier which specifies that the shortcut key can be either up or down.
-   */
-  val ShortcutAny: Modifier = new Modifier(jfxsi.KeyCombination.SHORTCUT_ANY)
-
-  /**
-   * Modifier which specifies that the shortcut key must be down.
-   */
-  val ShortcutDown: Modifier = new Modifier(jfxsi.KeyCombination.SHORTCUT_DOWN)
-
-  /**
-   * Constructs a new KeyCombination from the specified string.
-   */
-  def keyCombination(name: String): KeyCombination = new KeyCombination(jfxsi.KeyCombination.keyCombination(name)) {}
-
-  /**
-   * Constructs a new KeyCombination from the specified string.
-   */
-  @deprecated("Use apply instead", "1.0")
-  def valueOf(value: String) = jfxsi.KeyCombination.valueOf(value)
-
-  /**
-   * Constructs a new KeyCombination from the specified string.
-   */
-  def apply(value: String): KeyCombination = new KeyCombination(jfxsi.KeyCombination.valueOf(value)) {}
-
-}
-
-abstract class KeyCombination protected(override val delegate: jfxsi.KeyCombination) extends SFXDelegate[jfxsi.KeyCombination] {
-
-  /**
-   * The state of the alt key in this key combination.
-   */
-  def alt: KeyCombination.ModifierValue = KeyCombination.ModifierValue.jfxEnum2sfx(delegate.getAlt)
-
-  /**
-   * The state of the control key in this key combination.
-   */
-  def control: KeyCombination.ModifierValue = KeyCombination.ModifierValue.jfxEnum2sfx(delegate.getControl)
-
-  /**
-   * Returns a string representation of this KeyCombination that is suitable for display in a user interface
-   * (for example, beside a menu item).
-   *
-   * @return A string representation of this KeyCombination, suitable for display in a user interface.
-   */
-  def displayText: String = delegate.getDisplayText
-
-  /**
-   * The state of the meta key in this key combination.
-   */
-  def meta: KeyCombination.ModifierValue = KeyCombination.ModifierValue.jfxEnum2sfx(delegate.getMeta)
-
-  /**
-   * Returns a string representation of this KeyCombination.
-   */
-  def name = delegate.getName
-
-  /**
-   * The state of the shift key in this key combination.
-   */
-  def shift: KeyCombination.ModifierValue = KeyCombination.ModifierValue.jfxEnum2sfx(delegate.getShift)
-
-  /**
-   * The state of the shortcut key in this key combination.
-   */
-  def shortcut: KeyCombination.ModifierValue = KeyCombination.ModifierValue.jfxEnum2sfx(delegate.getShortcut)
-
-  /**
-   * Tests whether this key combination matches the combination in the given KeyEvent.
-   */
-  def `match`(event: KeyEvent) = delegate.`match`(event)
-
+/*
+ * Copyright (c) 2011-2014, ScalaFX Project
+ * All rights reserved.
+ *
+ * Redistribution and use in source and binary forms, with or without
+ * modification, are permitted provided that the following conditions are met:
+ *     * Redistributions of source code must retain the above copyright
+ *       notice, this list of conditions and the following disclaimer.
+ *     * Redistributions in binary form must reproduce the above copyright
+ *       notice, this list of conditions and the following disclaimer in the
+ *       documentation and/or other materials provided with the distribution.
+ *     * Neither the name of the ScalaFX Project nor the
+ *       names of its contributors may be used to endorse or promote products
+ *       derived from this software without specific prior written permission.
+ *
+ * THIS SOFTWARE IS PROVIDED BY THE COPYRIGHT HOLDERS AND CONTRIBUTORS "AS IS" AND
+ * ANY EXPRESS OR IMPLIED WARRANTIES, INCLUDING, BUT NOT LIMITED TO, THE IMPLIED
+ * WARRANTIES OF MERCHANTABILITY AND FITNESS FOR A PARTICULAR PURPOSE ARE
+ * DISCLAIMED. IN NO EVENT SHALL THE SCALAFX PROJECT OR ITS CONTRIBUTORS BE LIABLE
+ * FOR ANY DIRECT, INDIRECT, INCIDENTAL, SPECIAL, EXEMPLARY, OR CONSEQUENTIAL
+ * DAMAGES (INCLUDING, BUT NOT LIMITED TO, PROCUREMENT OF SUBSTITUTE GOODS OR
+ * SERVICES; LOSS OF USE, DATA, OR PROFITS; OR BUSINESS INTERRUPTION) HOWEVER CAUSED
+ * AND ON ANY THEORY OF LIABILITY, WHETHER IN CONTRACT, STRICT LIABILITY, OR TORT
+ * (INCLUDING NEGLIGENCE OR OTHERWISE) ARISING IN ANY WAY OUT OF THE USE OF THIS
+ * SOFTWARE, EVEN IF ADVISED OF THE POSSIBILITY OF SUCH DAMAGE.
+ */
+
+package scalafx.scene.input
+
+import javafx.scene.{input => jfxsi}
+import javafx.{event => jfxe}
+
+import scala.language.implicitConversions
+import scalafx.delegate.{SFXDelegate, SFXEnumDelegate, SFXEnumDelegateCompanion}
+
+object KeyCombination {
+
+  object ModifierValue
+    extends SFXEnumDelegateCompanion[jfxsi.KeyCombination.ModifierValue, ModifierValue] {
+
+    /**
+     * Constant which indicates that the modifier key can be either up or down.
+     */
+    val ANY = new ModifierValue(jfxsi.KeyCombination.ModifierValue.ANY)
+
+    /**
+     * Constant which indicates that the modifier key must be down.
+     */
+    val DOWN = new ModifierValue(jfxsi.KeyCombination.ModifierValue.DOWN)
+
+    /**
+     * Constant which indicates that the modifier key must be up.
+     */
+    val UP = new ModifierValue(jfxsi.KeyCombination.ModifierValue.UP)
+
+    protected override def unsortedValues: Array[ModifierValue] = Array(ANY, DOWN, UP)
+
+  }
+
+  /**
+   * Wraps [[http://docs.oracle.com/javase/8/javafx/api/javafx/scene/input/KeyCombination.ModifierValue.html]]
+   */
+  sealed case class ModifierValue(override val delegate: jfxsi.KeyCombination.ModifierValue)
+    extends SFXEnumDelegate[jfxsi.KeyCombination.ModifierValue]
+
+  object Modifier {
+    implicit def sfxModifier2jfx(m: Modifier): jfxsi.KeyCombination.Modifier = if (m != null) m.delegate else null
+  }
+
+  class Modifier(override val delegate: jfxsi.KeyCombination.Modifier) extends SFXDelegate[jfxsi.KeyCombination.Modifier] {
+
+    /**
+     * Gets the modifier key of this Modifier.
+     */
+    def key: KeyCode = new KeyCode(delegate.getKey)
+
+    /**
+     * Gets the modifier value of this Modifier.
+     */
+    def value: ModifierValue = ModifierValue.jfxEnum2sfx(delegate.getValue)
+
+  }
+
+  implicit def sfxKeyCombination2jfx(kc: KeyCombination): jfxsi.KeyCombination = if (kc != null) kc.delegate else null
+
+  /**
+   * Modifier which specifies that the alt key can be either up or down.
+   */
+  val AltAny: Modifier = new Modifier(jfxsi.KeyCombination.ALT_ANY)
+
+  /**
+   * Modifier which specifies that the alt key must be down.
+   */
+  val AltDown: Modifier = new Modifier(jfxsi.KeyCombination.ALT_DOWN)
+
+  /**
+   * Modifier which specifies that the control key can be either up or down.
+   */
+  val ControlAny: Modifier = new Modifier(jfxsi.KeyCombination.CONTROL_ANY)
+
+  /**
+   * Modifier which specifies that the control key must be down.
+   */
+  val ControlDown: Modifier = new Modifier(jfxsi.KeyCombination.CONTROL_DOWN)
+
+  /**
+   * Modifier which specifies that the meta key can be either up or down.
+   */
+  val MetaAny: Modifier = new Modifier(jfxsi.KeyCombination.META_ANY)
+
+  /**
+   * Modifier which specifies that the meta key must be down.
+   */
+  val MetaDown: Modifier = new Modifier(jfxsi.KeyCombination.META_DOWN)
+
+  /**
+   * Modifier which specifies that the shift key can be either up or down.
+   */
+  val ShiftAny: Modifier = new Modifier(jfxsi.KeyCombination.SHIFT_ANY)
+
+  /**
+   * Modifier which specifies that the shift key must be down.
+   */
+  val ShiftDown: Modifier = new Modifier(jfxsi.KeyCombination.SHIFT_DOWN)
+
+  /**
+   * Modifier which specifies that the shortcut key can be either up or down.
+   */
+  val ShortcutAny: Modifier = new Modifier(jfxsi.KeyCombination.SHORTCUT_ANY)
+
+  /**
+   * Modifier which specifies that the shortcut key must be down.
+   */
+  val ShortcutDown: Modifier = new Modifier(jfxsi.KeyCombination.SHORTCUT_DOWN)
+
+  /**
+   * Constructs a new KeyCombination from the specified string.
+   */
+  def keyCombination(name: String): KeyCombination = new KeyCombination(jfxsi.KeyCombination.keyCombination(name)) {}
+
+  /**
+   * Constructs a new KeyCombination from the specified string.
+   */
+  @deprecated("Use apply instead", "1.0")
+  def valueOf(value: String) = jfxsi.KeyCombination.valueOf(value)
+
+  /**
+   * Constructs a new KeyCombination from the specified string.
+   */
+  def apply(value: String): KeyCombination = new KeyCombination(jfxsi.KeyCombination.valueOf(value)) {}
+
+}
+
+abstract class KeyCombination protected(override val delegate: jfxsi.KeyCombination) extends SFXDelegate[jfxsi.KeyCombination] {
+
+  /**
+   * The state of the alt key in this key combination.
+   */
+  def alt: KeyCombination.ModifierValue = KeyCombination.ModifierValue.jfxEnum2sfx(delegate.getAlt)
+
+  /**
+   * The state of the control key in this key combination.
+   */
+  def control: KeyCombination.ModifierValue = KeyCombination.ModifierValue.jfxEnum2sfx(delegate.getControl)
+
+  /**
+   * Returns a string representation of this KeyCombination that is suitable for display in a user interface
+   * (for example, beside a menu item).
+   *
+   * @return A string representation of this KeyCombination, suitable for display in a user interface.
+   */
+  def displayText: String = delegate.getDisplayText
+
+  /**
+   * The state of the meta key in this key combination.
+   */
+  def meta: KeyCombination.ModifierValue = KeyCombination.ModifierValue.jfxEnum2sfx(delegate.getMeta)
+
+  /**
+   * Returns a string representation of this KeyCombination.
+   */
+  def name = delegate.getName
+
+  /**
+   * The state of the shift key in this key combination.
+   */
+  def shift: KeyCombination.ModifierValue = KeyCombination.ModifierValue.jfxEnum2sfx(delegate.getShift)
+
+  /**
+   * The state of the shortcut key in this key combination.
+   */
+  def shortcut: KeyCombination.ModifierValue = KeyCombination.ModifierValue.jfxEnum2sfx(delegate.getShortcut)
+
+  /**
+   * Tests whether this key combination matches the combination in the given KeyEvent.
+   */
+  def `match`(event: KeyEvent) = delegate.`match`(event)
+
 }