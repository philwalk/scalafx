/*
 * Copyright (c) 2011-2014, ScalaFX Project
 * All rights reserved.
 *
 * Redistribution and use in source and binary forms, with or without
 * modification, are permitted provided that the following conditions are met:
 *     * Redistributions of source code must retain the above copyright
 *       notice, this list of conditions and the following disclaimer.
 *     * Redistributions in binary form must reproduce the above copyright
 *       notice, this list of conditions and the following disclaimer in the
 *       documentation and/or other materials provided with the distribution.
 *     * Neither the name of the ScalaFX Project nor the
 *       names of its contributors may be used to endorse or promote products
 *       derived from this software without specific prior written permission.
 *
 * THIS SOFTWARE IS PROVIDED BY THE COPYRIGHT HOLDERS AND CONTRIBUTORS "AS IS" AND
 * ANY EXPRESS OR IMPLIED WARRANTIES, INCLUDING, BUT NOT LIMITED TO, THE IMPLIED
 * WARRANTIES OF MERCHANTABILITY AND FITNESS FOR A PARTICULAR PURPOSE ARE
 * DISCLAIMED. IN NO EVENT SHALL THE SCALAFX PROJECT OR ITS CONTRIBUTORS BE LIABLE
 * FOR ANY DIRECT, INDIRECT, INCIDENTAL, SPECIAL, EXEMPLARY, OR CONSEQUENTIAL
 * DAMAGES (INCLUDING, BUT NOT LIMITED TO, PROCUREMENT OF SUBSTITUTE GOODS OR
 * SERVICES; LOSS OF USE, DATA, OR PROFITS; OR BUSINESS INTERRUPTION) HOWEVER CAUSED
 * AND ON ANY THEORY OF LIABILITY, WHETHER IN CONTRACT, STRICT LIABILITY, OR TORT
 * (INCLUDING NEGLIGENCE OR OTHERWISE) ARISING IN ANY WAY OUT OF THE USE OF THIS
 * SOFTWARE, EVEN IF ADVISED OF THE POSSIBILITY OF SUCH DAMAGE.
 */
package scalafx.scene.input

<<<<<<< HEAD
import scala.language.implicitConversions
import javafx.scene.{input => jfxsi}
=======
import javafx.scene.{input => jfxsi}

import scala.language.implicitConversions
>>>>>>> df8b3993
import scalafx.Includes._
import scalafx.delegate.SFXDelegate
import scalafx.event.EventType

object MouseDragEvent {
<<<<<<< HEAD
  implicit def sfxMouseDragEvent2jfx(mde: MouseDragEvent) = if (mde != null) mde.delegate else null
=======
  implicit def sfxMouseDragEvent2jfx(mde: MouseDragEvent): jfxsi.MouseDragEvent = if (mde != null) mde.delegate else null
>>>>>>> df8b3993

  /**
   * Common supertype for all mouse event types.
   */
  val Any: EventType[jfxsi.MouseDragEvent] = jfxsi.MouseDragEvent.ANY

  /**
   * This event occurs when the gesture enters a node.
   */
  val MouseDragEntered: EventType[jfxsi.MouseDragEvent] = jfxsi.MouseDragEvent.MOUSE_DRAG_ENTERED

  /**
   * This event occurs when the gesture enters a node.
   */
  val MouseDragEnteredTarget: EventType[jfxsi.MouseDragEvent] = jfxsi.MouseDragEvent.MOUSE_DRAG_ENTERED_TARGET

  /**
   * This event occurs when the gesture exits a node.
   */
  val MouseDragExited: EventType[jfxsi.MouseDragEvent] = jfxsi.MouseDragEvent.MOUSE_DRAG_EXITED

  /**
   * This event occurs when the gesture exits a node.
   */
  val MouseDragExitedTarget: EventType[jfxsi.MouseDragEvent] = jfxsi.MouseDragEvent.MOUSE_DRAG_EXITED_TARGET

  /**
   * This event occurs when the gesture progresses within this node.
   */
  val MouseDragOver: EventType[jfxsi.MouseDragEvent] = jfxsi.MouseDragEvent.MOUSE_DRAG_OVER

  /**
   * This event occurs when the gesture ends (by releasing mouse button) on this node.
   */
  val MouseDragReleased: EventType[jfxsi.MouseDragEvent] = jfxsi.MouseDragEvent.MOUSE_DRAG_RELEASED

}

class MouseDragEvent(override val delegate: jfxsi.MouseDragEvent) extends MouseEvent(delegate) with SFXDelegate[jfxsi.MouseDragEvent] {

  /**
   * Returns the source object of the ongoing gesture.
   */
  def gestureSource: Object = delegate.getGestureSource

}<|MERGE_RESOLUTION|>--- conflicted
+++ resolved
@@ -26,24 +26,15 @@
  */
 package scalafx.scene.input
 
-<<<<<<< HEAD
-import scala.language.implicitConversions
-import javafx.scene.{input => jfxsi}
-=======
 import javafx.scene.{input => jfxsi}
 
 import scala.language.implicitConversions
->>>>>>> df8b3993
 import scalafx.Includes._
 import scalafx.delegate.SFXDelegate
 import scalafx.event.EventType
 
 object MouseDragEvent {
-<<<<<<< HEAD
-  implicit def sfxMouseDragEvent2jfx(mde: MouseDragEvent) = if (mde != null) mde.delegate else null
-=======
   implicit def sfxMouseDragEvent2jfx(mde: MouseDragEvent): jfxsi.MouseDragEvent = if (mde != null) mde.delegate else null
->>>>>>> df8b3993
 
   /**
    * Common supertype for all mouse event types.
