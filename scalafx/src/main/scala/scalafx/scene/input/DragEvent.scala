/*
 * Copyright (c) 2011-2014, ScalaFX Project
 * All rights reserved.
 *
 * Redistribution and use in source and binary forms, with or without
 * modification, are permitted provided that the following conditions are met:
 *     * Redistributions of source code must retain the above copyright
 *       notice, this list of conditions and the following disclaimer.
 *     * Redistributions in binary form must reproduce the above copyright
 *       notice, this list of conditions and the following disclaimer in the
 *       documentation and/or other materials provided with the distribution.
 *     * Neither the name of the ScalaFX Project nor the
 *       names of its contributors may be used to endorse or promote products
 *       derived from this software without specific prior written permission.
 *
 * THIS SOFTWARE IS PROVIDED BY THE COPYRIGHT HOLDERS AND CONTRIBUTORS "AS IS" AND
 * ANY EXPRESS OR IMPLIED WARRANTIES, INCLUDING, BUT NOT LIMITED TO, THE IMPLIED
 * WARRANTIES OF MERCHANTABILITY AND FITNESS FOR A PARTICULAR PURPOSE ARE
 * DISCLAIMED. IN NO EVENT SHALL THE SCALAFX PROJECT OR ITS CONTRIBUTORS BE LIABLE
 * FOR ANY DIRECT, INDIRECT, INCIDENTAL, SPECIAL, EXEMPLARY, OR CONSEQUENTIAL
 * DAMAGES (INCLUDING, BUT NOT LIMITED TO, PROCUREMENT OF SUBSTITUTE GOODS OR
 * SERVICES; LOSS OF USE, DATA, OR PROFITS; OR BUSINESS INTERRUPTION) HOWEVER CAUSED
 * AND ON ANY THEORY OF LIABILITY, WHETHER IN CONTRACT, STRICT LIABILITY, OR TORT
 * (INCLUDING NEGLIGENCE OR OTHERWISE) ARISING IN ANY WAY OUT OF THE USE OF THIS
 * SOFTWARE, EVEN IF ADVISED OF THE POSSIBILITY OF SUCH DAMAGE.
 */
package scalafx.scene.input

<<<<<<< HEAD
import scala.language.implicitConversions
import javafx.scene.{ input => jfxsi }
=======
import javafx.scene.{input => jfxsi}
>>>>>>> 0f04a377
import scalafx.Includes._
import scalafx.delegate.SFXDelegate
import scalafx.event.EventType

object DragEvent {
  implicit def sfxDragEvent2jfx(de: DragEvent) = if (de != null) de.delegate else null

  /**
   * Common supertype for all drag event types.
   */
  val Any: EventType[jfxsi.DragEvent] = jfxsi.DragEvent.ANY

  /**
   * This event occurs on drag-and-drop gesture source after its data has been dropped on a drop target.
   */
  val DragDone: EventType[jfxsi.DragEvent] = jfxsi.DragEvent.DRAG_DONE

  /**
   * This event occurs when the mouse button is released during drag and drop gesture on a drop target.
   */
  val DragDropped: EventType[jfxsi.DragEvent] = jfxsi.DragEvent.DRAG_DROPPED

  /**
   * This event occurs when drag gesture enters a node.
   */
  val DragEntered: EventType[jfxsi.DragEvent] = jfxsi.DragEvent.DRAG_ENTERED

  /**
   * This event occurs when drag gesture enters a node.
   */
  val DragEnteredTarget: EventType[jfxsi.DragEvent] = jfxsi.DragEvent.DRAG_ENTERED_TARGET

  /**
   * This event occurs when drag gesture exits a node.
   */
  val DragExited: EventType[jfxsi.DragEvent] = jfxsi.DragEvent.DRAG_EXITED

  /**
   * This event occurs when drag gesture exits a node.
   */
  val DragExitedTarget: EventType[jfxsi.DragEvent] = jfxsi.DragEvent.DRAG_EXITED_TARGET

  /**
   * This event occurs when drag gesture progresses within this node.
   */
  val DragOver: EventType[jfxsi.DragEvent] = jfxsi.DragEvent.DRAG_OVER

}

class DragEvent(override val delegate: jfxsi.DragEvent) extends InputEvent(delegate) with SFXDelegate[jfxsi.DragEvent] {

  /**
   * Accepts this DragEvent, choosing the transfer mode for the drop operation.
   */
  def acceptTransferModes(transferModes: jfxsi.TransferMode*) {
    delegate.acceptTransferModes(transferModes: _*)
  }

  /**
   * Gets transfer mode accepted by potential target.
   */
  def acceptedTransferMode: TransferMode = delegate.getAcceptedTransferMode

  /**
   * A dragboard that is available to transfer data.
   */
  def dragboard: Dragboard = delegate.getDragboard

  /**
   * The source object of the drag and drop gesture.
   */
  def gestureSource: Object = delegate.getGestureSource

  /**
   * The target object of the drag and drop gesture.
   */
  def gestureTarget: Object = delegate.getGestureTarget

  /**
   * Returns horizontal position of the event relative to the origin of the Scene that contains the DragEvent's source.
   */
  def sceneX: Double = delegate.getSceneX

  /**
   * Returns vertical position of the event relative to the origin of the Scene that contains the DragEvent's source.
   */
  def sceneY: Double = delegate.getSceneY

  /**
   * Returns absolute horizontal position of the event.
   */
  def screenX: Double = delegate.getScreenX

  /**
   * Returns absolute vertical position of the event.
   */
  def screenY: Double = delegate.getScreenY

  /**
   * Data transfer mode.
   */
  def transferMode: TransferMode = delegate.getTransferMode

  /**
   * Horizontal position of the event relative to the origin of the DragEvent's source.
   */
  def x: Double = delegate.getX

  /**
   * Vertical position of the event relative to the origin of the DragEvent's source.
   */
  def y: Double = delegate.getY

  /**
   * Indicates if this event has been accepted.
   */
  def accepted: Boolean = delegate.isAccepted

  /**
   * Whether setDropCompleted(true) has been called on this event.
   */
  def dropCompleted: Boolean = delegate.isDropCompleted
  /**
   * Indicates that transfer handling of this DragEvent was completed successfully during a DRAG_DROPPED event handler.
   */
  def dropCompleted_=(isTransferDone: Boolean) {
    delegate.setDropCompleted(isTransferDone)
  }

}

/*
Event	copyFor(java.lang.Object newSource, EventTarget newTarget)
Creates and returns a copy of this event with the specified event source and target.
*/<|MERGE_RESOLUTION|>--- conflicted
+++ resolved
@@ -1,169 +1,165 @@
-/*
- * Copyright (c) 2011-2014, ScalaFX Project
- * All rights reserved.
- *
- * Redistribution and use in source and binary forms, with or without
- * modification, are permitted provided that the following conditions are met:
- *     * Redistributions of source code must retain the above copyright
- *       notice, this list of conditions and the following disclaimer.
- *     * Redistributions in binary form must reproduce the above copyright
- *       notice, this list of conditions and the following disclaimer in the
- *       documentation and/or other materials provided with the distribution.
- *     * Neither the name of the ScalaFX Project nor the
- *       names of its contributors may be used to endorse or promote products
- *       derived from this software without specific prior written permission.
- *
- * THIS SOFTWARE IS PROVIDED BY THE COPYRIGHT HOLDERS AND CONTRIBUTORS "AS IS" AND
- * ANY EXPRESS OR IMPLIED WARRANTIES, INCLUDING, BUT NOT LIMITED TO, THE IMPLIED
- * WARRANTIES OF MERCHANTABILITY AND FITNESS FOR A PARTICULAR PURPOSE ARE
- * DISCLAIMED. IN NO EVENT SHALL THE SCALAFX PROJECT OR ITS CONTRIBUTORS BE LIABLE
- * FOR ANY DIRECT, INDIRECT, INCIDENTAL, SPECIAL, EXEMPLARY, OR CONSEQUENTIAL
- * DAMAGES (INCLUDING, BUT NOT LIMITED TO, PROCUREMENT OF SUBSTITUTE GOODS OR
- * SERVICES; LOSS OF USE, DATA, OR PROFITS; OR BUSINESS INTERRUPTION) HOWEVER CAUSED
- * AND ON ANY THEORY OF LIABILITY, WHETHER IN CONTRACT, STRICT LIABILITY, OR TORT
- * (INCLUDING NEGLIGENCE OR OTHERWISE) ARISING IN ANY WAY OUT OF THE USE OF THIS
- * SOFTWARE, EVEN IF ADVISED OF THE POSSIBILITY OF SUCH DAMAGE.
- */
-package scalafx.scene.input
-
-<<<<<<< HEAD
-import scala.language.implicitConversions
-import javafx.scene.{ input => jfxsi }
-=======
-import javafx.scene.{input => jfxsi}
->>>>>>> 0f04a377
-import scalafx.Includes._
-import scalafx.delegate.SFXDelegate
-import scalafx.event.EventType
-
-object DragEvent {
-  implicit def sfxDragEvent2jfx(de: DragEvent) = if (de != null) de.delegate else null
-
-  /**
-   * Common supertype for all drag event types.
-   */
-  val Any: EventType[jfxsi.DragEvent] = jfxsi.DragEvent.ANY
-
-  /**
-   * This event occurs on drag-and-drop gesture source after its data has been dropped on a drop target.
-   */
-  val DragDone: EventType[jfxsi.DragEvent] = jfxsi.DragEvent.DRAG_DONE
-
-  /**
-   * This event occurs when the mouse button is released during drag and drop gesture on a drop target.
-   */
-  val DragDropped: EventType[jfxsi.DragEvent] = jfxsi.DragEvent.DRAG_DROPPED
-
-  /**
-   * This event occurs when drag gesture enters a node.
-   */
-  val DragEntered: EventType[jfxsi.DragEvent] = jfxsi.DragEvent.DRAG_ENTERED
-
-  /**
-   * This event occurs when drag gesture enters a node.
-   */
-  val DragEnteredTarget: EventType[jfxsi.DragEvent] = jfxsi.DragEvent.DRAG_ENTERED_TARGET
-
-  /**
-   * This event occurs when drag gesture exits a node.
-   */
-  val DragExited: EventType[jfxsi.DragEvent] = jfxsi.DragEvent.DRAG_EXITED
-
-  /**
-   * This event occurs when drag gesture exits a node.
-   */
-  val DragExitedTarget: EventType[jfxsi.DragEvent] = jfxsi.DragEvent.DRAG_EXITED_TARGET
-
-  /**
-   * This event occurs when drag gesture progresses within this node.
-   */
-  val DragOver: EventType[jfxsi.DragEvent] = jfxsi.DragEvent.DRAG_OVER
-
-}
-
-class DragEvent(override val delegate: jfxsi.DragEvent) extends InputEvent(delegate) with SFXDelegate[jfxsi.DragEvent] {
-
-  /**
-   * Accepts this DragEvent, choosing the transfer mode for the drop operation.
-   */
-  def acceptTransferModes(transferModes: jfxsi.TransferMode*) {
-    delegate.acceptTransferModes(transferModes: _*)
-  }
-
-  /**
-   * Gets transfer mode accepted by potential target.
-   */
-  def acceptedTransferMode: TransferMode = delegate.getAcceptedTransferMode
-
-  /**
-   * A dragboard that is available to transfer data.
-   */
-  def dragboard: Dragboard = delegate.getDragboard
-
-  /**
-   * The source object of the drag and drop gesture.
-   */
-  def gestureSource: Object = delegate.getGestureSource
-
-  /**
-   * The target object of the drag and drop gesture.
-   */
-  def gestureTarget: Object = delegate.getGestureTarget
-
-  /**
-   * Returns horizontal position of the event relative to the origin of the Scene that contains the DragEvent's source.
-   */
-  def sceneX: Double = delegate.getSceneX
-
-  /**
-   * Returns vertical position of the event relative to the origin of the Scene that contains the DragEvent's source.
-   */
-  def sceneY: Double = delegate.getSceneY
-
-  /**
-   * Returns absolute horizontal position of the event.
-   */
-  def screenX: Double = delegate.getScreenX
-
-  /**
-   * Returns absolute vertical position of the event.
-   */
-  def screenY: Double = delegate.getScreenY
-
-  /**
-   * Data transfer mode.
-   */
-  def transferMode: TransferMode = delegate.getTransferMode
-
-  /**
-   * Horizontal position of the event relative to the origin of the DragEvent's source.
-   */
-  def x: Double = delegate.getX
-
-  /**
-   * Vertical position of the event relative to the origin of the DragEvent's source.
-   */
-  def y: Double = delegate.getY
-
-  /**
-   * Indicates if this event has been accepted.
-   */
-  def accepted: Boolean = delegate.isAccepted
-
-  /**
-   * Whether setDropCompleted(true) has been called on this event.
-   */
-  def dropCompleted: Boolean = delegate.isDropCompleted
-  /**
-   * Indicates that transfer handling of this DragEvent was completed successfully during a DRAG_DROPPED event handler.
-   */
-  def dropCompleted_=(isTransferDone: Boolean) {
-    delegate.setDropCompleted(isTransferDone)
-  }
-
-}
-
-/*
-Event	copyFor(java.lang.Object newSource, EventTarget newTarget)
-Creates and returns a copy of this event with the specified event source and target.
+/*
+ * Copyright (c) 2011-2014, ScalaFX Project
+ * All rights reserved.
+ *
+ * Redistribution and use in source and binary forms, with or without
+ * modification, are permitted provided that the following conditions are met:
+ *     * Redistributions of source code must retain the above copyright
+ *       notice, this list of conditions and the following disclaimer.
+ *     * Redistributions in binary form must reproduce the above copyright
+ *       notice, this list of conditions and the following disclaimer in the
+ *       documentation and/or other materials provided with the distribution.
+ *     * Neither the name of the ScalaFX Project nor the
+ *       names of its contributors may be used to endorse or promote products
+ *       derived from this software without specific prior written permission.
+ *
+ * THIS SOFTWARE IS PROVIDED BY THE COPYRIGHT HOLDERS AND CONTRIBUTORS "AS IS" AND
+ * ANY EXPRESS OR IMPLIED WARRANTIES, INCLUDING, BUT NOT LIMITED TO, THE IMPLIED
+ * WARRANTIES OF MERCHANTABILITY AND FITNESS FOR A PARTICULAR PURPOSE ARE
+ * DISCLAIMED. IN NO EVENT SHALL THE SCALAFX PROJECT OR ITS CONTRIBUTORS BE LIABLE
+ * FOR ANY DIRECT, INDIRECT, INCIDENTAL, SPECIAL, EXEMPLARY, OR CONSEQUENTIAL
+ * DAMAGES (INCLUDING, BUT NOT LIMITED TO, PROCUREMENT OF SUBSTITUTE GOODS OR
+ * SERVICES; LOSS OF USE, DATA, OR PROFITS; OR BUSINESS INTERRUPTION) HOWEVER CAUSED
+ * AND ON ANY THEORY OF LIABILITY, WHETHER IN CONTRACT, STRICT LIABILITY, OR TORT
+ * (INCLUDING NEGLIGENCE OR OTHERWISE) ARISING IN ANY WAY OUT OF THE USE OF THIS
+ * SOFTWARE, EVEN IF ADVISED OF THE POSSIBILITY OF SUCH DAMAGE.
+ */
+package scalafx.scene.input
+
+import scala.language.implicitConversions
+import javafx.scene.{input => jfxsi}
+import scalafx.Includes._
+import scalafx.delegate.SFXDelegate
+import scalafx.event.EventType
+
+object DragEvent {
+  implicit def sfxDragEvent2jfx(de: DragEvent) = if (de != null) de.delegate else null
+
+  /**
+   * Common supertype for all drag event types.
+   */
+  val Any: EventType[jfxsi.DragEvent] = jfxsi.DragEvent.ANY
+
+  /**
+   * This event occurs on drag-and-drop gesture source after its data has been dropped on a drop target.
+   */
+  val DragDone: EventType[jfxsi.DragEvent] = jfxsi.DragEvent.DRAG_DONE
+
+  /**
+   * This event occurs when the mouse button is released during drag and drop gesture on a drop target.
+   */
+  val DragDropped: EventType[jfxsi.DragEvent] = jfxsi.DragEvent.DRAG_DROPPED
+
+  /**
+   * This event occurs when drag gesture enters a node.
+   */
+  val DragEntered: EventType[jfxsi.DragEvent] = jfxsi.DragEvent.DRAG_ENTERED
+
+  /**
+   * This event occurs when drag gesture enters a node.
+   */
+  val DragEnteredTarget: EventType[jfxsi.DragEvent] = jfxsi.DragEvent.DRAG_ENTERED_TARGET
+
+  /**
+   * This event occurs when drag gesture exits a node.
+   */
+  val DragExited: EventType[jfxsi.DragEvent] = jfxsi.DragEvent.DRAG_EXITED
+
+  /**
+   * This event occurs when drag gesture exits a node.
+   */
+  val DragExitedTarget: EventType[jfxsi.DragEvent] = jfxsi.DragEvent.DRAG_EXITED_TARGET
+
+  /**
+   * This event occurs when drag gesture progresses within this node.
+   */
+  val DragOver: EventType[jfxsi.DragEvent] = jfxsi.DragEvent.DRAG_OVER
+
+}
+
+class DragEvent(override val delegate: jfxsi.DragEvent) extends InputEvent(delegate) with SFXDelegate[jfxsi.DragEvent] {
+
+  /**
+   * Accepts this DragEvent, choosing the transfer mode for the drop operation.
+   */
+  def acceptTransferModes(transferModes: jfxsi.TransferMode*) {
+    delegate.acceptTransferModes(transferModes: _*)
+  }
+
+  /**
+   * Gets transfer mode accepted by potential target.
+   */
+  def acceptedTransferMode: TransferMode = delegate.getAcceptedTransferMode
+
+  /**
+   * A dragboard that is available to transfer data.
+   */
+  def dragboard: Dragboard = delegate.getDragboard
+
+  /**
+   * The source object of the drag and drop gesture.
+   */
+  def gestureSource: Object = delegate.getGestureSource
+
+  /**
+   * The target object of the drag and drop gesture.
+   */
+  def gestureTarget: Object = delegate.getGestureTarget
+
+  /**
+   * Returns horizontal position of the event relative to the origin of the Scene that contains the DragEvent's source.
+   */
+  def sceneX: Double = delegate.getSceneX
+
+  /**
+   * Returns vertical position of the event relative to the origin of the Scene that contains the DragEvent's source.
+   */
+  def sceneY: Double = delegate.getSceneY
+
+  /**
+   * Returns absolute horizontal position of the event.
+   */
+  def screenX: Double = delegate.getScreenX
+
+  /**
+   * Returns absolute vertical position of the event.
+   */
+  def screenY: Double = delegate.getScreenY
+
+  /**
+   * Data transfer mode.
+   */
+  def transferMode: TransferMode = delegate.getTransferMode
+
+  /**
+   * Horizontal position of the event relative to the origin of the DragEvent's source.
+   */
+  def x: Double = delegate.getX
+
+  /**
+   * Vertical position of the event relative to the origin of the DragEvent's source.
+   */
+  def y: Double = delegate.getY
+
+  /**
+   * Indicates if this event has been accepted.
+   */
+  def accepted: Boolean = delegate.isAccepted
+
+  /**
+   * Whether setDropCompleted(true) has been called on this event.
+   */
+  def dropCompleted: Boolean = delegate.isDropCompleted
+  /**
+   * Indicates that transfer handling of this DragEvent was completed successfully during a DRAG_DROPPED event handler.
+   */
+  def dropCompleted_=(isTransferDone: Boolean) {
+    delegate.setDropCompleted(isTransferDone)
+  }
+
+}
+
+/*
+Event	copyFor(java.lang.Object newSource, EventTarget newTarget)
+Creates and returns a copy of this event with the specified event source and target.
 */