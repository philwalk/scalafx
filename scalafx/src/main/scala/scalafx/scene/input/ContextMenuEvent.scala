/*
 * Copyright (c) 2011-2014, ScalaFX Project
 * All rights reserved.
 *
 * Redistribution and use in source and binary forms, with or without
 * modification, are permitted provided that the following conditions are met:
 *     * Redistributions of source code must retain the above copyright
 *       notice, this list of conditions and the following disclaimer.
 *     * Redistributions in binary form must reproduce the above copyright
 *       notice, this list of conditions and the following disclaimer in the
 *       documentation and/or other materials provided with the distribution.
 *     * Neither the name of the ScalaFX Project nor the
 *       names of its contributors may be used to endorse or promote products
 *       derived from this software without specific prior written permission.
 *
 * THIS SOFTWARE IS PROVIDED BY THE COPYRIGHT HOLDERS AND CONTRIBUTORS "AS IS" AND
 * ANY EXPRESS OR IMPLIED WARRANTIES, INCLUDING, BUT NOT LIMITED TO, THE IMPLIED
 * WARRANTIES OF MERCHANTABILITY AND FITNESS FOR A PARTICULAR PURPOSE ARE
 * DISCLAIMED. IN NO EVENT SHALL THE SCALAFX PROJECT OR ITS CONTRIBUTORS BE LIABLE
 * FOR ANY DIRECT, INDIRECT, INCIDENTAL, SPECIAL, EXEMPLARY, OR CONSEQUENTIAL
 * DAMAGES (INCLUDING, BUT NOT LIMITED TO, PROCUREMENT OF SUBSTITUTE GOODS OR
 * SERVICES; LOSS OF USE, DATA, OR PROFITS; OR BUSINESS INTERRUPTION) HOWEVER CAUSED
 * AND ON ANY THEORY OF LIABILITY, WHETHER IN CONTRACT, STRICT LIABILITY, OR TORT
 * (INCLUDING NEGLIGENCE OR OTHERWISE) ARISING IN ANY WAY OUT OF THE USE OF THIS
 * SOFTWARE, EVEN IF ADVISED OF THE POSSIBILITY OF SUCH DAMAGE.
 */
package scalafx.scene.input

<<<<<<< HEAD
import scala.language.implicitConversions
import javafx.scene.{ input => jfxsi }
import scalafx.delegate.SFXDelegate

object ContextMenuEvent {
  implicit def sfxContextMenuEvent2jfx(c: ContextMenuEvent) = if (c != null) c.delegate else null
=======

import javafx.scene.{input => jfxsi}

import scala.language.implicitConversions
import scalafx.delegate.SFXDelegate

object ContextMenuEvent {
  implicit def sfxContextMenuEvent2jfx(c: ContextMenuEvent): jfxsi.ContextMenuEvent = if (c != null) c.delegate else null
>>>>>>> df8b3993
}

class ContextMenuEvent(override val delegate: jfxsi.ContextMenuEvent) extends InputEvent(delegate) with SFXDelegate[jfxsi.ContextMenuEvent] {

  def sceneX: Double = delegate.getSceneX

  def sceneY: Double = delegate.getSceneY

  def screenX: Double = delegate.getScreenX

  def screenY: Double = delegate.getScreenY

  def x: Double = delegate.getX

  def y: Double = delegate.getY

  /**
   * Determines whether this event originated from the keyboard.
   */
  def keyboardTrigger: Boolean = delegate.isKeyboardTrigger

}<|MERGE_RESOLUTION|>--- conflicted
+++ resolved
@@ -26,14 +26,6 @@
  */
 package scalafx.scene.input
 
-<<<<<<< HEAD
-import scala.language.implicitConversions
-import javafx.scene.{ input => jfxsi }
-import scalafx.delegate.SFXDelegate
-
-object ContextMenuEvent {
-  implicit def sfxContextMenuEvent2jfx(c: ContextMenuEvent) = if (c != null) c.delegate else null
-=======
 
 import javafx.scene.{input => jfxsi}
 
@@ -42,7 +34,6 @@
 
 object ContextMenuEvent {
   implicit def sfxContextMenuEvent2jfx(c: ContextMenuEvent): jfxsi.ContextMenuEvent = if (c != null) c.delegate else null
->>>>>>> df8b3993
 }
 
 class ContextMenuEvent(override val delegate: jfxsi.ContextMenuEvent) extends InputEvent(delegate) with SFXDelegate[jfxsi.ContextMenuEvent] {
