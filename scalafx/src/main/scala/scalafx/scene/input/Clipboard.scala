/*
<<<<<<< HEAD
* Copyright (c) 2011-2014, ScalaFX Project
=======
 * Copyright (c) 2011-2014, ScalaFX Project
>>>>>>> a496ffa6
 * All rights reserved.
 *
 * Redistribution and use in source and binary forms, with or without
 * modification, are permitted provided that the following conditions are met:
 *     * Redistributions of source code must retain the above copyright
 *       notice, this list of conditions and the following disclaimer.
 *     * Redistributions in binary form must reproduce the above copyright
 *       notice, this list of conditions and the following disclaimer in the
 *       documentation and/or other materials provided with the distribution.
 *     * Neither the name of the ScalaFX Project nor the
 *       names of its contributors may be used to endorse or promote products
 *       derived from this software without specific prior written permission.
 *
 * THIS SOFTWARE IS PROVIDED BY THE COPYRIGHT HOLDERS AND CONTRIBUTORS "AS IS" AND
 * ANY EXPRESS OR IMPLIED WARRANTIES, INCLUDING, BUT NOT LIMITED TO, THE IMPLIED
 * WARRANTIES OF MERCHANTABILITY AND FITNESS FOR A PARTICULAR PURPOSE ARE
 * DISCLAIMED. IN NO EVENT SHALL THE SCALAFX PROJECT OR ITS CONTRIBUTORS BE LIABLE
 * FOR ANY DIRECT, INDIRECT, INCIDENTAL, SPECIAL, EXEMPLARY, OR CONSEQUENTIAL
 * DAMAGES (INCLUDING, BUT NOT LIMITED TO, PROCUREMENT OF SUBSTITUTE GOODS OR
 * SERVICES; LOSS OF USE, DATA, OR PROFITS; OR BUSINESS INTERRUPTION) HOWEVER CAUSED
 * AND ON ANY THEORY OF LIABILITY, WHETHER IN CONTRACT, STRICT LIABILITY, OR TORT
 * (INCLUDING NEGLIGENCE OR OTHERWISE) ARISING IN ANY WAY OUT OF THE USE OF THIS
 * SOFTWARE, EVEN IF ADVISED OF THE POSSIBILITY OF SUCH DAMAGE.
 */
package scalafx.scene.input

import scala.language.implicitConversions
import java.io.File

import scala.collection.JavaConversions._
import scala.collection._

import javafx.scene.{input => jfxsi}
import scalafx.scene.input.DataFormat._
import scalafx.delegate.SFXDelegate

object Clipboard {
  implicit def sfxClipboard2jfx(c: Clipboard) = c.delegate

  /**
   * Gets the current system clipboard, through which data can be stored and retrieved.
   */
  def systemClipboard = jfxsi.Clipboard.getSystemClipboard
}

class Clipboard(override val delegate: jfxsi.Clipboard) extends SFXDelegate[jfxsi.Clipboard] {

  /**
   * Clears the clipboard of any and all content.
   */
  def clear() {
    delegate.clear()
  }

  /**
   * Returns the content stored in this clipboard of the given type, or null if there is no content with this type.
   */
  def content(dataFormat: DataFormat) = delegate.getContent(dataFormat)

  /**
   * Gets the set of DataFormat types on this Clipboard instance which have associated data registered on the clipboard.
   */
  def contentTypes: Set[jfxsi.DataFormat] = delegate.getContentTypes

  /**
   * Gets the List of Files from the clipboard which had previously been registered.
   */
  def Files: Seq[File] = delegate.getFiles

  /**
   * Gets the HTML text String from the clipboard which had previously been registered.
   */
  def html = delegate.getHtml

  /**
   * Gets the Image from the clipboard which had previously been registered.
   */
  def image = delegate.getImage

  /**
   * Gets the RTF text String from the clipboard which had previously been registered.
   */
  def rtf = delegate.getRtf

  /**
   * Gets the plain text String from the clipboard which had previously been registered.
   */
  def string = delegate.getString

  /**
   * Gets the URL String from the clipboard which had previously been registered.
   */
  def url = delegate.getUrl

  /**
   * Tests whether there is any content on this clipboard of the given DataFormat type.
   */
  def hasContent(dataFormat: DataFormat) = delegate.hasContent(dataFormat)

  /**
   * Gets whether an List of Files (DataFormat.FILES) has been registered on this Clipboard.
   */
  def hasFiles = delegate.hasFiles

  /**
   * Gets whether an HTML text String (DataFormat.HTML) has been registered on this Clipboard.
   */
  def hasHtml = delegate.hasHtml

  /**
   * Gets whether an Image (DataFormat.IMAGE) has been registered on this Clipboard.
   */
  def hasImage = delegate.hasImage

  /**
   * Gets whether an RTF String (DataFormat.RTF) has been registered on this Clipboard.
   */
  def hasRtf = delegate.hasRtf

  /**
   * Gets whether a plain text String (DataFormat.PLAIN_TEXT) has been registered on this Clipboard.
   */
  def hasString = delegate.hasString

  /**
   * Gets whether a url String (DataFormat.URL) has been registered on this Clipboard.
   */
  def hasUrl = delegate.hasUrl

  /** Puts content onto the clipboard.
    *
    * This call will always result in clearing all previous content from the clipboard,
    * and replacing it with whatever content is specified in the supplied ClipboardContent map.
    *
    * @return `true` if successful, `false` if the content fails to be added.
    * @throws java.lang.NullPointerException - if null data reference is passed for any format
    */
  def content_=(content: Map[DataFormat, AnyRef]) = {
    delegate.setContent(content.map {case (a, b) => (a.delegate, b)})
  }

  /** Puts content onto the clipboard.
    *
    * This call will always result in clearing all previous content from the clipboard,
    * and replacing it with whatever content is specified in the supplied ClipboardContent map.
    *
    * @return `true` if successful, `false` if the content fails to be added.
    * @throws java.lang.NullPointerException - if null data reference is passed for any format
    */
  def content_=(content: ClipboardContent) = delegate.setContent(content)
}
<|MERGE_RESOLUTION|>--- conflicted
+++ resolved
@@ -1,157 +1,153 @@
-/*
-<<<<<<< HEAD
-* Copyright (c) 2011-2014, ScalaFX Project
-=======
- * Copyright (c) 2011-2014, ScalaFX Project
->>>>>>> a496ffa6
- * All rights reserved.
- *
- * Redistribution and use in source and binary forms, with or without
- * modification, are permitted provided that the following conditions are met:
- *     * Redistributions of source code must retain the above copyright
- *       notice, this list of conditions and the following disclaimer.
- *     * Redistributions in binary form must reproduce the above copyright
- *       notice, this list of conditions and the following disclaimer in the
- *       documentation and/or other materials provided with the distribution.
- *     * Neither the name of the ScalaFX Project nor the
- *       names of its contributors may be used to endorse or promote products
- *       derived from this software without specific prior written permission.
- *
- * THIS SOFTWARE IS PROVIDED BY THE COPYRIGHT HOLDERS AND CONTRIBUTORS "AS IS" AND
- * ANY EXPRESS OR IMPLIED WARRANTIES, INCLUDING, BUT NOT LIMITED TO, THE IMPLIED
- * WARRANTIES OF MERCHANTABILITY AND FITNESS FOR A PARTICULAR PURPOSE ARE
- * DISCLAIMED. IN NO EVENT SHALL THE SCALAFX PROJECT OR ITS CONTRIBUTORS BE LIABLE
- * FOR ANY DIRECT, INDIRECT, INCIDENTAL, SPECIAL, EXEMPLARY, OR CONSEQUENTIAL
- * DAMAGES (INCLUDING, BUT NOT LIMITED TO, PROCUREMENT OF SUBSTITUTE GOODS OR
- * SERVICES; LOSS OF USE, DATA, OR PROFITS; OR BUSINESS INTERRUPTION) HOWEVER CAUSED
- * AND ON ANY THEORY OF LIABILITY, WHETHER IN CONTRACT, STRICT LIABILITY, OR TORT
- * (INCLUDING NEGLIGENCE OR OTHERWISE) ARISING IN ANY WAY OUT OF THE USE OF THIS
- * SOFTWARE, EVEN IF ADVISED OF THE POSSIBILITY OF SUCH DAMAGE.
- */
-package scalafx.scene.input
-
-import scala.language.implicitConversions
-import java.io.File
-
-import scala.collection.JavaConversions._
-import scala.collection._
-
-import javafx.scene.{input => jfxsi}
-import scalafx.scene.input.DataFormat._
-import scalafx.delegate.SFXDelegate
-
-object Clipboard {
-  implicit def sfxClipboard2jfx(c: Clipboard) = c.delegate
-
-  /**
-   * Gets the current system clipboard, through which data can be stored and retrieved.
-   */
-  def systemClipboard = jfxsi.Clipboard.getSystemClipboard
-}
-
-class Clipboard(override val delegate: jfxsi.Clipboard) extends SFXDelegate[jfxsi.Clipboard] {
-
-  /**
-   * Clears the clipboard of any and all content.
-   */
-  def clear() {
-    delegate.clear()
-  }
-
-  /**
-   * Returns the content stored in this clipboard of the given type, or null if there is no content with this type.
-   */
-  def content(dataFormat: DataFormat) = delegate.getContent(dataFormat)
-
-  /**
-   * Gets the set of DataFormat types on this Clipboard instance which have associated data registered on the clipboard.
-   */
-  def contentTypes: Set[jfxsi.DataFormat] = delegate.getContentTypes
-
-  /**
-   * Gets the List of Files from the clipboard which had previously been registered.
-   */
-  def Files: Seq[File] = delegate.getFiles
-
-  /**
-   * Gets the HTML text String from the clipboard which had previously been registered.
-   */
-  def html = delegate.getHtml
-
-  /**
-   * Gets the Image from the clipboard which had previously been registered.
-   */
-  def image = delegate.getImage
-
-  /**
-   * Gets the RTF text String from the clipboard which had previously been registered.
-   */
-  def rtf = delegate.getRtf
-
-  /**
-   * Gets the plain text String from the clipboard which had previously been registered.
-   */
-  def string = delegate.getString
-
-  /**
-   * Gets the URL String from the clipboard which had previously been registered.
-   */
-  def url = delegate.getUrl
-
-  /**
-   * Tests whether there is any content on this clipboard of the given DataFormat type.
-   */
-  def hasContent(dataFormat: DataFormat) = delegate.hasContent(dataFormat)
-
-  /**
-   * Gets whether an List of Files (DataFormat.FILES) has been registered on this Clipboard.
-   */
-  def hasFiles = delegate.hasFiles
-
-  /**
-   * Gets whether an HTML text String (DataFormat.HTML) has been registered on this Clipboard.
-   */
-  def hasHtml = delegate.hasHtml
-
-  /**
-   * Gets whether an Image (DataFormat.IMAGE) has been registered on this Clipboard.
-   */
-  def hasImage = delegate.hasImage
-
-  /**
-   * Gets whether an RTF String (DataFormat.RTF) has been registered on this Clipboard.
-   */
-  def hasRtf = delegate.hasRtf
-
-  /**
-   * Gets whether a plain text String (DataFormat.PLAIN_TEXT) has been registered on this Clipboard.
-   */
-  def hasString = delegate.hasString
-
-  /**
-   * Gets whether a url String (DataFormat.URL) has been registered on this Clipboard.
-   */
-  def hasUrl = delegate.hasUrl
-
-  /** Puts content onto the clipboard.
-    *
-    * This call will always result in clearing all previous content from the clipboard,
-    * and replacing it with whatever content is specified in the supplied ClipboardContent map.
-    *
-    * @return `true` if successful, `false` if the content fails to be added.
-    * @throws java.lang.NullPointerException - if null data reference is passed for any format
-    */
-  def content_=(content: Map[DataFormat, AnyRef]) = {
-    delegate.setContent(content.map {case (a, b) => (a.delegate, b)})
-  }
-
-  /** Puts content onto the clipboard.
-    *
-    * This call will always result in clearing all previous content from the clipboard,
-    * and replacing it with whatever content is specified in the supplied ClipboardContent map.
-    *
-    * @return `true` if successful, `false` if the content fails to be added.
-    * @throws java.lang.NullPointerException - if null data reference is passed for any format
-    */
-  def content_=(content: ClipboardContent) = delegate.setContent(content)
-}
+/*
+ * Copyright (c) 2011-2014, ScalaFX Project
+ * All rights reserved.
+ *
+ * Redistribution and use in source and binary forms, with or without
+ * modification, are permitted provided that the following conditions are met:
+ *     * Redistributions of source code must retain the above copyright
+ *       notice, this list of conditions and the following disclaimer.
+ *     * Redistributions in binary form must reproduce the above copyright
+ *       notice, this list of conditions and the following disclaimer in the
+ *       documentation and/or other materials provided with the distribution.
+ *     * Neither the name of the ScalaFX Project nor the
+ *       names of its contributors may be used to endorse or promote products
+ *       derived from this software without specific prior written permission.
+ *
+ * THIS SOFTWARE IS PROVIDED BY THE COPYRIGHT HOLDERS AND CONTRIBUTORS "AS IS" AND
+ * ANY EXPRESS OR IMPLIED WARRANTIES, INCLUDING, BUT NOT LIMITED TO, THE IMPLIED
+ * WARRANTIES OF MERCHANTABILITY AND FITNESS FOR A PARTICULAR PURPOSE ARE
+ * DISCLAIMED. IN NO EVENT SHALL THE SCALAFX PROJECT OR ITS CONTRIBUTORS BE LIABLE
+ * FOR ANY DIRECT, INDIRECT, INCIDENTAL, SPECIAL, EXEMPLARY, OR CONSEQUENTIAL
+ * DAMAGES (INCLUDING, BUT NOT LIMITED TO, PROCUREMENT OF SUBSTITUTE GOODS OR
+ * SERVICES; LOSS OF USE, DATA, OR PROFITS; OR BUSINESS INTERRUPTION) HOWEVER CAUSED
+ * AND ON ANY THEORY OF LIABILITY, WHETHER IN CONTRACT, STRICT LIABILITY, OR TORT
+ * (INCLUDING NEGLIGENCE OR OTHERWISE) ARISING IN ANY WAY OUT OF THE USE OF THIS
+ * SOFTWARE, EVEN IF ADVISED OF THE POSSIBILITY OF SUCH DAMAGE.
+ */
+package scalafx.scene.input
+
+import scala.language.implicitConversions
+import java.io.File
+
+import scala.collection.JavaConversions._
+import scala.collection._
+
+import javafx.scene.{input => jfxsi}
+import scalafx.scene.input.DataFormat._
+import scalafx.delegate.SFXDelegate
+
+object Clipboard {
+  implicit def sfxClipboard2jfx(c: Clipboard) = c.delegate
+
+  /**
+   * Gets the current system clipboard, through which data can be stored and retrieved.
+   */
+  def systemClipboard = jfxsi.Clipboard.getSystemClipboard
+}
+
+class Clipboard(override val delegate: jfxsi.Clipboard) extends SFXDelegate[jfxsi.Clipboard] {
+
+  /**
+   * Clears the clipboard of any and all content.
+   */
+  def clear() {
+    delegate.clear()
+  }
+
+  /**
+   * Returns the content stored in this clipboard of the given type, or null if there is no content with this type.
+   */
+  def content(dataFormat: DataFormat) = delegate.getContent(dataFormat)
+
+  /**
+   * Gets the set of DataFormat types on this Clipboard instance which have associated data registered on the clipboard.
+   */
+  def contentTypes: Set[jfxsi.DataFormat] = delegate.getContentTypes
+
+  /**
+   * Gets the List of Files from the clipboard which had previously been registered.
+   */
+  def Files: Seq[File] = delegate.getFiles
+
+  /**
+   * Gets the HTML text String from the clipboard which had previously been registered.
+   */
+  def html = delegate.getHtml
+
+  /**
+   * Gets the Image from the clipboard which had previously been registered.
+   */
+  def image = delegate.getImage
+
+  /**
+   * Gets the RTF text String from the clipboard which had previously been registered.
+   */
+  def rtf = delegate.getRtf
+
+  /**
+   * Gets the plain text String from the clipboard which had previously been registered.
+   */
+  def string = delegate.getString
+
+  /**
+   * Gets the URL String from the clipboard which had previously been registered.
+   */
+  def url = delegate.getUrl
+
+  /**
+   * Tests whether there is any content on this clipboard of the given DataFormat type.
+   */
+  def hasContent(dataFormat: DataFormat) = delegate.hasContent(dataFormat)
+
+  /**
+   * Gets whether an List of Files (DataFormat.FILES) has been registered on this Clipboard.
+   */
+  def hasFiles = delegate.hasFiles
+
+  /**
+   * Gets whether an HTML text String (DataFormat.HTML) has been registered on this Clipboard.
+   */
+  def hasHtml = delegate.hasHtml
+
+  /**
+   * Gets whether an Image (DataFormat.IMAGE) has been registered on this Clipboard.
+   */
+  def hasImage = delegate.hasImage
+
+  /**
+   * Gets whether an RTF String (DataFormat.RTF) has been registered on this Clipboard.
+   */
+  def hasRtf = delegate.hasRtf
+
+  /**
+   * Gets whether a plain text String (DataFormat.PLAIN_TEXT) has been registered on this Clipboard.
+   */
+  def hasString = delegate.hasString
+
+  /**
+   * Gets whether a url String (DataFormat.URL) has been registered on this Clipboard.
+   */
+  def hasUrl = delegate.hasUrl
+
+  /** Puts content onto the clipboard.
+    *
+    * This call will always result in clearing all previous content from the clipboard,
+    * and replacing it with whatever content is specified in the supplied ClipboardContent map.
+    *
+    * @return `true` if successful, `false` if the content fails to be added.
+    * @throws java.lang.NullPointerException - if null data reference is passed for any format
+    */
+  def content_=(content: Map[DataFormat, AnyRef]) = {
+    delegate.setContent(content.map {case (a, b) => (a.delegate, b)})
+  }
+
+  /** Puts content onto the clipboard.
+    *
+    * This call will always result in clearing all previous content from the clipboard,
+    * and replacing it with whatever content is specified in the supplied ClipboardContent map.
+    *
+    * @return `true` if successful, `false` if the content fails to be added.
+    * @throws java.lang.NullPointerException - if null data reference is passed for any format
+    */
+  def content_=(content: ClipboardContent) = delegate.setContent(content)
+}