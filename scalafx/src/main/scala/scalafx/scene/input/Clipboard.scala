--- conflicted
+++ resolved
@@ -26,20 +26,6 @@
  */
 package scalafx.scene.input
 
-<<<<<<< HEAD
-import scala.language.implicitConversions
-import java.io.File
-
-import scala.collection.JavaConversions._
-import scala.collection._
-
-import javafx.scene.{input => jfxsi}
-import scalafx.scene.input.DataFormat._
-import scalafx.delegate.SFXDelegate
-
-object Clipboard {
-  implicit def sfxClipboard2jfx(c: Clipboard) = if (c != null) c.delegate else null
-=======
 import java.io.File
 import javafx.scene.{input => jfxsi}
 
@@ -51,7 +37,6 @@
 
 object Clipboard {
   implicit def sfxClipboard2jfx(c: Clipboard): jfxsi.Clipboard = if (c != null) c.delegate else null
->>>>>>> df8b3993
 
   /**
    * Gets the current system clipboard, through which data can be stored and retrieved.
