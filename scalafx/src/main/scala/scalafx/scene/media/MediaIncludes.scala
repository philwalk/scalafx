/*
<<<<<<< HEAD
* Copyright (c) 2011-2014, ScalaFX Project
=======
 * Copyright (c) 2011-2014, ScalaFX Project
>>>>>>> a496ffa6
 * All rights reserved.
 *
 * Redistribution and use in source and binary forms, with or without
 * modification, are permitted provided that the following conditions are met:
 *     * Redistributions of source code must retain the above copyright
 *       notice, this list of conditions and the following disclaimer.
 *     * Redistributions in binary form must reproduce the above copyright
 *       notice, this list of conditions and the following disclaimer in the
 *       documentation and/or other materials provided with the distribution.
 *     * Neither the name of the ScalaFX Project nor the
 *       names of its contributors may be used to endorse or promote products
 *       derived from this software without specific prior written permission.
 *
 * THIS SOFTWARE IS PROVIDED BY THE COPYRIGHT HOLDERS AND CONTRIBUTORS "AS IS" AND
 * ANY EXPRESS OR IMPLIED WARRANTIES, INCLUDING, BUT NOT LIMITED TO, THE IMPLIED
 * WARRANTIES OF MERCHANTABILITY AND FITNESS FOR A PARTICULAR PURPOSE ARE
 * DISCLAIMED. IN NO EVENT SHALL THE SCALAFX PROJECT OR ITS CONTRIBUTORS BE LIABLE
 * FOR ANY DIRECT, INDIRECT, INCIDENTAL, SPECIAL, EXEMPLARY, OR CONSEQUENTIAL
 * DAMAGES (INCLUDING, BUT NOT LIMITED TO, PROCUREMENT OF SUBSTITUTE GOODS OR
 * SERVICES; LOSS OF USE, DATA, OR PROFITS; OR BUSINESS INTERRUPTION) HOWEVER CAUSED
 * AND ON ANY THEORY OF LIABILITY, WHETHER IN CONTRACT, STRICT LIABILITY, OR TORT
 * (INCLUDING NEGLIGENCE OR OTHERWISE) ARISING IN ANY WAY OUT OF THE USE OF THIS
 * SOFTWARE, EVEN IF ADVISED OF THE POSSIBILITY OF SUCH DAMAGE.
 */
package scalafx.scene.media

import scala.language.implicitConversions
import javafx.scene.{ media => jfxsm }
import javafx.{ event => jfxe }

object MediaIncludes extends MediaIncludes

/**
 * Contains implcit methods to convert from
 * [[http://docs.oracle.com/javase/8/javafx/api/javafx/scene/media/package-summary.html `javafx.scene.media`]]
 * Classes/Traits to their $SFX counterparts.
 *
 * @define JFX JavaFX
 * @define SFX ScalaFX
 * @define START Converts a $JFX `[[http://docs.oracle.com/javase/8/javafx/api/javafx/scene/media/
 * @define END ]]` instance to its $SFX counterpart.
 * @define BEGINWR Converts a Function that manipulates a $SFX [[scalafx.scene.media.
 * @define FINISHWR ]] and returns a [[http://www.scala-lang.org/api/current/scala/Any.html scala.Any]] into a $JFX's [[http://docs.oracle.com/javase/8/javafx/api/javafx/event/EventHandler.html EventHandler]] that manipulates it's $JFX couterpart.
 * @define PARAMWR function that manipulates a $SFX's
 * @define RETWR A $JFX's EventHandler that manipulates a $JFX's
 *
 * @define AUCL AudioClip
 * @define AUEQ AudioEqualizer
 * @define AUTR AudioTrack
 * @define EQBD EqualizerBand
 * @define MEDI Media
 * @define MDEE MediaErrorEvent
 * @define MDEX MediaException
 * @define MDET MediaException.Type
 * @define MDME MediaMarkerEvent
 * @define MDPL MediaPlayer
 * @define MPST MediaPlayer.Status
 * @define MDVW MediaView
 * @define SBTR SubtitleTrack
 * @define TRAC Track
 * @define VDTC VideoTrack
 */
trait MediaIncludes {

  /**
   * $START$AUCL.html $AUCL$END
   *
   * @param ac $JFX $AUCL
   * @return $SFX $AUCL
   */
  implicit def jfxAudioClip2sfx(ac: jfxsm.AudioClip) = new AudioClip(ac)

  /**
   * $START$AUEQ.html $AUEQ$END
   *
   * @param ae $JFX $AUEQ
   * @return $SFX $AUEQ
   */
  implicit def jfxAudioEqualizer2sfx(ae: jfxsm.AudioEqualizer) = new AudioEqualizer(ae)


  /**
   * $START$AUTR.html $AUTR$END
   *
   * @param at $JFX $AUTR
   * @return $SFX $AUTR
   */
  implicit def jfxAudioTrack2sfx(at: jfxsm.AudioTrack) = new AudioTrack(at)

  /**
   * $START$EQBD.html $EQBD$END
   *
   * @param eb $JFX $EQBD
   * @return $SFX $EQBD
   */
  implicit def jfxEqualizerBand2sfx(eb: jfxsm.EqualizerBand) = new EqualizerBand(eb)

  /**
   * $START$MEDI.html $MEDI$END
   *
   * @param m $JFX $MEDI
   * @return $SFX $MEDI
   */
  implicit def jfxMedia2sfx(m: jfxsm.Media) = new Media(m)

  /**
   * $START$MDEE.html $MDEE$END
   *
   * @param mee $JFX $MDEE
   * @return $SFX $MDEE
   */
  implicit def jfxMediaErrorEvent2sfx(mee: jfxsm.MediaErrorEvent) = new MediaErrorEvent(mee)

  /**
   * $START$MDEX.html $MDEX$END
   *
   * @param me $JFX $MDEX
   * @return $SFX $MDEX
   */
  implicit def jfxMediaException2sfx(me: jfxsm.MediaException) = new MediaException(me)

  /**
   * $START$MDET.html $MDET$END
   *
   * @param t $JFX $MDET
   * @return $SFX $MDET
   */
  implicit def jfxMediaExceptionType2sfx(t: jfxsm.MediaException.Type) = MediaException.Type.jfxEnum2sfx(t)

  /**
   * $START$MDME.html $MDME$END
   *
   * @param mme $JFX $MDME
   * @return $SFX $MDME
   */
  implicit def jfxMediaMarkerEvent2sfx(mme: jfxsm.MediaMarkerEvent) = new MediaMarkerEvent(mme)

  /**
   * $START$MDPL.html $MDPL$END
   *
   * @param mp $JFX $MDPL
   * @return $SFX $MDPL
   */
  implicit def jfxMediaPlayer2sfx(mp: jfxsm.MediaPlayer) = new MediaPlayer(mp)

  /**
   * $START$MPST.html $MPST$END
   *
   * @param s $JFX $MPST
   * @return $SFX $MPST
   */
  implicit def jfxMediaPlayerStatus2sfx(s: jfxsm.MediaPlayer.Status) = MediaPlayer.Status.jfxEnum2sfx(s)

  /**
   * $START$MDVW.html $MDVW$END
   *
   * @param mv $JFX $MDVW
   * @return $SFX $MDVW
   */
  implicit def jfxMediaView2sfx(mv: jfxsm.MediaView) = new MediaView(mv)
  
  /**
   * $START$SBTR.html $SBTR$END
   *
   * @param mv $JFX $SBTR
   * @return $SFX $SBTR
   */
  implicit def jfxSubtitleTrack2sfx(st: jfxsm.SubtitleTrack) = new SubtitleTrack(st)

  /**
   * $START$TRAC.html $TRAC$END
   *
   * @param t $JFX $TRAC
   * @return $SFX $TRAC
   */
  implicit def jfxTrack2sfx(t: jfxsm.Track) = new Track(t) {}

  /**
   * $START$VDTC.html $VDTC$END
   *
   * @param vt $JFX $VDTC
   * @return $SFX $VDTC
   */
  implicit def jfxVideoTrack2sfx(vt: jfxsm.VideoTrack) = new VideoTrack(vt)
}<|MERGE_RESOLUTION|>--- conflicted
+++ resolved
@@ -1,191 +1,187 @@
-/*
-<<<<<<< HEAD
-* Copyright (c) 2011-2014, ScalaFX Project
-=======
- * Copyright (c) 2011-2014, ScalaFX Project
->>>>>>> a496ffa6
- * All rights reserved.
- *
- * Redistribution and use in source and binary forms, with or without
- * modification, are permitted provided that the following conditions are met:
- *     * Redistributions of source code must retain the above copyright
- *       notice, this list of conditions and the following disclaimer.
- *     * Redistributions in binary form must reproduce the above copyright
- *       notice, this list of conditions and the following disclaimer in the
- *       documentation and/or other materials provided with the distribution.
- *     * Neither the name of the ScalaFX Project nor the
- *       names of its contributors may be used to endorse or promote products
- *       derived from this software without specific prior written permission.
- *
- * THIS SOFTWARE IS PROVIDED BY THE COPYRIGHT HOLDERS AND CONTRIBUTORS "AS IS" AND
- * ANY EXPRESS OR IMPLIED WARRANTIES, INCLUDING, BUT NOT LIMITED TO, THE IMPLIED
- * WARRANTIES OF MERCHANTABILITY AND FITNESS FOR A PARTICULAR PURPOSE ARE
- * DISCLAIMED. IN NO EVENT SHALL THE SCALAFX PROJECT OR ITS CONTRIBUTORS BE LIABLE
- * FOR ANY DIRECT, INDIRECT, INCIDENTAL, SPECIAL, EXEMPLARY, OR CONSEQUENTIAL
- * DAMAGES (INCLUDING, BUT NOT LIMITED TO, PROCUREMENT OF SUBSTITUTE GOODS OR
- * SERVICES; LOSS OF USE, DATA, OR PROFITS; OR BUSINESS INTERRUPTION) HOWEVER CAUSED
- * AND ON ANY THEORY OF LIABILITY, WHETHER IN CONTRACT, STRICT LIABILITY, OR TORT
- * (INCLUDING NEGLIGENCE OR OTHERWISE) ARISING IN ANY WAY OUT OF THE USE OF THIS
- * SOFTWARE, EVEN IF ADVISED OF THE POSSIBILITY OF SUCH DAMAGE.
- */
-package scalafx.scene.media
-
-import scala.language.implicitConversions
-import javafx.scene.{ media => jfxsm }
-import javafx.{ event => jfxe }
-
-object MediaIncludes extends MediaIncludes
-
-/**
- * Contains implcit methods to convert from
- * [[http://docs.oracle.com/javase/8/javafx/api/javafx/scene/media/package-summary.html `javafx.scene.media`]]
- * Classes/Traits to their $SFX counterparts.
- *
- * @define JFX JavaFX
- * @define SFX ScalaFX
- * @define START Converts a $JFX `[[http://docs.oracle.com/javase/8/javafx/api/javafx/scene/media/
- * @define END ]]` instance to its $SFX counterpart.
- * @define BEGINWR Converts a Function that manipulates a $SFX [[scalafx.scene.media.
- * @define FINISHWR ]] and returns a [[http://www.scala-lang.org/api/current/scala/Any.html scala.Any]] into a $JFX's [[http://docs.oracle.com/javase/8/javafx/api/javafx/event/EventHandler.html EventHandler]] that manipulates it's $JFX couterpart.
- * @define PARAMWR function that manipulates a $SFX's
- * @define RETWR A $JFX's EventHandler that manipulates a $JFX's
- *
- * @define AUCL AudioClip
- * @define AUEQ AudioEqualizer
- * @define AUTR AudioTrack
- * @define EQBD EqualizerBand
- * @define MEDI Media
- * @define MDEE MediaErrorEvent
- * @define MDEX MediaException
- * @define MDET MediaException.Type
- * @define MDME MediaMarkerEvent
- * @define MDPL MediaPlayer
- * @define MPST MediaPlayer.Status
- * @define MDVW MediaView
- * @define SBTR SubtitleTrack
- * @define TRAC Track
- * @define VDTC VideoTrack
- */
-trait MediaIncludes {
-
-  /**
-   * $START$AUCL.html $AUCL$END
-   *
-   * @param ac $JFX $AUCL
-   * @return $SFX $AUCL
-   */
-  implicit def jfxAudioClip2sfx(ac: jfxsm.AudioClip) = new AudioClip(ac)
-
-  /**
-   * $START$AUEQ.html $AUEQ$END
-   *
-   * @param ae $JFX $AUEQ
-   * @return $SFX $AUEQ
-   */
-  implicit def jfxAudioEqualizer2sfx(ae: jfxsm.AudioEqualizer) = new AudioEqualizer(ae)
-
-
-  /**
-   * $START$AUTR.html $AUTR$END
-   *
-   * @param at $JFX $AUTR
-   * @return $SFX $AUTR
-   */
-  implicit def jfxAudioTrack2sfx(at: jfxsm.AudioTrack) = new AudioTrack(at)
-
-  /**
-   * $START$EQBD.html $EQBD$END
-   *
-   * @param eb $JFX $EQBD
-   * @return $SFX $EQBD
-   */
-  implicit def jfxEqualizerBand2sfx(eb: jfxsm.EqualizerBand) = new EqualizerBand(eb)
-
-  /**
-   * $START$MEDI.html $MEDI$END
-   *
-   * @param m $JFX $MEDI
-   * @return $SFX $MEDI
-   */
-  implicit def jfxMedia2sfx(m: jfxsm.Media) = new Media(m)
-
-  /**
-   * $START$MDEE.html $MDEE$END
-   *
-   * @param mee $JFX $MDEE
-   * @return $SFX $MDEE
-   */
-  implicit def jfxMediaErrorEvent2sfx(mee: jfxsm.MediaErrorEvent) = new MediaErrorEvent(mee)
-
-  /**
-   * $START$MDEX.html $MDEX$END
-   *
-   * @param me $JFX $MDEX
-   * @return $SFX $MDEX
-   */
-  implicit def jfxMediaException2sfx(me: jfxsm.MediaException) = new MediaException(me)
-
-  /**
-   * $START$MDET.html $MDET$END
-   *
-   * @param t $JFX $MDET
-   * @return $SFX $MDET
-   */
-  implicit def jfxMediaExceptionType2sfx(t: jfxsm.MediaException.Type) = MediaException.Type.jfxEnum2sfx(t)
-
-  /**
-   * $START$MDME.html $MDME$END
-   *
-   * @param mme $JFX $MDME
-   * @return $SFX $MDME
-   */
-  implicit def jfxMediaMarkerEvent2sfx(mme: jfxsm.MediaMarkerEvent) = new MediaMarkerEvent(mme)
-
-  /**
-   * $START$MDPL.html $MDPL$END
-   *
-   * @param mp $JFX $MDPL
-   * @return $SFX $MDPL
-   */
-  implicit def jfxMediaPlayer2sfx(mp: jfxsm.MediaPlayer) = new MediaPlayer(mp)
-
-  /**
-   * $START$MPST.html $MPST$END
-   *
-   * @param s $JFX $MPST
-   * @return $SFX $MPST
-   */
-  implicit def jfxMediaPlayerStatus2sfx(s: jfxsm.MediaPlayer.Status) = MediaPlayer.Status.jfxEnum2sfx(s)
-
-  /**
-   * $START$MDVW.html $MDVW$END
-   *
-   * @param mv $JFX $MDVW
-   * @return $SFX $MDVW
-   */
-  implicit def jfxMediaView2sfx(mv: jfxsm.MediaView) = new MediaView(mv)
-  
-  /**
-   * $START$SBTR.html $SBTR$END
-   *
-   * @param mv $JFX $SBTR
-   * @return $SFX $SBTR
-   */
-  implicit def jfxSubtitleTrack2sfx(st: jfxsm.SubtitleTrack) = new SubtitleTrack(st)
-
-  /**
-   * $START$TRAC.html $TRAC$END
-   *
-   * @param t $JFX $TRAC
-   * @return $SFX $TRAC
-   */
-  implicit def jfxTrack2sfx(t: jfxsm.Track) = new Track(t) {}
-
-  /**
-   * $START$VDTC.html $VDTC$END
-   *
-   * @param vt $JFX $VDTC
-   * @return $SFX $VDTC
-   */
-  implicit def jfxVideoTrack2sfx(vt: jfxsm.VideoTrack) = new VideoTrack(vt)
+/*
+ * Copyright (c) 2011-2014, ScalaFX Project
+ * All rights reserved.
+ *
+ * Redistribution and use in source and binary forms, with or without
+ * modification, are permitted provided that the following conditions are met:
+ *     * Redistributions of source code must retain the above copyright
+ *       notice, this list of conditions and the following disclaimer.
+ *     * Redistributions in binary form must reproduce the above copyright
+ *       notice, this list of conditions and the following disclaimer in the
+ *       documentation and/or other materials provided with the distribution.
+ *     * Neither the name of the ScalaFX Project nor the
+ *       names of its contributors may be used to endorse or promote products
+ *       derived from this software without specific prior written permission.
+ *
+ * THIS SOFTWARE IS PROVIDED BY THE COPYRIGHT HOLDERS AND CONTRIBUTORS "AS IS" AND
+ * ANY EXPRESS OR IMPLIED WARRANTIES, INCLUDING, BUT NOT LIMITED TO, THE IMPLIED
+ * WARRANTIES OF MERCHANTABILITY AND FITNESS FOR A PARTICULAR PURPOSE ARE
+ * DISCLAIMED. IN NO EVENT SHALL THE SCALAFX PROJECT OR ITS CONTRIBUTORS BE LIABLE
+ * FOR ANY DIRECT, INDIRECT, INCIDENTAL, SPECIAL, EXEMPLARY, OR CONSEQUENTIAL
+ * DAMAGES (INCLUDING, BUT NOT LIMITED TO, PROCUREMENT OF SUBSTITUTE GOODS OR
+ * SERVICES; LOSS OF USE, DATA, OR PROFITS; OR BUSINESS INTERRUPTION) HOWEVER CAUSED
+ * AND ON ANY THEORY OF LIABILITY, WHETHER IN CONTRACT, STRICT LIABILITY, OR TORT
+ * (INCLUDING NEGLIGENCE OR OTHERWISE) ARISING IN ANY WAY OUT OF THE USE OF THIS
+ * SOFTWARE, EVEN IF ADVISED OF THE POSSIBILITY OF SUCH DAMAGE.
+ */
+package scalafx.scene.media
+
+import scala.language.implicitConversions
+import javafx.scene.{ media => jfxsm }
+import javafx.{ event => jfxe }
+
+object MediaIncludes extends MediaIncludes
+
+/**
+ * Contains implcit methods to convert from
+ * [[http://docs.oracle.com/javase/8/javafx/api/javafx/scene/media/package-summary.html `javafx.scene.media`]]
+ * Classes/Traits to their $SFX counterparts.
+ *
+ * @define JFX JavaFX
+ * @define SFX ScalaFX
+ * @define START Converts a $JFX `[[http://docs.oracle.com/javase/8/javafx/api/javafx/scene/media/
+ * @define END ]]` instance to its $SFX counterpart.
+ * @define BEGINWR Converts a Function that manipulates a $SFX [[scalafx.scene.media.
+ * @define FINISHWR ]] and returns a [[http://www.scala-lang.org/api/current/scala/Any.html scala.Any]] into a $JFX's [[http://docs.oracle.com/javase/8/javafx/api/javafx/event/EventHandler.html EventHandler]] that manipulates it's $JFX couterpart.
+ * @define PARAMWR function that manipulates a $SFX's
+ * @define RETWR A $JFX's EventHandler that manipulates a $JFX's
+ *
+ * @define AUCL AudioClip
+ * @define AUEQ AudioEqualizer
+ * @define AUTR AudioTrack
+ * @define EQBD EqualizerBand
+ * @define MEDI Media
+ * @define MDEE MediaErrorEvent
+ * @define MDEX MediaException
+ * @define MDET MediaException.Type
+ * @define MDME MediaMarkerEvent
+ * @define MDPL MediaPlayer
+ * @define MPST MediaPlayer.Status
+ * @define MDVW MediaView
+ * @define SBTR SubtitleTrack
+ * @define TRAC Track
+ * @define VDTC VideoTrack
+ */
+trait MediaIncludes {
+
+  /**
+   * $START$AUCL.html $AUCL$END
+   *
+   * @param ac $JFX $AUCL
+   * @return $SFX $AUCL
+   */
+  implicit def jfxAudioClip2sfx(ac: jfxsm.AudioClip) = new AudioClip(ac)
+
+  /**
+   * $START$AUEQ.html $AUEQ$END
+   *
+   * @param ae $JFX $AUEQ
+   * @return $SFX $AUEQ
+   */
+  implicit def jfxAudioEqualizer2sfx(ae: jfxsm.AudioEqualizer) = new AudioEqualizer(ae)
+
+
+  /**
+   * $START$AUTR.html $AUTR$END
+   *
+   * @param at $JFX $AUTR
+   * @return $SFX $AUTR
+   */
+  implicit def jfxAudioTrack2sfx(at: jfxsm.AudioTrack) = new AudioTrack(at)
+
+  /**
+   * $START$EQBD.html $EQBD$END
+   *
+   * @param eb $JFX $EQBD
+   * @return $SFX $EQBD
+   */
+  implicit def jfxEqualizerBand2sfx(eb: jfxsm.EqualizerBand) = new EqualizerBand(eb)
+
+  /**
+   * $START$MEDI.html $MEDI$END
+   *
+   * @param m $JFX $MEDI
+   * @return $SFX $MEDI
+   */
+  implicit def jfxMedia2sfx(m: jfxsm.Media) = new Media(m)
+
+  /**
+   * $START$MDEE.html $MDEE$END
+   *
+   * @param mee $JFX $MDEE
+   * @return $SFX $MDEE
+   */
+  implicit def jfxMediaErrorEvent2sfx(mee: jfxsm.MediaErrorEvent) = new MediaErrorEvent(mee)
+
+  /**
+   * $START$MDEX.html $MDEX$END
+   *
+   * @param me $JFX $MDEX
+   * @return $SFX $MDEX
+   */
+  implicit def jfxMediaException2sfx(me: jfxsm.MediaException) = new MediaException(me)
+
+  /**
+   * $START$MDET.html $MDET$END
+   *
+   * @param t $JFX $MDET
+   * @return $SFX $MDET
+   */
+  implicit def jfxMediaExceptionType2sfx(t: jfxsm.MediaException.Type) = MediaException.Type.jfxEnum2sfx(t)
+
+  /**
+   * $START$MDME.html $MDME$END
+   *
+   * @param mme $JFX $MDME
+   * @return $SFX $MDME
+   */
+  implicit def jfxMediaMarkerEvent2sfx(mme: jfxsm.MediaMarkerEvent) = new MediaMarkerEvent(mme)
+
+  /**
+   * $START$MDPL.html $MDPL$END
+   *
+   * @param mp $JFX $MDPL
+   * @return $SFX $MDPL
+   */
+  implicit def jfxMediaPlayer2sfx(mp: jfxsm.MediaPlayer) = new MediaPlayer(mp)
+
+  /**
+   * $START$MPST.html $MPST$END
+   *
+   * @param s $JFX $MPST
+   * @return $SFX $MPST
+   */
+  implicit def jfxMediaPlayerStatus2sfx(s: jfxsm.MediaPlayer.Status) = MediaPlayer.Status.jfxEnum2sfx(s)
+
+  /**
+   * $START$MDVW.html $MDVW$END
+   *
+   * @param mv $JFX $MDVW
+   * @return $SFX $MDVW
+   */
+  implicit def jfxMediaView2sfx(mv: jfxsm.MediaView) = new MediaView(mv)
+  
+  /**
+   * $START$SBTR.html $SBTR$END
+   *
+   * @param mv $JFX $SBTR
+   * @return $SFX $SBTR
+   */
+  implicit def jfxSubtitleTrack2sfx(st: jfxsm.SubtitleTrack) = new SubtitleTrack(st)
+
+  /**
+   * $START$TRAC.html $TRAC$END
+   *
+   * @param t $JFX $TRAC
+   * @return $SFX $TRAC
+   */
+  implicit def jfxTrack2sfx(t: jfxsm.Track) = new Track(t) {}
+
+  /**
+   * $START$VDTC.html $VDTC$END
+   *
+   * @param vt $JFX $VDTC
+   * @return $SFX $VDTC
+   */
+  implicit def jfxVideoTrack2sfx(vt: jfxsm.VideoTrack) = new VideoTrack(vt)
 }