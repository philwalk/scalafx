/*
<<<<<<< HEAD
* Copyright (c) 2011-2014, ScalaFX Project
=======
 * Copyright (c) 2011-2014, ScalaFX Project
>>>>>>> a496ffa6
 * All rights reserved.
 *
 * Redistribution and use in source and binary forms, with or without
 * modification, are permitted provided that the following conditions are met:
 *     * Redistributions of source code must retain the above copyright
 *       notice, this list of conditions and the following disclaimer.
 *     * Redistributions in binary form must reproduce the above copyright
 *       notice, this list of conditions and the following disclaimer in the
 *       documentation and/or other materials provided with the distribution.
 *     * Neither the name of the ScalaFX Project nor the
 *       names of its contributors may be used to endorse or promote products
 *       derived from this software without specific prior written permission.
 *
 * THIS SOFTWARE IS PROVIDED BY THE COPYRIGHT HOLDERS AND CONTRIBUTORS "AS IS" AND
 * ANY EXPRESS OR IMPLIED WARRANTIES, INCLUDING, BUT NOT LIMITED TO, THE IMPLIED
 * WARRANTIES OF MERCHANTABILITY AND FITNESS FOR A PARTICULAR PURPOSE ARE
 * DISCLAIMED. IN NO EVENT SHALL THE SCALAFX PROJECT OR ITS CONTRIBUTORS BE LIABLE
 * FOR ANY DIRECT, INDIRECT, INCIDENTAL, SPECIAL, EXEMPLARY, OR CONSEQUENTIAL
 * DAMAGES (INCLUDING, BUT NOT LIMITED TO, PROCUREMENT OF SUBSTITUTE GOODS OR
 * SERVICES; LOSS OF USE, DATA, OR PROFITS; OR BUSINESS INTERRUPTION) HOWEVER CAUSED
 * AND ON ANY THEORY OF LIABILITY, WHETHER IN CONTRACT, STRICT LIABILITY, OR TORT
 * (INCLUDING NEGLIGENCE OR OTHERWISE) ARISING IN ANY WAY OUT OF THE USE OF THIS
 * SOFTWARE, EVEN IF ADVISED OF THE POSSIBILITY OF SUCH DAMAGE.
 */
package scalafx.scene.media

import scala.language.implicitConversions
import javafx.scene.{ media => jfxsm }
import javafx.{ event => jfxe }
import scalafx.Includes._
import scalafx.util.Duration
import scalafx.delegate.SFXDelegate
import scalafx.delegate.{SFXEnumDelegateCompanion, SFXEnumDelegate}

object MediaException {
  implicit def sfxMediaException2jfx(me: MediaException) = me.delegate

  object Type
    extends SFXEnumDelegateCompanion[jfxsm.MediaException.Type, Type] {

    /**
     * Indicates an error has occurred: the media appears to be invalid or corrupted.
     */
    val MEDIA_CORRUPTED = new Type(jfxsm.MediaException.Type.MEDIA_CORRUPTED)

    /**
     * Indicates an error has occurred: although the media may exist, it is not accessible.
     */
    val MEDIA_INACCESSIBLE = new Type(jfxsm.MediaException.Type.MEDIA_INACCESSIBLE)

    /**
     * Indicates an error has occurred: the media does not exist or is otherwise unavailable.
     */
    val MEDIA_UNAVAILABLE = new Type(jfxsm.MediaException.Type.MEDIA_UNAVAILABLE)

    /**
     * Indicates that the media has not been specified.
     */
    val MEDIA_UNSPECIFIED = new Type(jfxsm.MediaException.Type.MEDIA_UNSPECIFIED)

    /**
     * Indicates that this media type is not supported by this platform.
     */
    val MEDIA_UNSUPPORTED = new Type(jfxsm.MediaException.Type.MEDIA_UNSUPPORTED)

    /**
     * Indicates that an operation performed on the media is not supported by this platform.
     */
    val OPERATION_UNSUPPORTED = new Type(jfxsm.MediaException.Type.OPERATION_UNSUPPORTED)

    /**
     * Indicates a playback error which does not fall into any of the other pre-defined categories.
     */
    val PLAYBACK_ERROR = new Type(jfxsm.MediaException.Type.PLAYBACK_ERROR)

    /**
     * Indicates an unrecoverable error which has resulted in halting playback.
     */
    val PLAYBACK_HALTED = new Type(jfxsm.MediaException.Type.PLAYBACK_HALTED)

    /**
     * Indicates an error has occurred for an unknown reason.
     */
    val UNKNOWN = new Type(jfxsm.MediaException.Type.UNKNOWN)

    protected override def unsortedValues: Array[Type] = Array(MEDIA_CORRUPTED, MEDIA_INACCESSIBLE, MEDIA_UNAVAILABLE,
      MEDIA_UNSPECIFIED, MEDIA_UNSUPPORTED, OPERATION_UNSUPPORTED, PLAYBACK_ERROR, PLAYBACK_HALTED, UNKNOWN)

  }

  /**
   * Wraps [[http://docs.oracle.com/javase/8/javafx/api/javafx/scene/input/MediaException.Type.html]]
   */
  sealed case class Type(override val delegate: jfxsm.MediaException.Type)
    extends SFXEnumDelegate[jfxsm.MediaException.Type]

}

class MediaException(override val delegate: jfxsm.MediaException)
  extends Exception(delegate)
  with SFXDelegate[jfxsm.MediaException] {

  /**
   * Retrieves the category into which this error falls.
   *
   * IMPLEMENTATION NOTE: Its name was changed from JavaFX name to not conflict with Scala `type` keyword.
   */
  def exceptionType: MediaException.Type = delegate.getType

}<|MERGE_RESOLUTION|>--- conflicted
+++ resolved
@@ -1,116 +1,112 @@
-/*
-<<<<<<< HEAD
-* Copyright (c) 2011-2014, ScalaFX Project
-=======
- * Copyright (c) 2011-2014, ScalaFX Project
->>>>>>> a496ffa6
- * All rights reserved.
- *
- * Redistribution and use in source and binary forms, with or without
- * modification, are permitted provided that the following conditions are met:
- *     * Redistributions of source code must retain the above copyright
- *       notice, this list of conditions and the following disclaimer.
- *     * Redistributions in binary form must reproduce the above copyright
- *       notice, this list of conditions and the following disclaimer in the
- *       documentation and/or other materials provided with the distribution.
- *     * Neither the name of the ScalaFX Project nor the
- *       names of its contributors may be used to endorse or promote products
- *       derived from this software without specific prior written permission.
- *
- * THIS SOFTWARE IS PROVIDED BY THE COPYRIGHT HOLDERS AND CONTRIBUTORS "AS IS" AND
- * ANY EXPRESS OR IMPLIED WARRANTIES, INCLUDING, BUT NOT LIMITED TO, THE IMPLIED
- * WARRANTIES OF MERCHANTABILITY AND FITNESS FOR A PARTICULAR PURPOSE ARE
- * DISCLAIMED. IN NO EVENT SHALL THE SCALAFX PROJECT OR ITS CONTRIBUTORS BE LIABLE
- * FOR ANY DIRECT, INDIRECT, INCIDENTAL, SPECIAL, EXEMPLARY, OR CONSEQUENTIAL
- * DAMAGES (INCLUDING, BUT NOT LIMITED TO, PROCUREMENT OF SUBSTITUTE GOODS OR
- * SERVICES; LOSS OF USE, DATA, OR PROFITS; OR BUSINESS INTERRUPTION) HOWEVER CAUSED
- * AND ON ANY THEORY OF LIABILITY, WHETHER IN CONTRACT, STRICT LIABILITY, OR TORT
- * (INCLUDING NEGLIGENCE OR OTHERWISE) ARISING IN ANY WAY OUT OF THE USE OF THIS
- * SOFTWARE, EVEN IF ADVISED OF THE POSSIBILITY OF SUCH DAMAGE.
- */
-package scalafx.scene.media
-
-import scala.language.implicitConversions
-import javafx.scene.{ media => jfxsm }
-import javafx.{ event => jfxe }
-import scalafx.Includes._
-import scalafx.util.Duration
-import scalafx.delegate.SFXDelegate
-import scalafx.delegate.{SFXEnumDelegateCompanion, SFXEnumDelegate}
-
-object MediaException {
-  implicit def sfxMediaException2jfx(me: MediaException) = me.delegate
-
-  object Type
-    extends SFXEnumDelegateCompanion[jfxsm.MediaException.Type, Type] {
-
-    /**
-     * Indicates an error has occurred: the media appears to be invalid or corrupted.
-     */
-    val MEDIA_CORRUPTED = new Type(jfxsm.MediaException.Type.MEDIA_CORRUPTED)
-
-    /**
-     * Indicates an error has occurred: although the media may exist, it is not accessible.
-     */
-    val MEDIA_INACCESSIBLE = new Type(jfxsm.MediaException.Type.MEDIA_INACCESSIBLE)
-
-    /**
-     * Indicates an error has occurred: the media does not exist or is otherwise unavailable.
-     */
-    val MEDIA_UNAVAILABLE = new Type(jfxsm.MediaException.Type.MEDIA_UNAVAILABLE)
-
-    /**
-     * Indicates that the media has not been specified.
-     */
-    val MEDIA_UNSPECIFIED = new Type(jfxsm.MediaException.Type.MEDIA_UNSPECIFIED)
-
-    /**
-     * Indicates that this media type is not supported by this platform.
-     */
-    val MEDIA_UNSUPPORTED = new Type(jfxsm.MediaException.Type.MEDIA_UNSUPPORTED)
-
-    /**
-     * Indicates that an operation performed on the media is not supported by this platform.
-     */
-    val OPERATION_UNSUPPORTED = new Type(jfxsm.MediaException.Type.OPERATION_UNSUPPORTED)
-
-    /**
-     * Indicates a playback error which does not fall into any of the other pre-defined categories.
-     */
-    val PLAYBACK_ERROR = new Type(jfxsm.MediaException.Type.PLAYBACK_ERROR)
-
-    /**
-     * Indicates an unrecoverable error which has resulted in halting playback.
-     */
-    val PLAYBACK_HALTED = new Type(jfxsm.MediaException.Type.PLAYBACK_HALTED)
-
-    /**
-     * Indicates an error has occurred for an unknown reason.
-     */
-    val UNKNOWN = new Type(jfxsm.MediaException.Type.UNKNOWN)
-
-    protected override def unsortedValues: Array[Type] = Array(MEDIA_CORRUPTED, MEDIA_INACCESSIBLE, MEDIA_UNAVAILABLE,
-      MEDIA_UNSPECIFIED, MEDIA_UNSUPPORTED, OPERATION_UNSUPPORTED, PLAYBACK_ERROR, PLAYBACK_HALTED, UNKNOWN)
-
-  }
-
-  /**
-   * Wraps [[http://docs.oracle.com/javase/8/javafx/api/javafx/scene/input/MediaException.Type.html]]
-   */
-  sealed case class Type(override val delegate: jfxsm.MediaException.Type)
-    extends SFXEnumDelegate[jfxsm.MediaException.Type]
-
-}
-
-class MediaException(override val delegate: jfxsm.MediaException)
-  extends Exception(delegate)
-  with SFXDelegate[jfxsm.MediaException] {
-
-  /**
-   * Retrieves the category into which this error falls.
-   *
-   * IMPLEMENTATION NOTE: Its name was changed from JavaFX name to not conflict with Scala `type` keyword.
-   */
-  def exceptionType: MediaException.Type = delegate.getType
-
+/*
+ * Copyright (c) 2011-2014, ScalaFX Project
+ * All rights reserved.
+ *
+ * Redistribution and use in source and binary forms, with or without
+ * modification, are permitted provided that the following conditions are met:
+ *     * Redistributions of source code must retain the above copyright
+ *       notice, this list of conditions and the following disclaimer.
+ *     * Redistributions in binary form must reproduce the above copyright
+ *       notice, this list of conditions and the following disclaimer in the
+ *       documentation and/or other materials provided with the distribution.
+ *     * Neither the name of the ScalaFX Project nor the
+ *       names of its contributors may be used to endorse or promote products
+ *       derived from this software without specific prior written permission.
+ *
+ * THIS SOFTWARE IS PROVIDED BY THE COPYRIGHT HOLDERS AND CONTRIBUTORS "AS IS" AND
+ * ANY EXPRESS OR IMPLIED WARRANTIES, INCLUDING, BUT NOT LIMITED TO, THE IMPLIED
+ * WARRANTIES OF MERCHANTABILITY AND FITNESS FOR A PARTICULAR PURPOSE ARE
+ * DISCLAIMED. IN NO EVENT SHALL THE SCALAFX PROJECT OR ITS CONTRIBUTORS BE LIABLE
+ * FOR ANY DIRECT, INDIRECT, INCIDENTAL, SPECIAL, EXEMPLARY, OR CONSEQUENTIAL
+ * DAMAGES (INCLUDING, BUT NOT LIMITED TO, PROCUREMENT OF SUBSTITUTE GOODS OR
+ * SERVICES; LOSS OF USE, DATA, OR PROFITS; OR BUSINESS INTERRUPTION) HOWEVER CAUSED
+ * AND ON ANY THEORY OF LIABILITY, WHETHER IN CONTRACT, STRICT LIABILITY, OR TORT
+ * (INCLUDING NEGLIGENCE OR OTHERWISE) ARISING IN ANY WAY OUT OF THE USE OF THIS
+ * SOFTWARE, EVEN IF ADVISED OF THE POSSIBILITY OF SUCH DAMAGE.
+ */
+package scalafx.scene.media
+
+import scala.language.implicitConversions
+import javafx.scene.{ media => jfxsm }
+import javafx.{ event => jfxe }
+import scalafx.Includes._
+import scalafx.util.Duration
+import scalafx.delegate.SFXDelegate
+import scalafx.delegate.{SFXEnumDelegateCompanion, SFXEnumDelegate}
+
+object MediaException {
+  implicit def sfxMediaException2jfx(me: MediaException) = me.delegate
+
+  object Type
+    extends SFXEnumDelegateCompanion[jfxsm.MediaException.Type, Type] {
+
+    /**
+     * Indicates an error has occurred: the media appears to be invalid or corrupted.
+     */
+    val MEDIA_CORRUPTED = new Type(jfxsm.MediaException.Type.MEDIA_CORRUPTED)
+
+    /**
+     * Indicates an error has occurred: although the media may exist, it is not accessible.
+     */
+    val MEDIA_INACCESSIBLE = new Type(jfxsm.MediaException.Type.MEDIA_INACCESSIBLE)
+
+    /**
+     * Indicates an error has occurred: the media does not exist or is otherwise unavailable.
+     */
+    val MEDIA_UNAVAILABLE = new Type(jfxsm.MediaException.Type.MEDIA_UNAVAILABLE)
+
+    /**
+     * Indicates that the media has not been specified.
+     */
+    val MEDIA_UNSPECIFIED = new Type(jfxsm.MediaException.Type.MEDIA_UNSPECIFIED)
+
+    /**
+     * Indicates that this media type is not supported by this platform.
+     */
+    val MEDIA_UNSUPPORTED = new Type(jfxsm.MediaException.Type.MEDIA_UNSUPPORTED)
+
+    /**
+     * Indicates that an operation performed on the media is not supported by this platform.
+     */
+    val OPERATION_UNSUPPORTED = new Type(jfxsm.MediaException.Type.OPERATION_UNSUPPORTED)
+
+    /**
+     * Indicates a playback error which does not fall into any of the other pre-defined categories.
+     */
+    val PLAYBACK_ERROR = new Type(jfxsm.MediaException.Type.PLAYBACK_ERROR)
+
+    /**
+     * Indicates an unrecoverable error which has resulted in halting playback.
+     */
+    val PLAYBACK_HALTED = new Type(jfxsm.MediaException.Type.PLAYBACK_HALTED)
+
+    /**
+     * Indicates an error has occurred for an unknown reason.
+     */
+    val UNKNOWN = new Type(jfxsm.MediaException.Type.UNKNOWN)
+
+    protected override def unsortedValues: Array[Type] = Array(MEDIA_CORRUPTED, MEDIA_INACCESSIBLE, MEDIA_UNAVAILABLE,
+      MEDIA_UNSPECIFIED, MEDIA_UNSUPPORTED, OPERATION_UNSUPPORTED, PLAYBACK_ERROR, PLAYBACK_HALTED, UNKNOWN)
+
+  }
+
+  /**
+   * Wraps [[http://docs.oracle.com/javase/8/javafx/api/javafx/scene/input/MediaException.Type.html]]
+   */
+  sealed case class Type(override val delegate: jfxsm.MediaException.Type)
+    extends SFXEnumDelegate[jfxsm.MediaException.Type]
+
+}
+
+class MediaException(override val delegate: jfxsm.MediaException)
+  extends Exception(delegate)
+  with SFXDelegate[jfxsm.MediaException] {
+
+  /**
+   * Retrieves the category into which this error falls.
+   *
+   * IMPLEMENTATION NOTE: Its name was changed from JavaFX name to not conflict with Scala `type` keyword.
+   */
+  def exceptionType: MediaException.Type = delegate.getType
+
 }