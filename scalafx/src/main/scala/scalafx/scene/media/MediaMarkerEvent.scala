/*
 * Copyright (c) 2011-2014, ScalaFX Project
 * All rights reserved.
 *
 * Redistribution and use in source and binary forms, with or without
 * modification, are permitted provided that the following conditions are met:
 *     * Redistributions of source code must retain the above copyright
 *       notice, this list of conditions and the following disclaimer.
 *     * Redistributions in binary form must reproduce the above copyright
 *       notice, this list of conditions and the following disclaimer in the
 *       documentation and/or other materials provided with the distribution.
 *     * Neither the name of the ScalaFX Project nor the
 *       names of its contributors may be used to endorse or promote products
 *       derived from this software without specific prior written permission.
 *
 * THIS SOFTWARE IS PROVIDED BY THE COPYRIGHT HOLDERS AND CONTRIBUTORS "AS IS" AND
 * ANY EXPRESS OR IMPLIED WARRANTIES, INCLUDING, BUT NOT LIMITED TO, THE IMPLIED
 * WARRANTIES OF MERCHANTABILITY AND FITNESS FOR A PARTICULAR PURPOSE ARE
 * DISCLAIMED. IN NO EVENT SHALL THE SCALAFX PROJECT OR ITS CONTRIBUTORS BE LIABLE
 * FOR ANY DIRECT, INDIRECT, INCIDENTAL, SPECIAL, EXEMPLARY, OR CONSEQUENTIAL
 * DAMAGES (INCLUDING, BUT NOT LIMITED TO, PROCUREMENT OF SUBSTITUTE GOODS OR
 * SERVICES; LOSS OF USE, DATA, OR PROFITS; OR BUSINESS INTERRUPTION) HOWEVER CAUSED
 * AND ON ANY THEORY OF LIABILITY, WHETHER IN CONTRACT, STRICT LIABILITY, OR TORT
 * (INCLUDING NEGLIGENCE OR OTHERWISE) ARISING IN ANY WAY OUT OF THE USE OF THIS
 * SOFTWARE, EVEN IF ADVISED OF THE POSSIBILITY OF SUCH DAMAGE.
 */
package scalafx.scene.media

<<<<<<< HEAD
import scala.language.implicitConversions
import javafx.scene.{media => jfxsm}
import scalafx.Includes._
import scalafx.delegate.SFXDelegate
import scalafx.util.Duration
import scalafx.event._

object MediaMarkerEvent {
  implicit def sfxMediaMarkerEvent2jfx(mme: MediaMarkerEvent) = if (mme != null) mme.delegate else null
=======
import javafx.scene.{media => jfxsm}

import scala.language.implicitConversions
import scalafx.delegate.SFXDelegate
import scalafx.event._
import scalafx.util.Duration

object MediaMarkerEvent {
  implicit def sfxMediaMarkerEvent2jfx(mme: MediaMarkerEvent): jfxsm.MediaMarkerEvent = if (mme != null) mme.delegate else null
>>>>>>> df8b3993
}

class MediaMarkerEvent(override val delegate: jfxsm.MediaMarkerEvent) extends ActionEvent(delegate) with SFXDelegate[jfxsm.MediaMarkerEvent] {

  /**
   * Retrieves the marker the event represents.
   */
  def marker: (String, Duration) = (delegate.getMarker.getKey, new Duration(delegate.getMarker.getValue))

}<|MERGE_RESOLUTION|>--- conflicted
+++ resolved
@@ -26,17 +26,6 @@
  */
 package scalafx.scene.media
 
-<<<<<<< HEAD
-import scala.language.implicitConversions
-import javafx.scene.{media => jfxsm}
-import scalafx.Includes._
-import scalafx.delegate.SFXDelegate
-import scalafx.util.Duration
-import scalafx.event._
-
-object MediaMarkerEvent {
-  implicit def sfxMediaMarkerEvent2jfx(mme: MediaMarkerEvent) = if (mme != null) mme.delegate else null
-=======
 import javafx.scene.{media => jfxsm}
 
 import scala.language.implicitConversions
@@ -46,7 +35,6 @@
 
 object MediaMarkerEvent {
   implicit def sfxMediaMarkerEvent2jfx(mme: MediaMarkerEvent): jfxsm.MediaMarkerEvent = if (mme != null) mme.delegate else null
->>>>>>> df8b3993
 }
 
 class MediaMarkerEvent(override val delegate: jfxsm.MediaMarkerEvent) extends ActionEvent(delegate) with SFXDelegate[jfxsm.MediaMarkerEvent] {
