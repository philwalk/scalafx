/*
 * Copyright (c) 2011-2014, ScalaFX Project
 * All rights reserved.
 *
 * Redistribution and use in source and binary forms, with or without
 * modification, are permitted provided that the following conditions are met:
 *     * Redistributions of source code must retain the above copyright
 *       notice, this list of conditions and the following disclaimer.
 *     * Redistributions in binary form must reproduce the above copyright
 *       notice, this list of conditions and the following disclaimer in the
 *       documentation and/or other materials provided with the distribution.
 *     * Neither the name of the ScalaFX Project nor the
 *       names of its contributors may be used to endorse or promote products
 *       derived from this software without specific prior written permission.
 *
 * THIS SOFTWARE IS PROVIDED BY THE COPYRIGHT HOLDERS AND CONTRIBUTORS "AS IS" AND
 * ANY EXPRESS OR IMPLIED WARRANTIES, INCLUDING, BUT NOT LIMITED TO, THE IMPLIED
 * WARRANTIES OF MERCHANTABILITY AND FITNESS FOR A PARTICULAR PURPOSE ARE
 * DISCLAIMED. IN NO EVENT SHALL THE SCALAFX PROJECT OR ITS CONTRIBUTORS BE LIABLE
 * FOR ANY DIRECT, INDIRECT, INCIDENTAL, SPECIAL, EXEMPLARY, OR CONSEQUENTIAL
 * DAMAGES (INCLUDING, BUT NOT LIMITED TO, PROCUREMENT OF SUBSTITUTE GOODS OR
 * SERVICES; LOSS OF USE, DATA, OR PROFITS; OR BUSINESS INTERRUPTION) HOWEVER CAUSED
 * AND ON ANY THEORY OF LIABILITY, WHETHER IN CONTRACT, STRICT LIABILITY, OR TORT
 * (INCLUDING NEGLIGENCE OR OTHERWISE) ARISING IN ANY WAY OUT OF THE USE OF THIS
 * SOFTWARE, EVEN IF ADVISED OF THE POSSIBILITY OF SUCH DAMAGE.
 */
package scalafx.scene.media

<<<<<<< HEAD
import scala.language.implicitConversions
import javafx.scene.{media => jfxsm}
import javafx.{util => jfxu}
import scalafx.Includes._
import scalafx.beans.property.ReadOnlyIntegerProperty
import scalafx.beans.property.ReadOnlyObjectProperty
import scalafx.delegate.SFXDelegate

object Media {
  implicit def sfxMedia2jfx(m: Media) = if (m != null) m.delegate else null
=======
import javafx.scene.{media => jfxsm}
import javafx.{util => jfxu}

import scala.language.implicitConversions
import scalafx.Includes._
import scalafx.beans.property.{ReadOnlyIntegerProperty, ReadOnlyObjectProperty}
import scalafx.delegate.SFXDelegate

object Media {
  implicit def sfxMedia2jfx(m: Media): jfxsm.Media = if (m != null) m.delegate else null
>>>>>>> df8b3993
}

class Media(override val delegate: jfxsm.Media) extends SFXDelegate[jfxsm.Media] {

  /**
   * Constructs a Media instance.
   */
  def this(source: String) = this(new jfxsm.Media(source))

  /**
   * The duration in seconds of the source media.
   */
  def duration: ReadOnlyObjectProperty[jfxu.Duration] = delegate.durationProperty

  /**
   * A property set to a MediaException value when an error occurs.
   */
  def error: ReadOnlyObjectProperty[jfxsm.MediaException] = delegate.errorProperty

  /**
   * The height in pixels of the source media.
   */
  def height: ReadOnlyIntegerProperty = delegate.heightProperty

  /** Retrieve the markers defined on this Media instance. */
  def markers = delegate.getMarkers

  /** Retrieve the metadata contained in this media source. */
  def metadata = delegate.getMetadata

  /**
   * Event handler called when an error occurs.
   */
  def onError = delegate.onErrorProperty
  def onError_=(v: Runnable) {
    onError() = v
  }
  def onError_=(op: => Unit) {
    onError() = new Runnable {
      def run() {
        op
      }
    }
  }

  /**
   * Retrieve the source URI of the media.
   */
  def source = delegate.getSource

  /**
   * Retrieve the tracks contained in this media source.
   */
  def tracks = delegate.getTracks

  /**
   * The width in pixels of the source media.
   */
  def width: ReadOnlyIntegerProperty = delegate.widthProperty

}<|MERGE_RESOLUTION|>--- conflicted
+++ resolved
@@ -26,18 +26,6 @@
  */
 package scalafx.scene.media
 
-<<<<<<< HEAD
-import scala.language.implicitConversions
-import javafx.scene.{media => jfxsm}
-import javafx.{util => jfxu}
-import scalafx.Includes._
-import scalafx.beans.property.ReadOnlyIntegerProperty
-import scalafx.beans.property.ReadOnlyObjectProperty
-import scalafx.delegate.SFXDelegate
-
-object Media {
-  implicit def sfxMedia2jfx(m: Media) = if (m != null) m.delegate else null
-=======
 import javafx.scene.{media => jfxsm}
 import javafx.{util => jfxu}
 
@@ -48,7 +36,6 @@
 
 object Media {
   implicit def sfxMedia2jfx(m: Media): jfxsm.Media = if (m != null) m.delegate else null
->>>>>>> df8b3993
 }
 
 class Media(override val delegate: jfxsm.Media) extends SFXDelegate[jfxsm.Media] {
