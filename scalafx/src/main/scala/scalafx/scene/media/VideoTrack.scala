--- conflicted
+++ resolved
@@ -26,14 +26,6 @@
  */
 package scalafx.scene.media
 
-<<<<<<< HEAD
-import scala.language.implicitConversions
-import javafx.scene.{media => jfxsm}
-import scalafx.delegate.SFXDelegate
-
-object VideoTrack {
-  implicit def sfxVideoTrack2jfx(at: VideoTrack) = if (at != null) at.delegate else null
-=======
 import javafx.scene.{media => jfxsm}
 
 import scala.language.implicitConversions
@@ -41,7 +33,6 @@
 
 object VideoTrack {
   implicit def sfxVideoTrack2jfx(at: VideoTrack): jfxsm.VideoTrack = if (at != null) at.delegate else null
->>>>>>> df8b3993
 }
 
 class VideoTrack(override val delegate: jfxsm.VideoTrack) extends Track(delegate) with SFXDelegate[jfxsm.VideoTrack] {
