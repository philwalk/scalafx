/*
 * Copyright (c) 2011-2014, ScalaFX Project
 * All rights reserved.
 *
 * Redistribution and use in source and binary forms, with or without
 * modification, are permitted provided that the following conditions are met:
 *     * Redistributions of source code must retain the above copyright
 *       notice, this list of conditions and the following disclaimer.
 *     * Redistributions in binary form must reproduce the above copyright
 *       notice, this list of conditions and the following disclaimer in the
 *       documentation and/or other materials provided with the distribution.
 *     * Neither the name of the ScalaFX Project nor the
 *       names of its contributors may be used to endorse or promote products
 *       derived from this software without specific prior written permission.
 *
 * THIS SOFTWARE IS PROVIDED BY THE COPYRIGHT HOLDERS AND CONTRIBUTORS "AS IS" AND
 * ANY EXPRESS OR IMPLIED WARRANTIES, INCLUDING, BUT NOT LIMITED TO, THE IMPLIED
 * WARRANTIES OF MERCHANTABILITY AND FITNESS FOR A PARTICULAR PURPOSE ARE
 * DISCLAIMED. IN NO EVENT SHALL THE SCALAFX PROJECT OR ITS CONTRIBUTORS BE LIABLE
 * FOR ANY DIRECT, INDIRECT, INCIDENTAL, SPECIAL, EXEMPLARY, OR CONSEQUENTIAL
 * DAMAGES (INCLUDING, BUT NOT LIMITED TO, PROCUREMENT OF SUBSTITUTE GOODS OR
 * SERVICES; LOSS OF USE, DATA, OR PROFITS; OR BUSINESS INTERRUPTION) HOWEVER CAUSED
 * AND ON ANY THEORY OF LIABILITY, WHETHER IN CONTRACT, STRICT LIABILITY, OR TORT
 * (INCLUDING NEGLIGENCE OR OTHERWISE) ARISING IN ANY WAY OUT OF THE USE OF THIS
 * SOFTWARE, EVEN IF ADVISED OF THE POSSIBILITY OF SUCH DAMAGE.
 */
package scalafx.scene.media

<<<<<<< HEAD
import scala.language.implicitConversions
import javafx.scene.{media => jfxsm}
import javafx.{event => jfxe}
import javafx.{geometry => jfxg}
import scalafx.Includes._
import scalafx.beans.property.BooleanProperty
import scalafx.beans.property.DoubleProperty
import scalafx.beans.property.ObjectProperty
import scalafx.util.Duration
import scalafx.delegate.SFXDelegate
import scalafx.scene.Node
import scalafx.geometry.Rectangle2D
import scalafx.delegate.PositionDelegate

object MediaView {
  implicit def sfxMediaView2jfx(mv: MediaView) = if (mv != null) mv.delegate else null
=======
import javafx.scene.{media => jfxsm}
import javafx.{event => jfxe, geometry => jfxg}

import scala.language.implicitConversions
import scalafx.Includes._
import scalafx.beans.property.{BooleanProperty, DoubleProperty, ObjectProperty}
import scalafx.delegate.{PositionDelegate, SFXDelegate}
import scalafx.geometry.Rectangle2D
import scalafx.scene.Node

object MediaView {
  implicit def sfxMediaView2jfx(mv: MediaView): jfxsm.MediaView = if (mv != null) mv.delegate else null
>>>>>>> df8b3993
}

class MediaView(override val delegate: jfxsm.MediaView = new jfxsm.MediaView)
  extends Node(delegate)
  with PositionDelegate[jfxsm.MediaView]
  with SFXDelegate[jfxsm.MediaView] {

  /**
   * Creates a MediaView instance associated with the specified MediaPlayer.
   */
  def this(mediaPlayer: MediaPlayer) = this(new jfxsm.MediaView(mediaPlayer))

  /**
   * Determines the height of the bounding box within which the source media is resized as
   * necessary to fit.
   */
  def fitHeight: DoubleProperty = delegate.fitHeightProperty
  def fitHeight_=(v: Double) {
    fitHeight() = v
  }

  /**
   * Determines the width of the bounding box within which the source media is resized as
   * necessary to fit.
   */
  def fitWidth: DoubleProperty = delegate.fitWidthProperty
  def fitWidth_=(v: Double) {
    fitWidth() = v
  }

  /**
   * The mediaPlayer whose output will be handled by this view.
   */
  def mediaPlayer: ObjectProperty[jfxsm.MediaPlayer] = delegate.mediaPlayerProperty
  def mediaPlayer_=(v: MediaPlayer) {
    mediaPlayer() = v
  }

  /**
   * Event handler to be invoked whenever an error occurs on this MediaView.
   */
  def onError = delegate.onErrorProperty
  def onError_=(v: jfxe.EventHandler[jfxsm.MediaErrorEvent]) {
    onError() = v
  }

  /**
   * Whether to preserve the aspect ratio (width / height) of the media when scaling it to fit the
   * node.
   */
  def preserveRatio: BooleanProperty = delegate.preserveRatioProperty
  def preserveRatio_=(v: Boolean) {
    preserveRatio() = v
  }

  /**
   * If set to true a better quality filtering algorithm will be used when scaling this video to
   * fit within the bounding box provided by fitWidth and fitHeight or when transforming.
   */
  def smooth: BooleanProperty = delegate.smoothProperty
  def smooth_=(v: Boolean) {
    smooth() = v
  }

  /**
   * Specifies a rectangular viewport into the media frame.
   */
  def viewport: ObjectProperty[jfxg.Rectangle2D] = delegate.viewportProperty
  def viewport_=(v: Rectangle2D) {
    viewport() = v
  }

}<|MERGE_RESOLUTION|>--- conflicted
+++ resolved
@@ -26,24 +26,6 @@
  */
 package scalafx.scene.media
 
-<<<<<<< HEAD
-import scala.language.implicitConversions
-import javafx.scene.{media => jfxsm}
-import javafx.{event => jfxe}
-import javafx.{geometry => jfxg}
-import scalafx.Includes._
-import scalafx.beans.property.BooleanProperty
-import scalafx.beans.property.DoubleProperty
-import scalafx.beans.property.ObjectProperty
-import scalafx.util.Duration
-import scalafx.delegate.SFXDelegate
-import scalafx.scene.Node
-import scalafx.geometry.Rectangle2D
-import scalafx.delegate.PositionDelegate
-
-object MediaView {
-  implicit def sfxMediaView2jfx(mv: MediaView) = if (mv != null) mv.delegate else null
-=======
 import javafx.scene.{media => jfxsm}
 import javafx.{event => jfxe, geometry => jfxg}
 
@@ -56,7 +38,6 @@
 
 object MediaView {
   implicit def sfxMediaView2jfx(mv: MediaView): jfxsm.MediaView = if (mv != null) mv.delegate else null
->>>>>>> df8b3993
 }
 
 class MediaView(override val delegate: jfxsm.MediaView = new jfxsm.MediaView)
