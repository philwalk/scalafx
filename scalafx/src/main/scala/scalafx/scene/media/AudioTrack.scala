/*
 * Copyright (c) 2011-2014, ScalaFX Project
 * All rights reserved.
 *
 * Redistribution and use in source and binary forms, with or without
 * modification, are permitted provided that the following conditions are met:
 *     * Redistributions of source code must retain the above copyright
 *       notice, this list of conditions and the following disclaimer.
 *     * Redistributions in binary form must reproduce the above copyright
 *       notice, this list of conditions and the following disclaimer in the
 *       documentation and/or other materials provided with the distribution.
 *     * Neither the name of the ScalaFX Project nor the
 *       names of its contributors may be used to endorse or promote products
 *       derived from this software without specific prior written permission.
 *
 * THIS SOFTWARE IS PROVIDED BY THE COPYRIGHT HOLDERS AND CONTRIBUTORS "AS IS" AND
 * ANY EXPRESS OR IMPLIED WARRANTIES, INCLUDING, BUT NOT LIMITED TO, THE IMPLIED
 * WARRANTIES OF MERCHANTABILITY AND FITNESS FOR A PARTICULAR PURPOSE ARE
 * DISCLAIMED. IN NO EVENT SHALL THE SCALAFX PROJECT OR ITS CONTRIBUTORS BE LIABLE
 * FOR ANY DIRECT, INDIRECT, INCIDENTAL, SPECIAL, EXEMPLARY, OR CONSEQUENTIAL
 * DAMAGES (INCLUDING, BUT NOT LIMITED TO, PROCUREMENT OF SUBSTITUTE GOODS OR
 * SERVICES; LOSS OF USE, DATA, OR PROFITS; OR BUSINESS INTERRUPTION) HOWEVER CAUSED
 * AND ON ANY THEORY OF LIABILITY, WHETHER IN CONTRACT, STRICT LIABILITY, OR TORT
 * (INCLUDING NEGLIGENCE OR OTHERWISE) ARISING IN ANY WAY OUT OF THE USE OF THIS
 * SOFTWARE, EVEN IF ADVISED OF THE POSSIBILITY OF SUCH DAMAGE.
 */
package scalafx.scene.media

import javafx.scene.{media => jfxsm}

import scala.language.implicitConversions
import scalafx.delegate.SFXDelegate

object AudioTrack {
  implicit def sfxAudioTrack2jfx(at: AudioTrack): jfxsm.AudioTrack = if (at != null) at.delegate else null
}

class AudioTrack(override val delegate: jfxsm.AudioTrack) extends Track(delegate) with SFXDelegate[jfxsm.AudioTrack] {

  /**
   * Retrieves the language of the audio track.
<<<<<<< HEAD
   *
   * @deprecated( " T h i s method is deprecated, due to deprecation of the underlying JavaFX method 'getLanguage'. Use 'locale' instead. For now, this method call is redirected to utilise 'locale'.", "ScalaFX 8.0.0-R5")
=======
   * 
>>>>>>> 696f8f55
   */
  @deprecated("This method is deprecated, due to deprecation of the underlying JavaFX method 'getLanguage'. Use 'locale' instead. For now, this method call is redirected to utilise 'locale'.", "ScalaFX 8.0.0-R5")
  def language = locale // <-- Calling 'getLocale' instead of the deprecated 'getLanguage' removes a compilation warning while building ScalaFX.
}<|MERGE_RESOLUTION|>--- conflicted
+++ resolved
@@ -1,5 +1,5 @@
 /*
- * Copyright (c) 2011-2014, ScalaFX Project
+ * Copyright (c) 2011-2015, ScalaFX Project
  * All rights reserved.
  *
  * Redistribution and use in source and binary forms, with or without
@@ -24,6 +24,7 @@
  * (INCLUDING NEGLIGENCE OR OTHERWISE) ARISING IN ANY WAY OUT OF THE USE OF THIS
  * SOFTWARE, EVEN IF ADVISED OF THE POSSIBILITY OF SUCH DAMAGE.
  */
+
 package scalafx.scene.media
 
 import javafx.scene.{media => jfxsm}
@@ -39,12 +40,7 @@
 
   /**
    * Retrieves the language of the audio track.
-<<<<<<< HEAD
    *
-   * @deprecated( " T h i s method is deprecated, due to deprecation of the underlying JavaFX method 'getLanguage'. Use 'locale' instead. For now, this method call is redirected to utilise 'locale'.", "ScalaFX 8.0.0-R5")
-=======
-   * 
->>>>>>> 696f8f55
    */
   @deprecated("This method is deprecated, due to deprecation of the underlying JavaFX method 'getLanguage'. Use 'locale' instead. For now, this method call is redirected to utilise 'locale'.", "ScalaFX 8.0.0-R5")
   def language = locale // <-- Calling 'getLocale' instead of the deprecated 'getLanguage' removes a compilation warning while building ScalaFX.
