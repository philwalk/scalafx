--- conflicted
+++ resolved
@@ -28,7 +28,6 @@
 
 import collection.JavaConversions._
 import javafx.{ scene => jfxs }
-import javafx.{ collections => jfxc }
 import scalafx.collections._
 import scalafx.Includes._
 import scalafx.beans.property.BooleanProperty
@@ -53,7 +52,7 @@
   /**
    * Gets the list of children of this `Group`.
    */
-  def children: jfxc.ObservableList[jfxs.Node] = delegate.getChildren
+  def children = delegate.getChildren
   /**
    * Sets the list of children, replacing the prior content. If you want append to current content, use `add` or
    * similar.
@@ -61,15 +60,7 @@
    * @param c list of children to replace prior content.
    */
   def children_=(c: Iterable[Node]) {
-<<<<<<< HEAD
-    if (null == c) {
-      children.clear()
-    } else {
-      children.setAll(c.map(_.delegate))
-    }
-=======
     fillSFXCollection(this.children, c)
->>>>>>> b696a6a5
   }
   /**
    * Sets a child, replacing the prior content. If you want append to current content, use `add` or similar.
@@ -77,12 +68,7 @@
    * @param n Node to replace prior content.
    */
   def children_=(n: Node) {
-<<<<<<< HEAD
-    children.clear()
-    children.add(n)
-=======
     fillSFXCollectionWithOne(this.children, n)
->>>>>>> b696a6a5
   }
   /**
    * Gets the list of children of this `Group`.
