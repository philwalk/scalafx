/*
<<<<<<< HEAD
* Copyright (c) 2011-2014, ScalaFX Project
=======
 * Copyright (c) 2011-2014, ScalaFX Project
>>>>>>> a496ffa6
 * All rights reserved.
 *
 * Redistribution and use in source and binary forms, with or without
 * modification, are permitted provided that the following conditions are met:
 *     * Redistributions of source code must retain the above copyright
 *       notice, this list of conditions and the following disclaimer.
 *     * Redistributions in binary form must reproduce the above copyright
 *       notice, this list of conditions and the following disclaimer in the
 *       documentation and/or other materials provided with the distribution.
 *     * Neither the name of the ScalaFX Project nor the
 *       names of its contributors may be used to endorse or promote products
 *       derived from this software without specific prior written permission.
 *
 * THIS SOFTWARE IS PROVIDED BY THE COPYRIGHT HOLDERS AND CONTRIBUTORS "AS IS" AND
 * ANY EXPRESS OR IMPLIED WARRANTIES, INCLUDING, BUT NOT LIMITED TO, THE IMPLIED
 * WARRANTIES OF MERCHANTABILITY AND FITNESS FOR A PARTICULAR PURPOSE ARE
 * DISCLAIMED. IN NO EVENT SHALL THE SCALAFX PROJECT OR ITS CONTRIBUTORS BE LIABLE
 * FOR ANY DIRECT, INDIRECT, INCIDENTAL, SPECIAL, EXEMPLARY, OR CONSEQUENTIAL
 * DAMAGES (INCLUDING, BUT NOT LIMITED TO, PROCUREMENT OF SUBSTITUTE GOODS OR
 * SERVICES; LOSS OF USE, DATA, OR PROFITS; OR BUSINESS INTERRUPTION) HOWEVER CAUSED
 * AND ON ANY THEORY OF LIABILITY, WHETHER IN CONTRACT, STRICT LIABILITY, OR TORT
 * (INCLUDING NEGLIGENCE OR OTHERWISE) ARISING IN ANY WAY OUT OF THE USE OF THIS
 * SOFTWARE, EVEN IF ADVISED OF THE POSSIBILITY OF SUCH DAMAGE.
 */
package scalafx.scene.paint

import javafx.scene.{paint => jfxsp}
import scalafx.delegate.{ SFXEnumDelegateCompanion, SFXEnumDelegate }

/** Wrapper for [[javafx.scene.paint.CycleMethod]] */
object CycleMethod extends SFXEnumDelegateCompanion[jfxsp.CycleMethod, CycleMethod] {

  val NO_CYCLE = new CycleMethod(jfxsp.CycleMethod.NO_CYCLE)
  val REFLECT = new CycleMethod(jfxsp.CycleMethod.REFLECT)
  val REPEAT = new CycleMethod(jfxsp.CycleMethod.REPEAT)

  protected override def unsortedValues: Array[CycleMethod] = Array(NO_CYCLE, REFLECT, REPEAT)
}

sealed case class CycleMethod(override val delegate: jfxsp.CycleMethod) extends SFXEnumDelegate[jfxsp.CycleMethod]
<|MERGE_RESOLUTION|>--- conflicted
+++ resolved
@@ -1,46 +1,42 @@
-/*
-<<<<<<< HEAD
-* Copyright (c) 2011-2014, ScalaFX Project
-=======
- * Copyright (c) 2011-2014, ScalaFX Project
->>>>>>> a496ffa6
- * All rights reserved.
- *
- * Redistribution and use in source and binary forms, with or without
- * modification, are permitted provided that the following conditions are met:
- *     * Redistributions of source code must retain the above copyright
- *       notice, this list of conditions and the following disclaimer.
- *     * Redistributions in binary form must reproduce the above copyright
- *       notice, this list of conditions and the following disclaimer in the
- *       documentation and/or other materials provided with the distribution.
- *     * Neither the name of the ScalaFX Project nor the
- *       names of its contributors may be used to endorse or promote products
- *       derived from this software without specific prior written permission.
- *
- * THIS SOFTWARE IS PROVIDED BY THE COPYRIGHT HOLDERS AND CONTRIBUTORS "AS IS" AND
- * ANY EXPRESS OR IMPLIED WARRANTIES, INCLUDING, BUT NOT LIMITED TO, THE IMPLIED
- * WARRANTIES OF MERCHANTABILITY AND FITNESS FOR A PARTICULAR PURPOSE ARE
- * DISCLAIMED. IN NO EVENT SHALL THE SCALAFX PROJECT OR ITS CONTRIBUTORS BE LIABLE
- * FOR ANY DIRECT, INDIRECT, INCIDENTAL, SPECIAL, EXEMPLARY, OR CONSEQUENTIAL
- * DAMAGES (INCLUDING, BUT NOT LIMITED TO, PROCUREMENT OF SUBSTITUTE GOODS OR
- * SERVICES; LOSS OF USE, DATA, OR PROFITS; OR BUSINESS INTERRUPTION) HOWEVER CAUSED
- * AND ON ANY THEORY OF LIABILITY, WHETHER IN CONTRACT, STRICT LIABILITY, OR TORT
- * (INCLUDING NEGLIGENCE OR OTHERWISE) ARISING IN ANY WAY OUT OF THE USE OF THIS
- * SOFTWARE, EVEN IF ADVISED OF THE POSSIBILITY OF SUCH DAMAGE.
- */
-package scalafx.scene.paint
-
-import javafx.scene.{paint => jfxsp}
-import scalafx.delegate.{ SFXEnumDelegateCompanion, SFXEnumDelegate }
-
-/** Wrapper for [[javafx.scene.paint.CycleMethod]] */
-object CycleMethod extends SFXEnumDelegateCompanion[jfxsp.CycleMethod, CycleMethod] {
-
-  val NO_CYCLE = new CycleMethod(jfxsp.CycleMethod.NO_CYCLE)
-  val REFLECT = new CycleMethod(jfxsp.CycleMethod.REFLECT)
-  val REPEAT = new CycleMethod(jfxsp.CycleMethod.REPEAT)
-
-  protected override def unsortedValues: Array[CycleMethod] = Array(NO_CYCLE, REFLECT, REPEAT)
-}
-
-sealed case class CycleMethod(override val delegate: jfxsp.CycleMethod) extends SFXEnumDelegate[jfxsp.CycleMethod]
+/*
+ * Copyright (c) 2011-2014, ScalaFX Project
+ * All rights reserved.
+ *
+ * Redistribution and use in source and binary forms, with or without
+ * modification, are permitted provided that the following conditions are met:
+ *     * Redistributions of source code must retain the above copyright
+ *       notice, this list of conditions and the following disclaimer.
+ *     * Redistributions in binary form must reproduce the above copyright
+ *       notice, this list of conditions and the following disclaimer in the
+ *       documentation and/or other materials provided with the distribution.
+ *     * Neither the name of the ScalaFX Project nor the
+ *       names of its contributors may be used to endorse or promote products
+ *       derived from this software without specific prior written permission.
+ *
+ * THIS SOFTWARE IS PROVIDED BY THE COPYRIGHT HOLDERS AND CONTRIBUTORS "AS IS" AND
+ * ANY EXPRESS OR IMPLIED WARRANTIES, INCLUDING, BUT NOT LIMITED TO, THE IMPLIED
+ * WARRANTIES OF MERCHANTABILITY AND FITNESS FOR A PARTICULAR PURPOSE ARE
+ * DISCLAIMED. IN NO EVENT SHALL THE SCALAFX PROJECT OR ITS CONTRIBUTORS BE LIABLE
+ * FOR ANY DIRECT, INDIRECT, INCIDENTAL, SPECIAL, EXEMPLARY, OR CONSEQUENTIAL
+ * DAMAGES (INCLUDING, BUT NOT LIMITED TO, PROCUREMENT OF SUBSTITUTE GOODS OR
+ * SERVICES; LOSS OF USE, DATA, OR PROFITS; OR BUSINESS INTERRUPTION) HOWEVER CAUSED
+ * AND ON ANY THEORY OF LIABILITY, WHETHER IN CONTRACT, STRICT LIABILITY, OR TORT
+ * (INCLUDING NEGLIGENCE OR OTHERWISE) ARISING IN ANY WAY OUT OF THE USE OF THIS
+ * SOFTWARE, EVEN IF ADVISED OF THE POSSIBILITY OF SUCH DAMAGE.
+ */
+package scalafx.scene.paint
+
+import javafx.scene.{paint => jfxsp}
+import scalafx.delegate.{ SFXEnumDelegateCompanion, SFXEnumDelegate }
+
+/** Wrapper for [[javafx.scene.paint.CycleMethod]] */
+object CycleMethod extends SFXEnumDelegateCompanion[jfxsp.CycleMethod, CycleMethod] {
+
+  val NO_CYCLE = new CycleMethod(jfxsp.CycleMethod.NO_CYCLE)
+  val REFLECT = new CycleMethod(jfxsp.CycleMethod.REFLECT)
+  val REPEAT = new CycleMethod(jfxsp.CycleMethod.REPEAT)
+
+  protected override def unsortedValues: Array[CycleMethod] = Array(NO_CYCLE, REFLECT, REPEAT)
+}
+
+sealed case class CycleMethod(override val delegate: jfxsp.CycleMethod) extends SFXEnumDelegate[jfxsp.CycleMethod]