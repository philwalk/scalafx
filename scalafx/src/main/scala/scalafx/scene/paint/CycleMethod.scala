--- conflicted
+++ resolved
@@ -27,24 +27,20 @@
 package scalafx.scene.paint
 
 import javafx.scene.{paint => jfxsp}
-<<<<<<< HEAD
-import scalafx.delegate.{ SFXEnumDelegateCompanion, SFXEnumDelegate }
-=======
 
 import scalafx.delegate.{SFXEnumDelegate, SFXEnumDelegateCompanion}
->>>>>>> df8b3993
 
 /** Wrapper for [[javafx.scene.paint.CycleMethod]] */
 object CycleMethod extends SFXEnumDelegateCompanion[jfxsp.CycleMethod, CycleMethod] {
 
   val NoCycle = new CycleMethod(jfxsp.CycleMethod.NO_CYCLE)
-  @deprecated ("Use NoCycle; NO_CYCLE will be removed in a future release", "2.2.60")
+  @deprecated("Use NoCycle; NO_CYCLE will be removed in a future release", "2.2.60")
   val NO_CYCLE = NoCycle
   val Reflect = new CycleMethod(jfxsp.CycleMethod.REFLECT)
-  @deprecated ("Use Reflect; REFLECT will be removed in a future release", "2.2.60")
+  @deprecated("Use Reflect; REFLECT will be removed in a future release", "2.2.60")
   val REFLECT = Reflect
   val Repeat = new CycleMethod(jfxsp.CycleMethod.REPEAT)
-  @deprecated ("Use Repeat; REPEAT will be removed in a future release", "2.2.60")
+  @deprecated("Use Repeat; REPEAT will be removed in a future release", "2.2.60")
   val REPEAT = Repeat
 
   protected override def unsortedValues: Array[CycleMethod] = Array(NoCycle, Reflect, Repeat)
