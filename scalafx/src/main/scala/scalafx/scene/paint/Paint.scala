/*
 * Copyright (c) 2011-2014, ScalaFX Project
 * All rights reserved.
 *
 * Redistribution and use in source and binary forms, with or without
 * modification, are permitted provided that the following conditions are met:
 *     * Redistributions of source code must retain the above copyright
 *       notice, this list of conditions and the following disclaimer.
 *     * Redistributions in binary form must reproduce the above copyright
 *       notice, this list of conditions and the following disclaimer in the
 *       documentation and/or other materials provided with the distribution.
 *     * Neither the name of the ScalaFX Project nor the
 *       names of its contributors may be used to endorse or promote products
 *       derived from this software without specific prior written permission.
 *
 * THIS SOFTWARE IS PROVIDED BY THE COPYRIGHT HOLDERS AND CONTRIBUTORS "AS IS" AND
 * ANY EXPRESS OR IMPLIED WARRANTIES, INCLUDING, BUT NOT LIMITED TO, THE IMPLIED
 * WARRANTIES OF MERCHANTABILITY AND FITNESS FOR A PARTICULAR PURPOSE ARE
 * DISCLAIMED. IN NO EVENT SHALL THE SCALAFX PROJECT OR ITS CONTRIBUTORS BE LIABLE
 * FOR ANY DIRECT, INDIRECT, INCIDENTAL, SPECIAL, EXEMPLARY, OR CONSEQUENTIAL
 * DAMAGES (INCLUDING, BUT NOT LIMITED TO, PROCUREMENT OF SUBSTITUTE GOODS OR
 * SERVICES; LOSS OF USE, DATA, OR PROFITS; OR BUSINESS INTERRUPTION) HOWEVER CAUSED
 * AND ON ANY THEORY OF LIABILITY, WHETHER IN CONTRACT, STRICT LIABILITY, OR TORT
 * (INCLUDING NEGLIGENCE OR OTHERWISE) ARISING IN ANY WAY OUT OF THE USE OF THIS
 * SOFTWARE, EVEN IF ADVISED OF THE POSSIBILITY OF SUCH DAMAGE.
 */
package scalafx.scene.paint

<<<<<<< HEAD
import scala.language.implicitConversions
import javafx.scene.{paint => jfxsp}
import scalafx.delegate.SFXDelegate

object Paint {
  implicit def sfxPaint2jfx(p: Paint) = if (p != null) p.delegate else null
=======
import javafx.scene.{paint => jfxsp}

import scala.language.implicitConversions
import scalafx.delegate.SFXDelegate

object Paint {
  implicit def sfxPaint2jfx(p: Paint): jfxsp.Paint = if (p != null) p.delegate else null
>>>>>>> df8b3993

  /**
   * Creates a paint value from a string representation.  Recognizes strings representing Color, RadialGradient or LinearGradient. String specifying
   * LinearGradient must begin with linear-gradient keyword and string specifying RadialGradient must begin with radial-gradient.
   */
  def valueOf(value: String) = jfxsp.Paint.valueOf(value)

}

abstract class Paint(override val delegate: jfxsp.Paint) extends SFXDelegate[jfxsp.Paint] {

}<|MERGE_RESOLUTION|>--- conflicted
+++ resolved
@@ -26,14 +26,6 @@
  */
 package scalafx.scene.paint
 
-<<<<<<< HEAD
-import scala.language.implicitConversions
-import javafx.scene.{paint => jfxsp}
-import scalafx.delegate.SFXDelegate
-
-object Paint {
-  implicit def sfxPaint2jfx(p: Paint) = if (p != null) p.delegate else null
-=======
 import javafx.scene.{paint => jfxsp}
 
 import scala.language.implicitConversions
@@ -41,7 +33,6 @@
 
 object Paint {
   implicit def sfxPaint2jfx(p: Paint): jfxsp.Paint = if (p != null) p.delegate else null
->>>>>>> df8b3993
 
   /**
    * Creates a paint value from a string representation.  Recognizes strings representing Color, RadialGradient or LinearGradient. String specifying
