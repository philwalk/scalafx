--- conflicted
+++ resolved
@@ -26,16 +26,10 @@
  */
 package scalafx.scene.paint
 
-<<<<<<< HEAD
-import scala.language.implicitConversions
-import javafx.scene.{paint => jfxsp}
-
-=======
 import javafx.scene.{paint => jfxsp}
 
 import scala.language.implicitConversions
 
->>>>>>> df8b3993
 object PaintIncludes extends PaintIncludes
 
 /**
@@ -78,11 +72,7 @@
    * @param s $PARAMSTRING
    * @return $SFX $RETSTRING
    */
-<<<<<<< HEAD
-  implicit def string2sfxColor(s: String) = Color.web(s)
-=======
   implicit def string2sfxColor(s: String): Color = Color.web(s)
->>>>>>> df8b3993
 
   /**
    * $BEGINSTRING $JFX $CLR. $ENDSTRING
@@ -90,11 +80,7 @@
    * @param s $PARAMSTRING
    * @return $JFX $RETSTRING
    */
-<<<<<<< HEAD
-  implicit def string2jfxColor(s: String) = jfxsp.Color.web(s)
-=======
   implicit def string2jfxColor(s: String): jfxsp.Color = jfxsp.Color.web(s)
->>>>>>> df8b3993
 
   /**
    * $BEGINHEX $SFX $CLR. $ENDHEX
@@ -102,11 +88,7 @@
    * @param h $PARAMHEX
    * @return $SFX $RETHEX
    */
-<<<<<<< HEAD
-  implicit def hex2sfxColor(h: Int) = Color.rgb(h >>> 16 & 0xFF, h >>> 8 & 0xFF, h & 0xFF)
-=======
   implicit def hex2sfxColor(h: Int): Color = Color.rgb(h >>> 16 & 0xFF, h >>> 8 & 0xFF, h & 0xFF)
->>>>>>> df8b3993
 
   /**
    * $BEGINHEX $JFX $CLR. $ENDHEX
@@ -114,11 +96,7 @@
    * @param h $PARAMHEX
    * @return $JFX $RETHEX
    */
-<<<<<<< HEAD
-  implicit def hex2jfxColor(h: Int) = jfxsp.Color.rgb(h >>> 16 & 0xFF, h >>> 8 & 0xFF, h & 0xFF)
-=======
   implicit def hex2jfxColor(h: Int): jfxsp.Color = jfxsp.Color.rgb(h >>> 16 & 0xFF, h >>> 8 & 0xFF, h & 0xFF)
->>>>>>> df8b3993
 
   /**
    * $BEGINTUPLE3 $SFX $CLR.
@@ -126,11 +104,7 @@
    * @param tuple $PTUPLE3
    * @return $RETTUPLE
    */
-<<<<<<< HEAD
-  implicit def tuple32SfxColor(tuple: (Int, Int, Int)) = Color.rgb(tuple._1, tuple._2, tuple._3)
-=======
   implicit def tuple32SfxColor(tuple: (Int, Int, Int)): Color = Color.rgb(tuple._1, tuple._2, tuple._3)
->>>>>>> df8b3993
 
   /**
    * $BEGINTUPLE4 $SFX $CLR.
@@ -138,11 +112,7 @@
    * @param tuple $PTUPLE4
    * @return $RETTUPLE
    */
-<<<<<<< HEAD
-  implicit def tuple42SfxColor(tuple: (Int, Int, Int, Double)) = Color.rgb(tuple._1, tuple._2, tuple._3, tuple._4)
-=======
   implicit def tuple42SfxColor(tuple: (Int, Int, Int, Double)): Color = Color.rgb(tuple._1, tuple._2, tuple._3, tuple._4)
->>>>>>> df8b3993
 
   /**
    * $BEGINTUPLE3 $JFX $CLR.
@@ -150,11 +120,7 @@
    * @param tuple $PTUPLE3
    * @return $RETTUPLE
    */
-<<<<<<< HEAD
-  implicit def tuple32JfxColor(tuple: (Int, Int, Int)) = jfxsp.Color.rgb(tuple._1, tuple._2, tuple._3)
-=======
   implicit def tuple32JfxColor(tuple: (Int, Int, Int)): jfxsp.Color = jfxsp.Color.rgb(tuple._1, tuple._2, tuple._3)
->>>>>>> df8b3993
 
   /**
    * $BEGINTUPLE4 $JFX $CLR.
@@ -162,11 +128,7 @@
    * @param tuple $PTUPLE4
    * @return $RETTUPLE
    */
-<<<<<<< HEAD
-  implicit def tuple42JfxColor(tuple: (Int, Int, Int, Double)) = jfxsp.Color.rgb(tuple._1, tuple._2, tuple._3, tuple._4)
-=======
   implicit def tuple42JfxColor(tuple: (Int, Int, Int, Double)): jfxsp.Color = jfxsp.Color.rgb(tuple._1, tuple._2, tuple._3, tuple._4)
->>>>>>> df8b3993
 
   /**
    * $START$CLR.html $CLR$END
@@ -174,11 +136,7 @@
    * @param c $JFX $CLR
    * @return $SFX $CLR
    */
-<<<<<<< HEAD
-  implicit def jfxColor2sfx(c: jfxsp.Color) = if (c != null) new Color(c) else null
-=======
   implicit def jfxColor2sfx(c: jfxsp.Color): Color = if (c != null) new Color(c) else null
->>>>>>> df8b3993
 
   /**
    * $START$CMT.html $CMT$END
@@ -186,11 +144,7 @@
    * @param e $JFX $CMT
    * @return $SFX $CMT
    */
-<<<<<<< HEAD
-  implicit def jfxCycleMethod2sfx(e: jfxsp.CycleMethod) = CycleMethod.jfxEnum2sfx(e)
-=======
   implicit def jfxCycleMethod2sfx(e: jfxsp.CycleMethod): CycleMethod = CycleMethod.jfxEnum2sfx(e)
->>>>>>> df8b3993
 
   /**
    * $START$LGD.html $LGD$END
@@ -198,11 +152,7 @@
    * @param lg $JFX $LGD
    * @return $SFX $LGD
    */
-<<<<<<< HEAD
-  implicit def jfxLinearGradient2sfx(lg: jfxsp.LinearGradient) = if (lg != null) new LinearGradient(lg) else null
-=======
   implicit def jfxLinearGradient2sfx(lg: jfxsp.LinearGradient): LinearGradient = if (lg != null) new LinearGradient(lg) else null
->>>>>>> df8b3993
 
   /**
    * $START$PHM.html $PHM$END
@@ -210,11 +160,7 @@
    * @param pm $JFX $PHM
    * @return $SFX $PHM
    */
-<<<<<<< HEAD
-  implicit def jfxPhongMaterial2sfx(pm: jfxsp.PhongMaterial) = if (pm != null) new PhongMaterial(pm) else null
-=======
   implicit def jfxPhongMaterial2sfx(pm: jfxsp.PhongMaterial): PhongMaterial = if (pm != null) new PhongMaterial(pm) else null
->>>>>>> df8b3993
 
   /**
    * $START$RGD.html $RGD$END
@@ -222,11 +168,7 @@
    * @param rg $JFX $RGD
    * @return $SFX $RGD
    */
-<<<<<<< HEAD
-  implicit def jfxRadialGradient2sfx(rg: jfxsp.RadialGradient) = if (rg != null) new RadialGradient(rg) else null
-=======
   implicit def jfxRadialGradient2sfx(rg: jfxsp.RadialGradient): RadialGradient = if (rg != null) new RadialGradient(rg) else null
->>>>>>> df8b3993
 
   /**
    * $START$STP.html $STP$END
@@ -234,11 +176,7 @@
    * @param c $JFX $STP
    * @return $SFX $STP
    */
-<<<<<<< HEAD
-  implicit def jfxStop2sfx(c: jfxsp.Stop) = if (c != null) new Stop(c) else null
-=======
   implicit def jfxStop2sfx(c: jfxsp.Stop): Stop = if (c != null) new Stop(c) else null
->>>>>>> df8b3993
 
   /**
    * $START$PNT.html $PNT$END
@@ -246,10 +184,6 @@
    * @param p $JFX $PNT
    * @return $SFX $PNT
    */
-<<<<<<< HEAD
-  implicit def jfxPaint2sfx(p: jfxsp.Paint) = if (p != null) new Paint(p) {} else null
-=======
   implicit def jfxPaint2sfx(p: jfxsp.Paint): Paint = if (p != null) new Paint(p) {} else null
->>>>>>> df8b3993
 
 }