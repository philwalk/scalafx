/*
 * Copyright (c) 2011-2014, ScalaFX Project
 * All rights reserved.
 *
 * Redistribution and use in source and binary forms, with or without
 * modification, are permitted provided that the following conditions are met:
 *     * Redistributions of source code must retain the above copyright
 *       notice, this list of conditions and the following disclaimer.
 *     * Redistributions in binary form must reproduce the above copyright
 *       notice, this list of conditions and the following disclaimer in the
 *       documentation and/or other materials provided with the distribution.
 *     * Neither the name of the ScalaFX Project nor the
 *       names of its contributors may be used to endorse or promote products
 *       derived from this software without specific prior written permission.
 *
 * THIS SOFTWARE IS PROVIDED BY THE COPYRIGHT HOLDERS AND CONTRIBUTORS "AS IS" AND
 * ANY EXPRESS OR IMPLIED WARRANTIES, INCLUDING, BUT NOT LIMITED TO, THE IMPLIED
 * WARRANTIES OF MERCHANTABILITY AND FITNESS FOR A PARTICULAR PURPOSE ARE
 * DISCLAIMED. IN NO EVENT SHALL THE SCALAFX PROJECT OR ITS CONTRIBUTORS BE LIABLE
 * FOR ANY DIRECT, INDIRECT, INCIDENTAL, SPECIAL, EXEMPLARY, OR CONSEQUENTIAL
 * DAMAGES (INCLUDING, BUT NOT LIMITED TO, PROCUREMENT OF SUBSTITUTE GOODS OR
 * SERVICES; LOSS OF USE, DATA, OR PROFITS; OR BUSINESS INTERRUPTION) HOWEVER CAUSED
 * AND ON ANY THEORY OF LIABILITY, WHETHER IN CONTRACT, STRICT LIABILITY, OR TORT
 * (INCLUDING NEGLIGENCE OR OTHERWISE) ARISING IN ANY WAY OUT OF THE USE OF THIS
 * SOFTWARE, EVEN IF ADVISED OF THE POSSIBILITY OF SUCH DAMAGE.
 */
package scalafx.scene.paint

<<<<<<< HEAD
import scala.language.implicitConversions
import scala.collection.JavaConversions._

=======
>>>>>>> 044f7b14
import javafx.scene.{paint => jfxsp}

import scala.collection.JavaConversions._
import scalafx.delegate.SFXDelegate

object LinearGradient {
  implicit def sfxLinearGradient2jfx(lg: LinearGradient): jfxsp.LinearGradient = if (lg != null) lg.delegate else null

  /**
   * Creates a new instance of LinearGradient.
   *
   * @param startX  the X coordinate of the gradient axis start point
   * @param startY  the Y coordinate of the gradient axis start point
   * @param endX  the X coordinate of the gradient axis end point
   * @param endY  the Y coordinate of the gradient axis end point
   * @param proportional  whether the coordinates are proportional to the shape which this gradient fills
   * @param cycleMethod  cycle method applied to the gradient
   * @param stops  the gradient's color specification
   */
  def apply(startX: Double, startY: Double, endX: Double, endY: Double, proportional: Boolean, cycleMethod: CycleMethod, stops: List[Stop]) =
    new LinearGradient(startX, startY, endX, endY, proportional, cycleMethod, stops.map(_.delegate))

  /**
   * Creates a new instance of LinearGradient.
   *
   * @param startX  the X coordinate of the gradient axis start point
   * @param startY  the Y coordinate of the gradient axis start point
   * @param endX  the X coordinate of the gradient axis end point
   * @param endY  the Y coordinate of the gradient axis end point
   * @param proportional  whether the coordinates are proportional to the shape which this gradient fills
   * @param cycleMethod  cycle method applied to the gradient
   * @param stops  the gradient's color specification
   */
  def apply(startX: Double, startY: Double, endX: Double, endY: Double, proportional: Boolean, cycleMethod: CycleMethod, stops: Stop*) =
    new LinearGradient(startX, startY, endX, endY, proportional, cycleMethod, stops.map(_.delegate))

  /**
   * Creates a linear gradient value from a string representation.
   */
  def valueOf(value: String) = jfxsp.LinearGradient.valueOf(value)

}

/**
 *
 */
class LinearGradient(override val delegate: jfxsp.LinearGradient)
  extends Paint(delegate)
  with SFXDelegate[jfxsp.LinearGradient] {

  /**
   * Creates a new instance of LinearGradient.
   *
   * @param startX  the X coordinate of the gradient axis start point.
   *                Default value = 0.0
   * @param startY  the Y coordinate of the gradient axis start point.
   *                Default value = 0.0
   * @param endX  the X coordinate of the gradient axis end point.
   *              Default value = 0.0
   * @param endY  the Y coordinate of the gradient axis end point.
   *              Default value = 0.0
   * @param proportional  whether the coordinates are proportional to the shape
   *                      which this gradient fills. Default value = true
   * @param cycleMethod  cycle method applied to the gradient.
   *                     Default value = [[scalafx.scene.paint.CycleMethod.NoCycle]]
   * @param stops  the gradient's color specification.
   *               Default value = [[scala.Nil]]
   */
  def this(startX: Double = 0,
           startY: Double = 0,
           endX: Double = 1,
           endY: Double = 1,
           proportional: Boolean = true,
           cycleMethod: CycleMethod = CycleMethod.NoCycle,
           stops: Seq[jfxsp.Stop] = Nil) =
    this(new jfxsp.LinearGradient(startX, startY, endX, endY, proportional, cycleMethod, stops))

  /**
   * Defines which of the following cycle method is applied to the
   * LinearGradient: [[scalafx.scene.paint.CycleMethod.NoCycle]],
   * [[scalafx.scene.paint.CycleMethod.Reflect]] or
   * [[scalafx.scene.paint.CycleMethod.Repeat]].
   */
  def cycleMethod = delegate.getCycleMethod

  /**
   * Defines the X coordinate of the gradient axis end point.
   */
  def endX = delegate.getEndX

  /**
   * Defines the Y coordinate of the gradient axis end point.
   */
  def endY = delegate.getEndY

  /**
   * Defines the X coordinate of the gradient axis start point.
   */
  def startX = delegate.getStartX

  /**
   * Defines the Y coordinate of the gradient axis start point.
   */
  def startY = delegate.getStartY

  /**
   * A sequence of 2 or more Stop values specifying how to distribute the
   * colors along the gradient.
   */
  def stops = delegate.getStops

  /**
   * Indicates whether start and end locations are proportional or absolute.
   */
  def proportional = delegate.isProportional

}<|MERGE_RESOLUTION|>--- conflicted
+++ resolved
@@ -1,151 +1,146 @@
-/*
- * Copyright (c) 2011-2014, ScalaFX Project
- * All rights reserved.
- *
- * Redistribution and use in source and binary forms, with or without
- * modification, are permitted provided that the following conditions are met:
- *     * Redistributions of source code must retain the above copyright
- *       notice, this list of conditions and the following disclaimer.
- *     * Redistributions in binary form must reproduce the above copyright
- *       notice, this list of conditions and the following disclaimer in the
- *       documentation and/or other materials provided with the distribution.
- *     * Neither the name of the ScalaFX Project nor the
- *       names of its contributors may be used to endorse or promote products
- *       derived from this software without specific prior written permission.
- *
- * THIS SOFTWARE IS PROVIDED BY THE COPYRIGHT HOLDERS AND CONTRIBUTORS "AS IS" AND
- * ANY EXPRESS OR IMPLIED WARRANTIES, INCLUDING, BUT NOT LIMITED TO, THE IMPLIED
- * WARRANTIES OF MERCHANTABILITY AND FITNESS FOR A PARTICULAR PURPOSE ARE
- * DISCLAIMED. IN NO EVENT SHALL THE SCALAFX PROJECT OR ITS CONTRIBUTORS BE LIABLE
- * FOR ANY DIRECT, INDIRECT, INCIDENTAL, SPECIAL, EXEMPLARY, OR CONSEQUENTIAL
- * DAMAGES (INCLUDING, BUT NOT LIMITED TO, PROCUREMENT OF SUBSTITUTE GOODS OR
- * SERVICES; LOSS OF USE, DATA, OR PROFITS; OR BUSINESS INTERRUPTION) HOWEVER CAUSED
- * AND ON ANY THEORY OF LIABILITY, WHETHER IN CONTRACT, STRICT LIABILITY, OR TORT
- * (INCLUDING NEGLIGENCE OR OTHERWISE) ARISING IN ANY WAY OUT OF THE USE OF THIS
- * SOFTWARE, EVEN IF ADVISED OF THE POSSIBILITY OF SUCH DAMAGE.
- */
-package scalafx.scene.paint
-
-<<<<<<< HEAD
-import scala.language.implicitConversions
-import scala.collection.JavaConversions._
-
-=======
->>>>>>> 044f7b14
-import javafx.scene.{paint => jfxsp}
-
-import scala.collection.JavaConversions._
-import scalafx.delegate.SFXDelegate
-
-object LinearGradient {
-  implicit def sfxLinearGradient2jfx(lg: LinearGradient): jfxsp.LinearGradient = if (lg != null) lg.delegate else null
-
-  /**
-   * Creates a new instance of LinearGradient.
-   *
-   * @param startX  the X coordinate of the gradient axis start point
-   * @param startY  the Y coordinate of the gradient axis start point
-   * @param endX  the X coordinate of the gradient axis end point
-   * @param endY  the Y coordinate of the gradient axis end point
-   * @param proportional  whether the coordinates are proportional to the shape which this gradient fills
-   * @param cycleMethod  cycle method applied to the gradient
-   * @param stops  the gradient's color specification
-   */
-  def apply(startX: Double, startY: Double, endX: Double, endY: Double, proportional: Boolean, cycleMethod: CycleMethod, stops: List[Stop]) =
-    new LinearGradient(startX, startY, endX, endY, proportional, cycleMethod, stops.map(_.delegate))
-
-  /**
-   * Creates a new instance of LinearGradient.
-   *
-   * @param startX  the X coordinate of the gradient axis start point
-   * @param startY  the Y coordinate of the gradient axis start point
-   * @param endX  the X coordinate of the gradient axis end point
-   * @param endY  the Y coordinate of the gradient axis end point
-   * @param proportional  whether the coordinates are proportional to the shape which this gradient fills
-   * @param cycleMethod  cycle method applied to the gradient
-   * @param stops  the gradient's color specification
-   */
-  def apply(startX: Double, startY: Double, endX: Double, endY: Double, proportional: Boolean, cycleMethod: CycleMethod, stops: Stop*) =
-    new LinearGradient(startX, startY, endX, endY, proportional, cycleMethod, stops.map(_.delegate))
-
-  /**
-   * Creates a linear gradient value from a string representation.
-   */
-  def valueOf(value: String) = jfxsp.LinearGradient.valueOf(value)
-
-}
-
-/**
- *
- */
-class LinearGradient(override val delegate: jfxsp.LinearGradient)
-  extends Paint(delegate)
-  with SFXDelegate[jfxsp.LinearGradient] {
-
-  /**
-   * Creates a new instance of LinearGradient.
-   *
-   * @param startX  the X coordinate of the gradient axis start point.
-   *                Default value = 0.0
-   * @param startY  the Y coordinate of the gradient axis start point.
-   *                Default value = 0.0
-   * @param endX  the X coordinate of the gradient axis end point.
-   *              Default value = 0.0
-   * @param endY  the Y coordinate of the gradient axis end point.
-   *              Default value = 0.0
-   * @param proportional  whether the coordinates are proportional to the shape
-   *                      which this gradient fills. Default value = true
-   * @param cycleMethod  cycle method applied to the gradient.
-   *                     Default value = [[scalafx.scene.paint.CycleMethod.NoCycle]]
-   * @param stops  the gradient's color specification.
-   *               Default value = [[scala.Nil]]
-   */
-  def this(startX: Double = 0,
-           startY: Double = 0,
-           endX: Double = 1,
-           endY: Double = 1,
-           proportional: Boolean = true,
-           cycleMethod: CycleMethod = CycleMethod.NoCycle,
-           stops: Seq[jfxsp.Stop] = Nil) =
-    this(new jfxsp.LinearGradient(startX, startY, endX, endY, proportional, cycleMethod, stops))
-
-  /**
-   * Defines which of the following cycle method is applied to the
-   * LinearGradient: [[scalafx.scene.paint.CycleMethod.NoCycle]],
-   * [[scalafx.scene.paint.CycleMethod.Reflect]] or
-   * [[scalafx.scene.paint.CycleMethod.Repeat]].
-   */
-  def cycleMethod = delegate.getCycleMethod
-
-  /**
-   * Defines the X coordinate of the gradient axis end point.
-   */
-  def endX = delegate.getEndX
-
-  /**
-   * Defines the Y coordinate of the gradient axis end point.
-   */
-  def endY = delegate.getEndY
-
-  /**
-   * Defines the X coordinate of the gradient axis start point.
-   */
-  def startX = delegate.getStartX
-
-  /**
-   * Defines the Y coordinate of the gradient axis start point.
-   */
-  def startY = delegate.getStartY
-
-  /**
-   * A sequence of 2 or more Stop values specifying how to distribute the
-   * colors along the gradient.
-   */
-  def stops = delegate.getStops
-
-  /**
-   * Indicates whether start and end locations are proportional or absolute.
-   */
-  def proportional = delegate.isProportional
-
+/*
+ * Copyright (c) 2011-2014, ScalaFX Project
+ * All rights reserved.
+ *
+ * Redistribution and use in source and binary forms, with or without
+ * modification, are permitted provided that the following conditions are met:
+ *     * Redistributions of source code must retain the above copyright
+ *       notice, this list of conditions and the following disclaimer.
+ *     * Redistributions in binary form must reproduce the above copyright
+ *       notice, this list of conditions and the following disclaimer in the
+ *       documentation and/or other materials provided with the distribution.
+ *     * Neither the name of the ScalaFX Project nor the
+ *       names of its contributors may be used to endorse or promote products
+ *       derived from this software without specific prior written permission.
+ *
+ * THIS SOFTWARE IS PROVIDED BY THE COPYRIGHT HOLDERS AND CONTRIBUTORS "AS IS" AND
+ * ANY EXPRESS OR IMPLIED WARRANTIES, INCLUDING, BUT NOT LIMITED TO, THE IMPLIED
+ * WARRANTIES OF MERCHANTABILITY AND FITNESS FOR A PARTICULAR PURPOSE ARE
+ * DISCLAIMED. IN NO EVENT SHALL THE SCALAFX PROJECT OR ITS CONTRIBUTORS BE LIABLE
+ * FOR ANY DIRECT, INDIRECT, INCIDENTAL, SPECIAL, EXEMPLARY, OR CONSEQUENTIAL
+ * DAMAGES (INCLUDING, BUT NOT LIMITED TO, PROCUREMENT OF SUBSTITUTE GOODS OR
+ * SERVICES; LOSS OF USE, DATA, OR PROFITS; OR BUSINESS INTERRUPTION) HOWEVER CAUSED
+ * AND ON ANY THEORY OF LIABILITY, WHETHER IN CONTRACT, STRICT LIABILITY, OR TORT
+ * (INCLUDING NEGLIGENCE OR OTHERWISE) ARISING IN ANY WAY OUT OF THE USE OF THIS
+ * SOFTWARE, EVEN IF ADVISED OF THE POSSIBILITY OF SUCH DAMAGE.
+ */
+package scalafx.scene.paint
+
+import javafx.scene.{paint => jfxsp}
+
+import scala.collection.JavaConversions._
+import scala.language.implicitConversions
+import scalafx.delegate.SFXDelegate
+
+object LinearGradient {
+  implicit def sfxLinearGradient2jfx(lg: LinearGradient): jfxsp.LinearGradient = if (lg != null) lg.delegate else null
+
+  /**
+   * Creates a new instance of LinearGradient.
+   *
+   * @param startX  the X coordinate of the gradient axis start point
+   * @param startY  the Y coordinate of the gradient axis start point
+   * @param endX  the X coordinate of the gradient axis end point
+   * @param endY  the Y coordinate of the gradient axis end point
+   * @param proportional  whether the coordinates are proportional to the shape which this gradient fills
+   * @param cycleMethod  cycle method applied to the gradient
+   * @param stops  the gradient's color specification
+   */
+  def apply(startX: Double, startY: Double, endX: Double, endY: Double, proportional: Boolean, cycleMethod: CycleMethod, stops: List[Stop]) =
+    new LinearGradient(startX, startY, endX, endY, proportional, cycleMethod, stops.map(_.delegate))
+
+  /**
+   * Creates a new instance of LinearGradient.
+   *
+   * @param startX  the X coordinate of the gradient axis start point
+   * @param startY  the Y coordinate of the gradient axis start point
+   * @param endX  the X coordinate of the gradient axis end point
+   * @param endY  the Y coordinate of the gradient axis end point
+   * @param proportional  whether the coordinates are proportional to the shape which this gradient fills
+   * @param cycleMethod  cycle method applied to the gradient
+   * @param stops  the gradient's color specification
+   */
+  def apply(startX: Double, startY: Double, endX: Double, endY: Double, proportional: Boolean, cycleMethod: CycleMethod, stops: Stop*) =
+    new LinearGradient(startX, startY, endX, endY, proportional, cycleMethod, stops.map(_.delegate))
+
+  /**
+   * Creates a linear gradient value from a string representation.
+   */
+  def valueOf(value: String) = jfxsp.LinearGradient.valueOf(value)
+
+}
+
+/**
+ *
+ */
+class LinearGradient(override val delegate: jfxsp.LinearGradient)
+  extends Paint(delegate)
+  with SFXDelegate[jfxsp.LinearGradient] {
+
+  /**
+   * Creates a new instance of LinearGradient.
+   *
+   * @param startX  the X coordinate of the gradient axis start point.
+   *                Default value = 0.0
+   * @param startY  the Y coordinate of the gradient axis start point.
+   *                Default value = 0.0
+   * @param endX  the X coordinate of the gradient axis end point.
+   *              Default value = 0.0
+   * @param endY  the Y coordinate of the gradient axis end point.
+   *              Default value = 0.0
+   * @param proportional  whether the coordinates are proportional to the shape
+   *                      which this gradient fills. Default value = true
+   * @param cycleMethod  cycle method applied to the gradient.
+   *                     Default value = [[scalafx.scene.paint.CycleMethod.NoCycle]]
+   * @param stops  the gradient's color specification.
+   *               Default value = [[scala.Nil]]
+   */
+  def this(startX: Double = 0,
+           startY: Double = 0,
+           endX: Double = 1,
+           endY: Double = 1,
+           proportional: Boolean = true,
+           cycleMethod: CycleMethod = CycleMethod.NoCycle,
+           stops: Seq[jfxsp.Stop] = Nil) =
+    this(new jfxsp.LinearGradient(startX, startY, endX, endY, proportional, cycleMethod, stops))
+
+  /**
+   * Defines which of the following cycle method is applied to the
+   * LinearGradient: [[scalafx.scene.paint.CycleMethod.NoCycle]],
+   * [[scalafx.scene.paint.CycleMethod.Reflect]] or
+   * [[scalafx.scene.paint.CycleMethod.Repeat]].
+   */
+  def cycleMethod = delegate.getCycleMethod
+
+  /**
+   * Defines the X coordinate of the gradient axis end point.
+   */
+  def endX = delegate.getEndX
+
+  /**
+   * Defines the Y coordinate of the gradient axis end point.
+   */
+  def endY = delegate.getEndY
+
+  /**
+   * Defines the X coordinate of the gradient axis start point.
+   */
+  def startX = delegate.getStartX
+
+  /**
+   * Defines the Y coordinate of the gradient axis start point.
+   */
+  def startY = delegate.getStartY
+
+  /**
+   * A sequence of 2 or more Stop values specifying how to distribute the
+   * colors along the gradient.
+   */
+  def stops = delegate.getStops
+
+  /**
+   * Indicates whether start and end locations are proportional or absolute.
+   */
+  def proportional = delegate.isProportional
+
 }