/*
 * Copyright (c) 2011-2014, ScalaFX Project
 * All rights reserved.
 *
 * Redistribution and use in source and binary forms, with or without
 * modification, are permitted provided that the following conditions are met:
 *     * Redistributions of source code must retain the above copyright
 *       notice, this list of conditions and the following disclaimer.
 *     * Redistributions in binary form must reproduce the above copyright
 *       notice, this list of conditions and the following disclaimer in the
 *       documentation and/or other materials provided with the distribution.
 *     * Neither the name of the ScalaFX Project nor the
 *       names of its contributors may be used to endorse or promote products
 *       derived from this software without specific prior written permission.
 *
 * THIS SOFTWARE IS PROVIDED BY THE COPYRIGHT HOLDERS AND CONTRIBUTORS "AS IS" AND
 * ANY EXPRESS OR IMPLIED WARRANTIES, INCLUDING, BUT NOT LIMITED TO, THE IMPLIED
 * WARRANTIES OF MERCHANTABILITY AND FITNESS FOR A PARTICULAR PURPOSE ARE
 * DISCLAIMED. IN NO EVENT SHALL THE SCALAFX PROJECT OR ITS CONTRIBUTORS BE LIABLE
 * FOR ANY DIRECT, INDIRECT, INCIDENTAL, SPECIAL, EXEMPLARY, OR CONSEQUENTIAL
 * DAMAGES (INCLUDING, BUT NOT LIMITED TO, PROCUREMENT OF SUBSTITUTE GOODS OR
 * SERVICES; LOSS OF USE, DATA, OR PROFITS; OR BUSINESS INTERRUPTION) HOWEVER CAUSED
 * AND ON ANY THEORY OF LIABILITY, WHETHER IN CONTRACT, STRICT LIABILITY, OR TORT
 * (INCLUDING NEGLIGENCE OR OTHERWISE) ARISING IN ANY WAY OUT OF THE USE OF THIS
 * SOFTWARE, EVEN IF ADVISED OF THE POSSIBILITY OF SUCH DAMAGE.
 */
package scalafx.scene.paint

<<<<<<< HEAD
import scala.language.implicitConversions
import javafx.scene.{paint => jfxsp}
import scalafx.delegate.SFXDelegate

object Stop {
  implicit def sfxStop2jfx(s: Stop) = if (s != null) s.delegate else null
=======
import javafx.scene.{paint => jfxsp}

import scala.language.implicitConversions
import scalafx.delegate.SFXDelegate

object Stop {
  implicit def sfxStop2jfx(s: Stop): jfxsp.Stop = if (s != null) s.delegate else null
>>>>>>> df8b3993

  def apply(offset: Double, color: Color) = new Stop(new jfxsp.Stop(offset, color))

}

class Stop(override val delegate: jfxsp.Stop) extends SFXDelegate[jfxsp.Stop] {

  /**
   * Gets a number ranging from 0 to 1 that indicates where this gradient stop is placed.
   */
  def offset = delegate.getOffset

  /**
   * Gets the color of the gradient at this offset.
   */
  def color = delegate.getColor
}<|MERGE_RESOLUTION|>--- conflicted
+++ resolved
@@ -26,14 +26,6 @@
  */
 package scalafx.scene.paint
 
-<<<<<<< HEAD
-import scala.language.implicitConversions
-import javafx.scene.{paint => jfxsp}
-import scalafx.delegate.SFXDelegate
-
-object Stop {
-  implicit def sfxStop2jfx(s: Stop) = if (s != null) s.delegate else null
-=======
 import javafx.scene.{paint => jfxsp}
 
 import scala.language.implicitConversions
@@ -41,7 +33,6 @@
 
 object Stop {
   implicit def sfxStop2jfx(s: Stop): jfxsp.Stop = if (s != null) s.delegate else null
->>>>>>> df8b3993
 
   def apply(offset: Double, color: Color) = new Stop(new jfxsp.Stop(offset, color))
 
