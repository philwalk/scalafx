--- conflicted
+++ resolved
@@ -26,14 +26,6 @@
  */
 package scalafx.scene.paint
 
-<<<<<<< HEAD
-import scala.language.implicitConversions
-import javafx.scene.{paint => jfxsp}
-import scalafx.delegate.SFXDelegate
-
-object Material {
-  implicit def sfxMaterial2jfx(c: Material) = if (c != null) c.delegate else null
-=======
 import javafx.scene.{paint => jfxsp}
 
 import scala.language.implicitConversions
@@ -41,7 +33,6 @@
 
 object Material {
   implicit def sfxMaterial2jfx(c: Material): jfxsp.Material = if (c != null) c.delegate else null
->>>>>>> df8b3993
 }
 
 abstract class Material(override val delegate: jfxsp.Material) extends SFXDelegate[jfxsp.Material]