/*
 * Copyright (c) 2011-2014, ScalaFX Project
 * All rights reserved.
 *
 * Redistribution and use in source and binary forms, with or without
 * modification, are permitted provided that the following conditions are met:
 *     * Redistributions of source code must retain the above copyright
 *       notice, this list of conditions and the following disclaimer.
 *     * Redistributions in binary form must reproduce the above copyright
 *       notice, this list of conditions and the following disclaimer in the
 *       documentation and/or other materials provided with the distribution.
 *     * Neither the name of the ScalaFX Project nor the
 *       names of its contributors may be used to endorse or promote products
 *       derived from this software without specific prior written permission.
 *
 * THIS SOFTWARE IS PROVIDED BY THE COPYRIGHT HOLDERS AND CONTRIBUTORS "AS IS" AND
 * ANY EXPRESS OR IMPLIED WARRANTIES, INCLUDING, BUT NOT LIMITED TO, THE IMPLIED
 * WARRANTIES OF MERCHANTABILITY AND FITNESS FOR A PARTICULAR PURPOSE ARE
 * DISCLAIMED. IN NO EVENT SHALL THE SCALAFX PROJECT OR ITS CONTRIBUTORS BE LIABLE
 * FOR ANY DIRECT, INDIRECT, INCIDENTAL, SPECIAL, EXEMPLARY, OR CONSEQUENTIAL
 * DAMAGES (INCLUDING, BUT NOT LIMITED TO, PROCUREMENT OF SUBSTITUTE GOODS OR
 * SERVICES; LOSS OF USE, DATA, OR PROFITS; OR BUSINESS INTERRUPTION) HOWEVER CAUSED
 * AND ON ANY THEORY OF LIABILITY, WHETHER IN CONTRACT, STRICT LIABILITY, OR TORT
 * (INCLUDING NEGLIGENCE OR OTHERWISE) ARISING IN ANY WAY OUT OF THE USE OF THIS
 * SOFTWARE, EVEN IF ADVISED OF THE POSSIBILITY OF SUCH DAMAGE.
 */
package scalafx.scene.control

<<<<<<< HEAD
import scala.language.implicitConversions
import javafx.{scene => jfxs}
import javafx.scene.{control => jfxsc}
import javafx.{util => jfxu}
import scalafx.Includes._
import scalafx.beans.property.IntegerProperty
import scalafx.beans.property.ObjectProperty
import scalafx.beans.property.ReadOnlyObjectProperty
import scalafx.collections.ObservableBuffer._
import scalafx.collections.ObservableBuffer
import scalafx.util.StringConverter
import scalafx.delegate.SFXDelegate
import scalafx.scene.Node

object ComboBox {
  implicit def sfxComboBox2jfx[T](cb: ComboBox[T]) = if (cb != null) cb.delegate else null
=======
import javafx.scene.{control => jfxsc}
import javafx.{collections => jfxc, scene => jfxs, util => jfxu}

import scala.language.implicitConversions
import scalafx.Includes._
import scalafx.beans.property.{IntegerProperty, ObjectProperty, ReadOnlyObjectProperty}
import scalafx.collections.ObservableBuffer
import scalafx.collections.ObservableBuffer._
import scalafx.delegate.SFXDelegate
import scalafx.scene.Node
import scalafx.util.StringConverter
import scalafx.util.StringConverter._

object ComboBox {
  implicit def sfxComboBox2jfx[T](cb: ComboBox[T]): jfxsc.ComboBox[T] = if (cb != null) cb.delegate else null
>>>>>>> df8b3993
}

class ComboBox[T](override val delegate: jfxsc.ComboBox[T] = new jfxsc.ComboBox[T])
  extends ComboBoxBase(delegate)
  with SFXDelegate[jfxsc.ComboBox[T]] {

  /**
   * Creates a default ComboBox instance from a [[scalafx.collections.ObservableBuffer]]
   * with the provided items list and a default selection model.
   */
  def this(items: ObservableBuffer[T]) = this(new jfxsc.ComboBox[T](items))

  /**
   * Creates a default ComboBox instance from a [[scala.Seq]]
   * with the provided items list and a default selection model.
   */
  def this(items: Seq[T]) = this(new jfxsc.ComboBox[T](ObservableBuffer(items)))

  /**
   * Providing a custom cell factory allows for complete customization of the rendering of items in the ComboBox.
   */
  def cellFactory: ObjectProperty[ListView[T] => ListCell[T]] =
    ObjectProperty((view: ListView[T]) => new ListCell(delegate.cellFactoryProperty.getValue.call(view)))
  def cellFactory_=(f: ListView[T] => ListCell[T]) {
    delegate.cellFactoryProperty.setValue(new jfxu.Callback[jfxsc.ListView[T], jfxsc.ListCell[T]] {
      def call(v: jfxsc.ListView[T]): jfxsc.ListCell[T] = {
        f(v)
      }
    })
  }

  /**
   * Converts the user-typed input (when the ComboBox is editable) to an object of type T, such that the input may be retrieved via the value property.
   */
  def converter: ObjectProperty[jfxu.StringConverter[T]] = delegate.converterProperty
  def converter_=(v: StringConverter[T]) {
    converter() = v
  }

  /**
   * The list of items to show within the ComboBox popup.
   */
  def items = delegate.itemsProperty
  def items_=(v: ObservableBuffer[T]) {
    items() = v
  }

  /**
   * This Node is shown to the user when the ComboBox has no content to show.
   */
  def placeholder: ObjectProperty[jfxs.Node] = delegate.placeholderProperty
  def placeholder_=(v: Node) {
    ObjectProperty.fillProperty[jfxs.Node](placeholder, v)
  }

  /**
   * The selection model for the ComboBox.
   */
  def selectionModel: ObjectProperty[jfxsc.SingleSelectionModel[T]] = delegate.selectionModelProperty
  def selectionModel_=(v: SingleSelectionModel[T]) {
    selectionModel() = v.delegate
  }

  /**
   * The maximum number of rows to be visible in the ComboBox popup when it is showing.
   */
  def visibleRowCount: IntegerProperty = delegate.visibleRowCountProperty
  def visibleRowCount_=(v: Int) {
    visibleRowCount() = v
  }

  /**
   * The button cell is used to render what is shown in the ComboBox 'button' area.
   * If a cell is set here, it does not change the rendering of the ComboBox popup list -
   * that rendering is controlled via the cell factory API.
   *
   * @since 2.2
   */
  def buttonCell: ObjectProperty[jfxsc.ListCell[T]] = delegate.buttonCellProperty()
  def buttonCell_=(v: ListCell[T]) {
    buttonCell() = v
  }

  /**
   * The editor for the ComboBox.
   *
   * @since 2.2
   */
  def editor: ReadOnlyObjectProperty[jfxsc.TextField] = delegate.editorProperty()


  /**
   * Append a item at end of list of items
   *
   * @param item Item to be added.
   * @return Combobox itself
   */
  def +=(item: T) {
    this.items.get += item
  }

  /**
   * Remove a item in list of items
   *
   * @param item Item to be removed.
   * @return Combobox itself
   */
  def -=(item: T) {
    this.items.get -= item
  }

}<|MERGE_RESOLUTION|>--- conflicted
+++ resolved
@@ -26,24 +26,6 @@
  */
 package scalafx.scene.control
 
-<<<<<<< HEAD
-import scala.language.implicitConversions
-import javafx.{scene => jfxs}
-import javafx.scene.{control => jfxsc}
-import javafx.{util => jfxu}
-import scalafx.Includes._
-import scalafx.beans.property.IntegerProperty
-import scalafx.beans.property.ObjectProperty
-import scalafx.beans.property.ReadOnlyObjectProperty
-import scalafx.collections.ObservableBuffer._
-import scalafx.collections.ObservableBuffer
-import scalafx.util.StringConverter
-import scalafx.delegate.SFXDelegate
-import scalafx.scene.Node
-
-object ComboBox {
-  implicit def sfxComboBox2jfx[T](cb: ComboBox[T]) = if (cb != null) cb.delegate else null
-=======
 import javafx.scene.{control => jfxsc}
 import javafx.{collections => jfxc, scene => jfxs, util => jfxu}
 
@@ -59,7 +41,6 @@
 
 object ComboBox {
   implicit def sfxComboBox2jfx[T](cb: ComboBox[T]): jfxsc.ComboBox[T] = if (cb != null) cb.delegate else null
->>>>>>> df8b3993
 }
 
 class ComboBox[T](override val delegate: jfxsc.ComboBox[T] = new jfxsc.ComboBox[T])
