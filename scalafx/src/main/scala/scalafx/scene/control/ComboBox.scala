--- conflicted
+++ resolved
@@ -1,160 +1,156 @@
-/*
-<<<<<<< HEAD
-* Copyright (c) 2011-2014, ScalaFX Project
-=======
- * Copyright (c) 2011-2014, ScalaFX Project
->>>>>>> a496ffa6
- * All rights reserved.
- *
- * Redistribution and use in source and binary forms, with or without
- * modification, are permitted provided that the following conditions are met:
- *     * Redistributions of source code must retain the above copyright
- *       notice, this list of conditions and the following disclaimer.
- *     * Redistributions in binary form must reproduce the above copyright
- *       notice, this list of conditions and the following disclaimer in the
- *       documentation and/or other materials provided with the distribution.
- *     * Neither the name of the ScalaFX Project nor the
- *       names of its contributors may be used to endorse or promote products
- *       derived from this software without specific prior written permission.
- *
- * THIS SOFTWARE IS PROVIDED BY THE COPYRIGHT HOLDERS AND CONTRIBUTORS "AS IS" AND
- * ANY EXPRESS OR IMPLIED WARRANTIES, INCLUDING, BUT NOT LIMITED TO, THE IMPLIED
- * WARRANTIES OF MERCHANTABILITY AND FITNESS FOR A PARTICULAR PURPOSE ARE
- * DISCLAIMED. IN NO EVENT SHALL THE SCALAFX PROJECT OR ITS CONTRIBUTORS BE LIABLE
- * FOR ANY DIRECT, INDIRECT, INCIDENTAL, SPECIAL, EXEMPLARY, OR CONSEQUENTIAL
- * DAMAGES (INCLUDING, BUT NOT LIMITED TO, PROCUREMENT OF SUBSTITUTE GOODS OR
- * SERVICES; LOSS OF USE, DATA, OR PROFITS; OR BUSINESS INTERRUPTION) HOWEVER CAUSED
- * AND ON ANY THEORY OF LIABILITY, WHETHER IN CONTRACT, STRICT LIABILITY, OR TORT
- * (INCLUDING NEGLIGENCE OR OTHERWISE) ARISING IN ANY WAY OUT OF THE USE OF THIS
- * SOFTWARE, EVEN IF ADVISED OF THE POSSIBILITY OF SUCH DAMAGE.
- */
-package scalafx.scene.control
-
-import scala.language.implicitConversions
-import javafx.{scene => jfxs}
-import javafx.scene.{control => jfxsc}
-import javafx.{util => jfxu}
-import scalafx.Includes._
-import scalafx.beans.property.IntegerProperty
-import scalafx.beans.property.ObjectProperty
-import scalafx.beans.property.ReadOnlyObjectProperty
-import scalafx.collections.ObservableBuffer._
-import scalafx.collections.ObservableBuffer
-import scalafx.util.StringConverter
-import scalafx.delegate.SFXDelegate
-import scalafx.scene.Node
-
-object ComboBox {
-  implicit def sfxComboBox2jfx[T](cb: ComboBox[T]) = cb.delegate
-}
-
-class ComboBox[T](override val delegate: jfxsc.ComboBox[T] = new jfxsc.ComboBox[T])
-  extends ComboBoxBase(delegate)
-  with SFXDelegate[jfxsc.ComboBox[T]] {
-
-  /**
-   * Creates a default ComboBox instance from a [[scalafx.collections.ObservableBuffer]]
-   * with the provided items list and a default selection model.
-   */
-  def this(items: ObservableBuffer[T]) = this(new jfxsc.ComboBox[T](items))
-
-  /**
-   * Creates a default ComboBox instance from a [[scala.Seq]]
-   * with the provided items list and a default selection model.
-   */
-  def this(items: Seq[T]) = this(new jfxsc.ComboBox[T](ObservableBuffer(items)))
-
-  /**
-   * Providing a custom cell factory allows for complete customization of the rendering of items in the ComboBox.
-   */
-  def cellFactory: ObjectProperty[ListView[T] => ListCell[T]] =
-    ObjectProperty((view: ListView[T]) => new ListCell(delegate.cellFactoryProperty.getValue.call(view)))
-  def cellFactory_=(f: ListView[T] => ListCell[T]) {
-    delegate.cellFactoryProperty.setValue(new jfxu.Callback[jfxsc.ListView[T], jfxsc.ListCell[T]] {
-      def call(v: jfxsc.ListView[T]): jfxsc.ListCell[T] = {
-        f(v)
-      }
-    })
-  }
-
-  /**
-   * Converts the user-typed input (when the ComboBox is editable) to an object of type T, such that the input may be retrieved via the value property.
-   */
-  def converter: ObjectProperty[jfxu.StringConverter[T]] = delegate.converterProperty
-  def converter_=(v: StringConverter[T]) {
-    converter() = v
-  }
-
-  /**
-   * The list of items to show within the ComboBox popup.
-   */
-  def items = delegate.itemsProperty
-  def items_=(v: ObservableBuffer[T]) {
-    items() = v
-  }
-
-  /**
-   * This Node is shown to the user when the ComboBox has no content to show.
-   */
-  def placeholder: ObjectProperty[jfxs.Node] = delegate.placeholderProperty
-  def placeholder_=(v: Node) {
-    ObjectProperty.fillProperty[jfxs.Node](placeholder, v)
-  }
-
-  /**
-   * The selection model for the ComboBox.
-   */
-  def selectionModel: ObjectProperty[jfxsc.SingleSelectionModel[T]] = delegate.selectionModelProperty
-  def selectionModel_=(v: SingleSelectionModel[T]) {
-    selectionModel() = v.delegate
-  }
-
-  /**
-   * The maximum number of rows to be visible in the ComboBox popup when it is showing.
-   */
-  def visibleRowCount: IntegerProperty = delegate.visibleRowCountProperty
-  def visibleRowCount_=(v: Int) {
-    visibleRowCount() = v
-  }
-
-  /**
-   * The button cell is used to render what is shown in the ComboBox 'button' area.
-   * If a cell is set here, it does not change the rendering of the ComboBox popup list -
-   * that rendering is controlled via the cell factory API.
-   *
-   * @since 2.2
-   */
-  def buttonCell: ObjectProperty[jfxsc.ListCell[T]] = delegate.buttonCellProperty()
-  def buttonCell_=(v: ListCell[T]) {
-    buttonCell() = v
-  }
-
-  /**
-   * The editor for the ComboBox.
-   *
-   * @since 2.2
-   */
-  def editor: ReadOnlyObjectProperty[jfxsc.TextField] = delegate.editorProperty()
-
-
-  /**
-   * Append a item at end of list of items
-   *
-   * @param item Item to be added.
-   * @return Combobox itself
-   */
-  def +=(item: T) {
-    this.items.get += item
-  }
-
-  /**
-   * Remove a item in list of items
-   *
-   * @param item Item to be removed.
-   * @return Combobox itself
-   */
-  def -=(item: T) {
-    this.items.get -= item
-  }
-
-}
+/*
+ * Copyright (c) 2011-2014, ScalaFX Project
+ * All rights reserved.
+ *
+ * Redistribution and use in source and binary forms, with or without
+ * modification, are permitted provided that the following conditions are met:
+ *     * Redistributions of source code must retain the above copyright
+ *       notice, this list of conditions and the following disclaimer.
+ *     * Redistributions in binary form must reproduce the above copyright
+ *       notice, this list of conditions and the following disclaimer in the
+ *       documentation and/or other materials provided with the distribution.
+ *     * Neither the name of the ScalaFX Project nor the
+ *       names of its contributors may be used to endorse or promote products
+ *       derived from this software without specific prior written permission.
+ *
+ * THIS SOFTWARE IS PROVIDED BY THE COPYRIGHT HOLDERS AND CONTRIBUTORS "AS IS" AND
+ * ANY EXPRESS OR IMPLIED WARRANTIES, INCLUDING, BUT NOT LIMITED TO, THE IMPLIED
+ * WARRANTIES OF MERCHANTABILITY AND FITNESS FOR A PARTICULAR PURPOSE ARE
+ * DISCLAIMED. IN NO EVENT SHALL THE SCALAFX PROJECT OR ITS CONTRIBUTORS BE LIABLE
+ * FOR ANY DIRECT, INDIRECT, INCIDENTAL, SPECIAL, EXEMPLARY, OR CONSEQUENTIAL
+ * DAMAGES (INCLUDING, BUT NOT LIMITED TO, PROCUREMENT OF SUBSTITUTE GOODS OR
+ * SERVICES; LOSS OF USE, DATA, OR PROFITS; OR BUSINESS INTERRUPTION) HOWEVER CAUSED
+ * AND ON ANY THEORY OF LIABILITY, WHETHER IN CONTRACT, STRICT LIABILITY, OR TORT
+ * (INCLUDING NEGLIGENCE OR OTHERWISE) ARISING IN ANY WAY OUT OF THE USE OF THIS
+ * SOFTWARE, EVEN IF ADVISED OF THE POSSIBILITY OF SUCH DAMAGE.
+ */
+package scalafx.scene.control
+
+import scala.language.implicitConversions
+import javafx.{scene => jfxs}
+import javafx.scene.{control => jfxsc}
+import javafx.{util => jfxu}
+import scalafx.Includes._
+import scalafx.beans.property.IntegerProperty
+import scalafx.beans.property.ObjectProperty
+import scalafx.beans.property.ReadOnlyObjectProperty
+import scalafx.collections.ObservableBuffer._
+import scalafx.collections.ObservableBuffer
+import scalafx.util.StringConverter
+import scalafx.delegate.SFXDelegate
+import scalafx.scene.Node
+
+object ComboBox {
+  implicit def sfxComboBox2jfx[T](cb: ComboBox[T]) = cb.delegate
+}
+
+class ComboBox[T](override val delegate: jfxsc.ComboBox[T] = new jfxsc.ComboBox[T])
+  extends ComboBoxBase(delegate)
+  with SFXDelegate[jfxsc.ComboBox[T]] {
+
+  /**
+   * Creates a default ComboBox instance from a [[scalafx.collections.ObservableBuffer]]
+   * with the provided items list and a default selection model.
+   */
+  def this(items: ObservableBuffer[T]) = this(new jfxsc.ComboBox[T](items))
+
+  /**
+   * Creates a default ComboBox instance from a [[scala.Seq]]
+   * with the provided items list and a default selection model.
+   */
+  def this(items: Seq[T]) = this(new jfxsc.ComboBox[T](ObservableBuffer(items)))
+
+  /**
+   * Providing a custom cell factory allows for complete customization of the rendering of items in the ComboBox.
+   */
+  def cellFactory: ObjectProperty[ListView[T] => ListCell[T]] =
+    ObjectProperty((view: ListView[T]) => new ListCell(delegate.cellFactoryProperty.getValue.call(view)))
+  def cellFactory_=(f: ListView[T] => ListCell[T]) {
+    delegate.cellFactoryProperty.setValue(new jfxu.Callback[jfxsc.ListView[T], jfxsc.ListCell[T]] {
+      def call(v: jfxsc.ListView[T]): jfxsc.ListCell[T] = {
+        f(v)
+      }
+    })
+  }
+
+  /**
+   * Converts the user-typed input (when the ComboBox is editable) to an object of type T, such that the input may be retrieved via the value property.
+   */
+  def converter: ObjectProperty[jfxu.StringConverter[T]] = delegate.converterProperty
+  def converter_=(v: StringConverter[T]) {
+    converter() = v
+  }
+
+  /**
+   * The list of items to show within the ComboBox popup.
+   */
+  def items = delegate.itemsProperty
+  def items_=(v: ObservableBuffer[T]) {
+    items() = v
+  }
+
+  /**
+   * This Node is shown to the user when the ComboBox has no content to show.
+   */
+  def placeholder: ObjectProperty[jfxs.Node] = delegate.placeholderProperty
+  def placeholder_=(v: Node) {
+    ObjectProperty.fillProperty[jfxs.Node](placeholder, v)
+  }
+
+  /**
+   * The selection model for the ComboBox.
+   */
+  def selectionModel: ObjectProperty[jfxsc.SingleSelectionModel[T]] = delegate.selectionModelProperty
+  def selectionModel_=(v: SingleSelectionModel[T]) {
+    selectionModel() = v.delegate
+  }
+
+  /**
+   * The maximum number of rows to be visible in the ComboBox popup when it is showing.
+   */
+  def visibleRowCount: IntegerProperty = delegate.visibleRowCountProperty
+  def visibleRowCount_=(v: Int) {
+    visibleRowCount() = v
+  }
+
+  /**
+   * The button cell is used to render what is shown in the ComboBox 'button' area.
+   * If a cell is set here, it does not change the rendering of the ComboBox popup list -
+   * that rendering is controlled via the cell factory API.
+   *
+   * @since 2.2
+   */
+  def buttonCell: ObjectProperty[jfxsc.ListCell[T]] = delegate.buttonCellProperty()
+  def buttonCell_=(v: ListCell[T]) {
+    buttonCell() = v
+  }
+
+  /**
+   * The editor for the ComboBox.
+   *
+   * @since 2.2
+   */
+  def editor: ReadOnlyObjectProperty[jfxsc.TextField] = delegate.editorProperty()
+
+
+  /**
+   * Append a item at end of list of items
+   *
+   * @param item Item to be added.
+   * @return Combobox itself
+   */
+  def +=(item: T) {
+    this.items.get += item
+  }
+
+  /**
+   * Remove a item in list of items
+   *
+   * @param item Item to be removed.
+   * @return Combobox itself
+   */
+  def -=(item: T) {
+    this.items.get -= item
+  }
+
+}