/*
 * Copyright (c) 2011-2014, ScalaFX Project
 * All rights reserved.
 *
 * Redistribution and use in source and binary forms, with or without
 * modification, are permitted provided that the following conditions are met:
 *     * Redistributions of source code must retain the above copyright
 *       notice, this list of conditions and the following disclaimer.
 *     * Redistributions in binary form must reproduce the above copyright
 *       notice, this list of conditions and the following disclaimer in the
 *       documentation and/or other materials provided with the distribution.
 *     * Neither the name of the ScalaFX Project nor the
 *       names of its contributors may be used to endorse or promote products
 *       derived from this software without specific prior written permission.
 *
 * THIS SOFTWARE IS PROVIDED BY THE COPYRIGHT HOLDERS AND CONTRIBUTORS "AS IS" AND
 * ANY EXPRESS OR IMPLIED WARRANTIES, INCLUDING, BUT NOT LIMITED TO, THE IMPLIED
 * WARRANTIES OF MERCHANTABILITY AND FITNESS FOR A PARTICULAR PURPOSE ARE
 * DISCLAIMED. IN NO EVENT SHALL THE SCALAFX PROJECT OR ITS CONTRIBUTORS BE LIABLE
 * FOR ANY DIRECT, INDIRECT, INCIDENTAL, SPECIAL, EXEMPLARY, OR CONSEQUENTIAL
 * DAMAGES (INCLUDING, BUT NOT LIMITED TO, PROCUREMENT OF SUBSTITUTE GOODS OR
 * SERVICES; LOSS OF USE, DATA, OR PROFITS; OR BUSINESS INTERRUPTION) HOWEVER CAUSED
 * AND ON ANY THEORY OF LIABILITY, WHETHER IN CONTRACT, STRICT LIABILITY, OR TORT
 * (INCLUDING NEGLIGENCE OR OTHERWISE) ARISING IN ANY WAY OUT OF THE USE OF THIS
 * SOFTWARE, EVEN IF ADVISED OF THE POSSIBILITY OF SUCH DAMAGE.
 */
package scalafx.scene.control

<<<<<<< HEAD
import scala.language.implicitConversions
import javafx.{ scene => jfxs }
import javafx.scene.{ control => jfxsc }
=======
import javafx.scene.{control => jfxsc}
import javafx.{scene => jfxs}

>>>>>>> 044f7b14
import scalafx.Includes._
import scalafx.beans.property.{BooleanProperty, ObjectProperty, ReadOnlyBooleanProperty}
import scalafx.delegate.SFXDelegate

object Cell {
  implicit def sfxCell2jfx[T](c: Cell[T]): jfxsc.Cell[T] = if (c != null) c.delegate else null
}

class Cell[T](override val delegate: jfxsc.Cell[T] = new jfxsc.Cell[T])
  extends Labeled(delegate)
  with SFXDelegate[jfxsc.Cell[T]] {

  /**
   * A property representing whether this cell is allowed to be put into an editing state.
   */
  def editable: BooleanProperty = delegate.editableProperty
  def editable_=(v: Boolean) {
    editable() = v
  }

  /**
   * Property representing whether this cell is currently in its editing state.
   */
  def editing: ReadOnlyBooleanProperty = delegate.editingProperty

  /**
   * A property used to represent whether the cell has any contents.
   */
  def empty: ReadOnlyBooleanProperty = delegate.emptyProperty

  /**
   * The data value associated with this Cell.
   */
  def item: ObjectProperty[T] = delegate.itemProperty
  def item_=(v: T) {
    item.set(v)
  }

  /**
   * Indicates whether or not this cell has been selected.
   */
  def selected: ReadOnlyBooleanProperty = delegate.selectedProperty
  def selected_=(s: Boolean) {
    delegate.updateSelected(s)
  }

  /**
   * Call this function to transition from an editing state into a non-editing state, without 
   * saving any user input.
   */
  def cancelEdit() {
    delegate.cancelEdit()
  }

  /**
   * Call this function to transition from an editing state into a non-editing state, and in the 
   * process saving any user input.
   */
  def commitEdit(newValue: T) {
    delegate.commitEdit(newValue)
  }

  /**
   * Call this function to transition from a non-editing state into an editing state, if the cell 
   * is editable.
   */
  def startEdit() {
    delegate.startEdit()
  }

  // TODO: implement updateItem(T item, boolean empty)
  // might be difficult since updateItem is a protected method which needs to be defined in the delegate's class
}
<|MERGE_RESOLUTION|>--- conflicted
+++ resolved
@@ -1,110 +1,105 @@
-/*
- * Copyright (c) 2011-2014, ScalaFX Project
- * All rights reserved.
- *
- * Redistribution and use in source and binary forms, with or without
- * modification, are permitted provided that the following conditions are met:
- *     * Redistributions of source code must retain the above copyright
- *       notice, this list of conditions and the following disclaimer.
- *     * Redistributions in binary form must reproduce the above copyright
- *       notice, this list of conditions and the following disclaimer in the
- *       documentation and/or other materials provided with the distribution.
- *     * Neither the name of the ScalaFX Project nor the
- *       names of its contributors may be used to endorse or promote products
- *       derived from this software without specific prior written permission.
- *
- * THIS SOFTWARE IS PROVIDED BY THE COPYRIGHT HOLDERS AND CONTRIBUTORS "AS IS" AND
- * ANY EXPRESS OR IMPLIED WARRANTIES, INCLUDING, BUT NOT LIMITED TO, THE IMPLIED
- * WARRANTIES OF MERCHANTABILITY AND FITNESS FOR A PARTICULAR PURPOSE ARE
- * DISCLAIMED. IN NO EVENT SHALL THE SCALAFX PROJECT OR ITS CONTRIBUTORS BE LIABLE
- * FOR ANY DIRECT, INDIRECT, INCIDENTAL, SPECIAL, EXEMPLARY, OR CONSEQUENTIAL
- * DAMAGES (INCLUDING, BUT NOT LIMITED TO, PROCUREMENT OF SUBSTITUTE GOODS OR
- * SERVICES; LOSS OF USE, DATA, OR PROFITS; OR BUSINESS INTERRUPTION) HOWEVER CAUSED
- * AND ON ANY THEORY OF LIABILITY, WHETHER IN CONTRACT, STRICT LIABILITY, OR TORT
- * (INCLUDING NEGLIGENCE OR OTHERWISE) ARISING IN ANY WAY OUT OF THE USE OF THIS
- * SOFTWARE, EVEN IF ADVISED OF THE POSSIBILITY OF SUCH DAMAGE.
- */
-package scalafx.scene.control
-
-<<<<<<< HEAD
-import scala.language.implicitConversions
-import javafx.{ scene => jfxs }
-import javafx.scene.{ control => jfxsc }
-=======
-import javafx.scene.{control => jfxsc}
-import javafx.{scene => jfxs}
-
->>>>>>> 044f7b14
-import scalafx.Includes._
-import scalafx.beans.property.{BooleanProperty, ObjectProperty, ReadOnlyBooleanProperty}
-import scalafx.delegate.SFXDelegate
-
-object Cell {
-  implicit def sfxCell2jfx[T](c: Cell[T]): jfxsc.Cell[T] = if (c != null) c.delegate else null
-}
-
-class Cell[T](override val delegate: jfxsc.Cell[T] = new jfxsc.Cell[T])
-  extends Labeled(delegate)
-  with SFXDelegate[jfxsc.Cell[T]] {
-
-  /**
-   * A property representing whether this cell is allowed to be put into an editing state.
-   */
-  def editable: BooleanProperty = delegate.editableProperty
-  def editable_=(v: Boolean) {
-    editable() = v
-  }
-
-  /**
-   * Property representing whether this cell is currently in its editing state.
-   */
-  def editing: ReadOnlyBooleanProperty = delegate.editingProperty
-
-  /**
-   * A property used to represent whether the cell has any contents.
-   */
-  def empty: ReadOnlyBooleanProperty = delegate.emptyProperty
-
-  /**
-   * The data value associated with this Cell.
-   */
-  def item: ObjectProperty[T] = delegate.itemProperty
-  def item_=(v: T) {
-    item.set(v)
-  }
-
-  /**
-   * Indicates whether or not this cell has been selected.
-   */
-  def selected: ReadOnlyBooleanProperty = delegate.selectedProperty
-  def selected_=(s: Boolean) {
-    delegate.updateSelected(s)
-  }
-
-  /**
-   * Call this function to transition from an editing state into a non-editing state, without 
-   * saving any user input.
-   */
-  def cancelEdit() {
-    delegate.cancelEdit()
-  }
-
-  /**
-   * Call this function to transition from an editing state into a non-editing state, and in the 
-   * process saving any user input.
-   */
-  def commitEdit(newValue: T) {
-    delegate.commitEdit(newValue)
-  }
-
-  /**
-   * Call this function to transition from a non-editing state into an editing state, if the cell 
-   * is editable.
-   */
-  def startEdit() {
-    delegate.startEdit()
-  }
-
-  // TODO: implement updateItem(T item, boolean empty)
-  // might be difficult since updateItem is a protected method which needs to be defined in the delegate's class
-}
+/*
+ * Copyright (c) 2011-2014, ScalaFX Project
+ * All rights reserved.
+ *
+ * Redistribution and use in source and binary forms, with or without
+ * modification, are permitted provided that the following conditions are met:
+ *     * Redistributions of source code must retain the above copyright
+ *       notice, this list of conditions and the following disclaimer.
+ *     * Redistributions in binary form must reproduce the above copyright
+ *       notice, this list of conditions and the following disclaimer in the
+ *       documentation and/or other materials provided with the distribution.
+ *     * Neither the name of the ScalaFX Project nor the
+ *       names of its contributors may be used to endorse or promote products
+ *       derived from this software without specific prior written permission.
+ *
+ * THIS SOFTWARE IS PROVIDED BY THE COPYRIGHT HOLDERS AND CONTRIBUTORS "AS IS" AND
+ * ANY EXPRESS OR IMPLIED WARRANTIES, INCLUDING, BUT NOT LIMITED TO, THE IMPLIED
+ * WARRANTIES OF MERCHANTABILITY AND FITNESS FOR A PARTICULAR PURPOSE ARE
+ * DISCLAIMED. IN NO EVENT SHALL THE SCALAFX PROJECT OR ITS CONTRIBUTORS BE LIABLE
+ * FOR ANY DIRECT, INDIRECT, INCIDENTAL, SPECIAL, EXEMPLARY, OR CONSEQUENTIAL
+ * DAMAGES (INCLUDING, BUT NOT LIMITED TO, PROCUREMENT OF SUBSTITUTE GOODS OR
+ * SERVICES; LOSS OF USE, DATA, OR PROFITS; OR BUSINESS INTERRUPTION) HOWEVER CAUSED
+ * AND ON ANY THEORY OF LIABILITY, WHETHER IN CONTRACT, STRICT LIABILITY, OR TORT
+ * (INCLUDING NEGLIGENCE OR OTHERWISE) ARISING IN ANY WAY OUT OF THE USE OF THIS
+ * SOFTWARE, EVEN IF ADVISED OF THE POSSIBILITY OF SUCH DAMAGE.
+ */
+package scalafx.scene.control
+
+import javafx.scene.{control => jfxsc}
+import javafx.{scene => jfxs}
+
+import scala.language.implicitConversions
+import scalafx.Includes._
+import scalafx.beans.property.{BooleanProperty, ObjectProperty, ReadOnlyBooleanProperty}
+import scalafx.delegate.SFXDelegate
+
+object Cell {
+  implicit def sfxCell2jfx[T](c: Cell[T]): jfxsc.Cell[T] = if (c != null) c.delegate else null
+}
+
+class Cell[T](override val delegate: jfxsc.Cell[T] = new jfxsc.Cell[T])
+  extends Labeled(delegate)
+  with SFXDelegate[jfxsc.Cell[T]] {
+
+  /**
+   * A property representing whether this cell is allowed to be put into an editing state.
+   */
+  def editable: BooleanProperty = delegate.editableProperty
+  def editable_=(v: Boolean) {
+    editable() = v
+  }
+
+  /**
+   * Property representing whether this cell is currently in its editing state.
+   */
+  def editing: ReadOnlyBooleanProperty = delegate.editingProperty
+
+  /**
+   * A property used to represent whether the cell has any contents.
+   */
+  def empty: ReadOnlyBooleanProperty = delegate.emptyProperty
+
+  /**
+   * The data value associated with this Cell.
+   */
+  def item: ObjectProperty[T] = delegate.itemProperty
+  def item_=(v: T) {
+    item.set(v)
+  }
+
+  /**
+   * Indicates whether or not this cell has been selected.
+   */
+  def selected: ReadOnlyBooleanProperty = delegate.selectedProperty
+  def selected_=(s: Boolean) {
+    delegate.updateSelected(s)
+  }
+
+  /**
+   * Call this function to transition from an editing state into a non-editing state, without 
+   * saving any user input.
+   */
+  def cancelEdit() {
+    delegate.cancelEdit()
+  }
+
+  /**
+   * Call this function to transition from an editing state into a non-editing state, and in the 
+   * process saving any user input.
+   */
+  def commitEdit(newValue: T) {
+    delegate.commitEdit(newValue)
+  }
+
+  /**
+   * Call this function to transition from a non-editing state into an editing state, if the cell 
+   * is editable.
+   */
+  def startEdit() {
+    delegate.startEdit()
+  }
+
+  // TODO: implement updateItem(T item, boolean empty)
+  // might be difficult since updateItem is a protected method which needs to be defined in the delegate's class
+}