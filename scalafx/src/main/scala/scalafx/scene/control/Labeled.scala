--- conflicted
+++ resolved
@@ -26,10 +26,7 @@
  */
 package scalafx.scene.control
 
-<<<<<<< HEAD
 import scala.language.implicitConversions
-=======
->>>>>>> 0f04a377
 import javafx.{geometry => jfxg}
 import javafx.{scene => jfxs}
 import javafx.scene.{control => jfxsc, paint => jfxsp, text => jfxst}
