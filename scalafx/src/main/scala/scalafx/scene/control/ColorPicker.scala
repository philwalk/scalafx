--- conflicted
+++ resolved
@@ -26,18 +26,6 @@
  */
 package scalafx.scene.control
 
-<<<<<<< HEAD
-import scala.language.implicitConversions
-import javafx.scene.{control => jfxsc}
-import javafx.scene.{paint => jfxsp}
-import scalafx.collections.ObservableBuffer
-import scalafx.scene.paint.Color.sfxColor2jfx
-import scalafx.scene.paint.Color
-import scalafx.delegate.SFXDelegate
-
-object ColorPicker {
-  implicit def sfxColorPicker2jfx(cp: ColorPicker) = if (cp != null) cp.delegate else null
-=======
 import javafx.scene.{control => jfxsc, paint => jfxsp}
 
 import scala.language.implicitConversions
@@ -48,7 +36,6 @@
 
 object ColorPicker {
   implicit def sfxColorPicker2jfx(cp: ColorPicker): jfxsc.ColorPicker = if (cp != null) cp.delegate else null
->>>>>>> df8b3993
 
   val STYLE_CLASS_BUTTON = jfxsc.ColorPicker.STYLE_CLASS_BUTTON
 
