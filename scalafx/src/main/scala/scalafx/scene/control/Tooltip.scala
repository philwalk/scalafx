/*
 * Copyright (c) 2011-2018, ScalaFX Project
 * All rights reserved.
 *
 * Redistribution and use in source and binary forms, with or without
 * modification, are permitted provided that the following conditions are met:
 *     * Redistributions of source code must retain the above copyright
 *       notice, this list of conditions and the following disclaimer.
 *     * Redistributions in binary form must reproduce the above copyright
 *       notice, this list of conditions and the following disclaimer in the
 *       documentation and/or other materials provided with the distribution.
 *     * Neither the name of the ScalaFX Project nor the
 *       names of its contributors may be used to endorse or promote products
 *       derived from this software without specific prior written permission.
 *
 * THIS SOFTWARE IS PROVIDED BY THE COPYRIGHT HOLDERS AND CONTRIBUTORS "AS IS" AND
 * ANY EXPRESS OR IMPLIED WARRANTIES, INCLUDING, BUT NOT LIMITED TO, THE IMPLIED
 * WARRANTIES OF MERCHANTABILITY AND FITNESS FOR A PARTICULAR PURPOSE ARE
 * DISCLAIMED. IN NO EVENT SHALL THE SCALAFX PROJECT OR ITS CONTRIBUTORS BE LIABLE
 * FOR ANY DIRECT, INDIRECT, INCIDENTAL, SPECIAL, EXEMPLARY, OR CONSEQUENTIAL
 * DAMAGES (INCLUDING, BUT NOT LIMITED TO, PROCUREMENT OF SUBSTITUTE GOODS OR
 * SERVICES; LOSS OF USE, DATA, OR PROFITS; OR BUSINESS INTERRUPTION) HOWEVER CAUSED
 * AND ON ANY THEORY OF LIABILITY, WHETHER IN CONTRACT, STRICT LIABILITY, OR TORT
 * (INCLUDING NEGLIGENCE OR OTHERWISE) ARISING IN ANY WAY OUT OF THE USE OF THIS
 * SOFTWARE, EVEN IF ADVISED OF THE POSSIBILITY OF SUCH DAMAGE.
 */
package scalafx.scene.control

import javafx.scene.{control => jfxsc, text => jfxst}
<<<<<<< HEAD
import javafx.{css => jfxcss, scene => jfxs, util => jfxu}
=======
import javafx.{css => jfxcss, scene => jfxs}
>>>>>>> 95b7e846
import scalafx.Includes._
import scalafx.beans.property._
import scalafx.delegate.SFXDelegate
import scalafx.scene.Node
import scalafx.scene.Node._
import scalafx.scene.text.Font.sfxFont2jfx
import scalafx.scene.text.{Font, TextAlignment}
import scalafx.util.Duration

import scala.collection.JavaConversions._
import scala.collection.mutable.Buffer
import scala.language.implicitConversions

import scala.collection.JavaConverters._
import scala.collection.mutable
import scala.language.implicitConversions


/**
 * Object companion for [[scalafx.scene.control.PopupControl]].
 */
object Tooltip {

  /**
   * Converts a ScalaFX Tooltip to its JavaFX counterpart
   *
   * @param v ScalaFX Tooltip
   * @return JavaFX Tooltip
   */
  implicit def sfxTooltip2jfx(v: Tooltip): jfxsc.Tooltip = if (v == null) null else v.delegate


  /**
   * Generates a Simple Tooltip with default properties from a text.
   *
   * @param string Tooltip's text.
   */
  def apply(string: String): Tooltip = new Tooltip {
    text = string
  }

  /**
   * Converts a String to a Simple Tooltip with default properties.
   *
   * @param string Tooltip's text.
   */
  implicit def stringToTooltip(string: String): Tooltip = Tooltip(string)

  /**
   * Just to satisfy Spec tests.
   */
  @deprecated("Use Tooltip.install(Node, Tooltip)", "2.1")
  def install(node: jfxs.Node, tooltip: jfxsc.Tooltip): Unit = {
    jfxsc.Tooltip.install(node, tooltip)
  }

  /**
   * Associates the given Tooltip with a given Node. The tooltip can then behave similar to when it is set on any Control.
   * A single tooltip can be associated with multiple nodes.
   */
  def install(node: Node, tooltip: Tooltip): Unit = {
    jfxsc.Tooltip.install(node, tooltip)
  }

  /**
   * Just to satisfy Spec tests.
   */
  @deprecated("Use Tooltip.uninstall(Node, Tooltip)", "2.1")
  def uninstall(node: jfxs.Node, tooltip: jfxsc.Tooltip): Unit = {
    jfxsc.Tooltip.uninstall(node, tooltip)
  }

  /**
   * Removes the association of the given Tooltip on a specified Node. Hence hovering on the node will no longer result in showing of the tooltip.
   */
  def uninstall(node: Node, tooltip: Tooltip): Unit = {
    jfxsc.Tooltip.uninstall(node, tooltip)
  }

  /**
   * The CssMetaData associated with this class, which may include the CssMetaData of its super
   * classes.
   *
   * @since 8.0
   */
  def classCssMetaData: mutable.Buffer[jfxcss.CssMetaData[_ <: jfxcss.Styleable, _]] =
    jfxsc.Tooltip.getClassCssMetaData.asScala

}

/**
 * Wraps a JavaFX [[http://docs.oracle.com/javase/8/javafx/api/javafx/scene/control/Tooltip.html Tooltip]].
 *
 * @constructor Creates a new ScalaFX Tooltip from its JavaFX counterpart.
 * @param delegate JavaFX Tooltip to be wrapped. It defaul value is a new JavaFX Tooltip with no text.
 */
class Tooltip(override val delegate: jfxsc.Tooltip = new jfxsc.Tooltip)
  extends PopupControl(delegate)
  with SFXDelegate[jfxsc.Tooltip] {

  /**
   * Creates a tooltip with the specified text.
   */
  def this(text: String) = {
    this(new jfxsc.Tooltip(text))
  }

  /**
   * Typically, the tooltip is "activated" when the mouse moves over a Control.
   */
  def activated: ReadOnlyBooleanProperty = delegate.activatedProperty

  /**
   * Specifies the positioning of the graphic relative to the text.
   */
  def contentDisplay: ObjectProperty[jfxsc.ContentDisplay] = delegate.contentDisplayProperty
  def contentDisplay_=(v: ContentDisplay): Unit = {
    contentDisplay() = v
  }

  /**
   * The default font to use for text in the Tooltip.
   */
  def font: ObjectProperty[jfxst.Font] = delegate.fontProperty
  def font_=(v: Font): Unit = {
    font() = v
  }

  /**
   * An optional icon for the Tooltip.
   */
  def graphic: ObjectProperty[jfxs.Node] = delegate.graphicProperty
  def graphic_=(v: Node): Unit = {
    graphic() = v
  }

  /**
   * The amount of space between the graphic and text
   */
  def graphicTextGap: DoubleProperty = delegate.graphicTextGapProperty
  def graphicTextGap_=(v: Double): Unit = {
    graphicTextGap() = v
  }


  /**
    * The duration in which to continue showing the tooltip after the mouse has left the node. Once this time has
    * elapsed the tooltip will hide. The default value is 200ms.
    */
  def hideDelay: ObjectProperty[jfxu.Duration] = delegate.hideDelayProperty
  def hideDelay_=(v: Duration) {
    hideDelay() = v
  }

  /**
    * The delay between the mouse entering the hovered node and when the associated tooltip will be shown to the user.
    * The default delay is 1000ms.
    */
  def showDelay: ObjectProperty[jfxu.Duration] = delegate.showDelayProperty
  def showDelay_=(v: Duration) {
    showDelay() = v
  }


  /**
    * The duration that the tooltip should remain showing for until it is no longer visible to the user.
    */
  def showDuration: ObjectProperty[jfxu.Duration] = delegate.showDurationProperty
  def showDuration_=(v: Duration) {
    showDuration() = v
  }
  
  /**
   * Specifies the behavior for lines of text when text is multiline Unlike contentDisplay which affects the graphic and text,
   * this setting only affects multiple lines of text relative to the text bounds.
   */
  def textAlignment: ObjectProperty[jfxst.TextAlignment] = delegate.textAlignmentProperty
  def textAlignment_=(v: TextAlignment): Unit = {
    textAlignment() = v
  }

  /**
   * Specifies the behavior to use if the text of the Tooltip exceeds the available space for rendering the text.
   */
  def textOverrun: ObjectProperty[jfxsc.OverrunStyle] = delegate.textOverrunProperty
  def textOverrun_=(v: OverrunStyle): Unit = {
    textOverrun() = v
  }

  /**
   * The text to display in the tooltip.
   */
  def text: StringProperty = delegate.textProperty
  def text_=(v: String): Unit = {
    text() = v
  }

  /**
   * If a run of text exceeds the width of the Tooltip, then this variable indicates whether the text should wrap onto another line.
   */
  def wrapText: BooleanProperty = delegate.wrapTextProperty
  def wrapText_=(v: Boolean): Unit = {
    wrapText() = v
  }

}<|MERGE_RESOLUTION|>--- conflicted
+++ resolved
@@ -1,5 +1,5 @@
 /*
- * Copyright (c) 2011-2018, ScalaFX Project
+ * Copyright (c) 2011-2019, ScalaFX Project
  * All rights reserved.
  *
  * Redistribution and use in source and binary forms, with or without
@@ -27,11 +27,7 @@
 package scalafx.scene.control
 
 import javafx.scene.{control => jfxsc, text => jfxst}
-<<<<<<< HEAD
 import javafx.{css => jfxcss, scene => jfxs, util => jfxu}
-=======
-import javafx.{css => jfxcss, scene => jfxs}
->>>>>>> 95b7e846
 import scalafx.Includes._
 import scalafx.beans.property._
 import scalafx.delegate.SFXDelegate
@@ -40,10 +36,6 @@
 import scalafx.scene.text.Font.sfxFont2jfx
 import scalafx.scene.text.{Font, TextAlignment}
 import scalafx.util.Duration
-
-import scala.collection.JavaConversions._
-import scala.collection.mutable.Buffer
-import scala.language.implicitConversions
 
 import scala.collection.JavaConverters._
 import scala.collection.mutable
@@ -148,6 +140,7 @@
    * Specifies the positioning of the graphic relative to the text.
    */
   def contentDisplay: ObjectProperty[jfxsc.ContentDisplay] = delegate.contentDisplayProperty
+
   def contentDisplay_=(v: ContentDisplay): Unit = {
     contentDisplay() = v
   }
@@ -156,6 +149,7 @@
    * The default font to use for text in the Tooltip.
    */
   def font: ObjectProperty[jfxst.Font] = delegate.fontProperty
+
   def font_=(v: Font): Unit = {
     font() = v
   }
@@ -164,6 +158,7 @@
    * An optional icon for the Tooltip.
    */
   def graphic: ObjectProperty[jfxs.Node] = delegate.graphicProperty
+
   def graphic_=(v: Node): Unit = {
     graphic() = v
   }
@@ -172,6 +167,7 @@
    * The amount of space between the graphic and text
    */
   def graphicTextGap: DoubleProperty = delegate.graphicTextGapProperty
+
   def graphicTextGap_=(v: Double): Unit = {
     graphicTextGap() = v
   }
@@ -209,6 +205,7 @@
    * this setting only affects multiple lines of text relative to the text bounds.
    */
   def textAlignment: ObjectProperty[jfxst.TextAlignment] = delegate.textAlignmentProperty
+
   def textAlignment_=(v: TextAlignment): Unit = {
     textAlignment() = v
   }
@@ -217,6 +214,7 @@
    * Specifies the behavior to use if the text of the Tooltip exceeds the available space for rendering the text.
    */
   def textOverrun: ObjectProperty[jfxsc.OverrunStyle] = delegate.textOverrunProperty
+
   def textOverrun_=(v: OverrunStyle): Unit = {
     textOverrun() = v
   }
@@ -225,6 +223,7 @@
    * The text to display in the tooltip.
    */
   def text: StringProperty = delegate.textProperty
+
   def text_=(v: String): Unit = {
     text() = v
   }
@@ -233,6 +232,7 @@
    * If a run of text exceeds the width of the Tooltip, then this variable indicates whether the text should wrap onto another line.
    */
   def wrapText: BooleanProperty = delegate.wrapTextProperty
+
   def wrapText_=(v: Boolean): Unit = {
     wrapText() = v
   }
