--- conflicted
+++ resolved
@@ -1,170 +1,166 @@
-/*
-<<<<<<< HEAD
-* Copyright (c) 2011-2014, ScalaFX Project
-=======
- * Copyright (c) 2011-2014, ScalaFX Project
->>>>>>> a496ffa6
- * All rights reserved.
- *
- * Redistribution and use in source and binary forms, with or without
- * modification, are permitted provided that the following conditions are met:
- *     * Redistributions of source code must retain the above copyright
- *       notice, this list of conditions and the following disclaimer.
- *     * Redistributions in binary form must reproduce the above copyright
- *       notice, this list of conditions and the following disclaimer in the
- *       documentation and/or other materials provided with the distribution.
- *     * Neither the name of the ScalaFX Project nor the
- *       names of its contributors may be used to endorse or promote products
- *       derived from this software without specific prior written permission.
- *
- * THIS SOFTWARE IS PROVIDED BY THE COPYRIGHT HOLDERS AND CONTRIBUTORS "AS IS" AND
- * ANY EXPRESS OR IMPLIED WARRANTIES, INCLUDING, BUT NOT LIMITED TO, THE IMPLIED
- * WARRANTIES OF MERCHANTABILITY AND FITNESS FOR A PARTICULAR PURPOSE ARE
- * DISCLAIMED. IN NO EVENT SHALL THE SCALAFX PROJECT OR ITS CONTRIBUTORS BE LIABLE
- * FOR ANY DIRECT, INDIRECT, INCIDENTAL, SPECIAL, EXEMPLARY, OR CONSEQUENTIAL
- * DAMAGES (INCLUDING, BUT NOT LIMITED TO, PROCUREMENT OF SUBSTITUTE GOODS OR
- * SERVICES; LOSS OF USE, DATA, OR PROFITS; OR BUSINESS INTERRUPTION) HOWEVER CAUSED
- * AND ON ANY THEORY OF LIABILITY, WHETHER IN CONTRACT, STRICT LIABILITY, OR TORT
- * (INCLUDING NEGLIGENCE OR OTHERWISE) ARISING IN ANY WAY OUT OF THE USE OF THIS
- * SOFTWARE, EVEN IF ADVISED OF THE POSSIBILITY OF SUCH DAMAGE.
- */
-package scalafx.scene.control
-
-import scala.language.implicitConversions
-import javafx.scene.{ control => jfxsc, text => jfxst }
-import javafx.{scene => jfxs }
-import scalafx.Includes._
-import scalafx.scene.Node._
-import scalafx.beans.property.BooleanProperty
-import scalafx.beans.property.DoubleProperty
-import scalafx.beans.property.ObjectProperty
-import scalafx.beans.property.ReadOnlyBooleanProperty
-import scalafx.beans.property.StringProperty
-import scalafx.scene.text.Font.sfxFont2jfx
-import scalafx.scene.text.Font
-import scalafx.scene.text.TextAlignment
-import scalafx.scene.Node
-import scalafx.delegate.SFXDelegate
-
-object Tooltip {
-
-  implicit def sfxTooltip2jfx(v: Tooltip) = if (v == null) null else v.delegate
-
-  def apply(string: String) = new Tooltip {
-    text = string
-  }
-
-  /**
-   * Generates a Simple Tooltip with default properties from a text.
-   *
-   * @param string Tooltip's text.
-   */
-  implicit def stringToTooltip(string: String) = new Tooltip {
-    text() = string
-  }
-
-  /**
-   * Associates the given Tooltip with a given Node. The tooltip can then behave similar to when it is set on any Control.
-   * A single tooltip can be associated with multiple nodes.
-   */
-  def install(node: jfxs.Node, tooltip: jfxsc.Tooltip) {
-    jfxsc.Tooltip.install(node, tooltip)
-  }
-
-  /**
-   * Associates the given Tooltip with a given Node. The tooltip can then behave similar to when it is set on any Control.
-   * A single tooltip can be associated with multiple nodes.
-   */
-  def install(node: Node, tooltip: Tooltip) {
-    jfxsc.Tooltip.install(node, tooltip)
-  }
-
-  /**
-   * Removes the association of the given Tooltip on a specified Node. Hence hovering on the node will no longer result in showing of the tooltip.
-   */
-  def uninstall(node: jfxs.Node, tooltip: jfxsc.Tooltip) {
-    jfxsc.Tooltip.uninstall(node, tooltip)
-  }
-
-  /**
-   * Removes the association of the given Tooltip on a specified Node. Hence hovering on the node will no longer result in showing of the tooltip.
-   */
-  def uninstall(node: Node, tooltip: Tooltip) {
-    jfxsc.Tooltip.uninstall(node, tooltip)
-  }
-
-}
-
-class Tooltip(override val delegate: jfxsc.Tooltip = new jfxsc.Tooltip) extends PopupControl(delegate) with SFXDelegate[jfxsc.Tooltip] {
-
-  /**
-   * Typically, the tooltip is "activated" when the mouse moves over a Control.
-   */
-  def activated: ReadOnlyBooleanProperty = delegate.activatedProperty
-
-  /**
-   * Specifies the positioning of the graphic relative to the text.
-   */
-  def contentDisplay: ObjectProperty[jfxsc.ContentDisplay] = delegate.contentDisplayProperty
-  def contentDisplay_=(v: ContentDisplay) {
-    contentDisplay() = v
-  }
-
-  /**
-   * The default font to use for text in the Tooltip.
-   */
-  def font: ObjectProperty[jfxst.Font] = delegate.fontProperty
-  def font_=(v: Font) {
-    font() = v
-  }
-
-  /**
-   * An optional icon for the Tooltip.
-   */
-  def graphic: ObjectProperty[jfxs.Node] = delegate.graphicProperty
-  def graphic_=(v: Node) {
-    graphic() = v
-  }
-
-  /**
-   * The amount of space between the graphic and text
-   */
-  def graphicTextGap: DoubleProperty = delegate.graphicTextGapProperty
-  def graphicTextGap_=(v: Double) {
-    graphicTextGap() = v
-  }
-
-  /**
-   * Specifies the behavior for lines of text when text is multiline Unlike contentDisplay which affects the graphic and text,
-   * this setting only affects multiple lines of text relative to the text bounds.
-   */
-  def textAlignment: ObjectProperty[jfxst.TextAlignment] = delegate.textAlignmentProperty
-  def textAlignment_=(v: TextAlignment) {
-    textAlignment() = v
-  }
-
-  /**
-   * Specifies the behavior to use if the text of the Tooltip exceeds the available space for rendering the text.
-   */
-  def textOverrun: ObjectProperty[jfxsc.OverrunStyle] = delegate.textOverrunProperty
-  def textOverrun_=(v: OverrunStyle) {
-    textOverrun() = v
-  }
-
-  /**
-   * The text to display in the tooltip.
-   */
-  def text: StringProperty = delegate.textProperty
-  def text_=(v: String) {
-    text() = v
-  }
-
-  /**
-   * If a run of text exceeds the width of the Tooltip, then this variable indicates whether the text should wrap onto another line.
-   */
-  def wrapText: BooleanProperty = delegate.wrapTextProperty
-  def wrapText_=(v: Boolean) {
-    wrapText() = v
-  }
-
+/*
+ * Copyright (c) 2011-2014, ScalaFX Project
+ * All rights reserved.
+ *
+ * Redistribution and use in source and binary forms, with or without
+ * modification, are permitted provided that the following conditions are met:
+ *     * Redistributions of source code must retain the above copyright
+ *       notice, this list of conditions and the following disclaimer.
+ *     * Redistributions in binary form must reproduce the above copyright
+ *       notice, this list of conditions and the following disclaimer in the
+ *       documentation and/or other materials provided with the distribution.
+ *     * Neither the name of the ScalaFX Project nor the
+ *       names of its contributors may be used to endorse or promote products
+ *       derived from this software without specific prior written permission.
+ *
+ * THIS SOFTWARE IS PROVIDED BY THE COPYRIGHT HOLDERS AND CONTRIBUTORS "AS IS" AND
+ * ANY EXPRESS OR IMPLIED WARRANTIES, INCLUDING, BUT NOT LIMITED TO, THE IMPLIED
+ * WARRANTIES OF MERCHANTABILITY AND FITNESS FOR A PARTICULAR PURPOSE ARE
+ * DISCLAIMED. IN NO EVENT SHALL THE SCALAFX PROJECT OR ITS CONTRIBUTORS BE LIABLE
+ * FOR ANY DIRECT, INDIRECT, INCIDENTAL, SPECIAL, EXEMPLARY, OR CONSEQUENTIAL
+ * DAMAGES (INCLUDING, BUT NOT LIMITED TO, PROCUREMENT OF SUBSTITUTE GOODS OR
+ * SERVICES; LOSS OF USE, DATA, OR PROFITS; OR BUSINESS INTERRUPTION) HOWEVER CAUSED
+ * AND ON ANY THEORY OF LIABILITY, WHETHER IN CONTRACT, STRICT LIABILITY, OR TORT
+ * (INCLUDING NEGLIGENCE OR OTHERWISE) ARISING IN ANY WAY OUT OF THE USE OF THIS
+ * SOFTWARE, EVEN IF ADVISED OF THE POSSIBILITY OF SUCH DAMAGE.
+ */
+package scalafx.scene.control
+
+import scala.language.implicitConversions
+import javafx.scene.{ control => jfxsc, text => jfxst }
+import javafx.{scene => jfxs }
+import scalafx.Includes._
+import scalafx.scene.Node._
+import scalafx.beans.property.BooleanProperty
+import scalafx.beans.property.DoubleProperty
+import scalafx.beans.property.ObjectProperty
+import scalafx.beans.property.ReadOnlyBooleanProperty
+import scalafx.beans.property.StringProperty
+import scalafx.scene.text.Font.sfxFont2jfx
+import scalafx.scene.text.Font
+import scalafx.scene.text.TextAlignment
+import scalafx.scene.Node
+import scalafx.delegate.SFXDelegate
+
+object Tooltip {
+
+  implicit def sfxTooltip2jfx(v: Tooltip) = if (v == null) null else v.delegate
+
+  def apply(string: String) = new Tooltip {
+    text = string
+  }
+
+  /**
+   * Generates a Simple Tooltip with default properties from a text.
+   *
+   * @param string Tooltip's text.
+   */
+  implicit def stringToTooltip(string: String) = new Tooltip {
+    text() = string
+  }
+
+  /**
+   * Associates the given Tooltip with a given Node. The tooltip can then behave similar to when it is set on any Control.
+   * A single tooltip can be associated with multiple nodes.
+   */
+  def install(node: jfxs.Node, tooltip: jfxsc.Tooltip) {
+    jfxsc.Tooltip.install(node, tooltip)
+  }
+
+  /**
+   * Associates the given Tooltip with a given Node. The tooltip can then behave similar to when it is set on any Control.
+   * A single tooltip can be associated with multiple nodes.
+   */
+  def install(node: Node, tooltip: Tooltip) {
+    jfxsc.Tooltip.install(node, tooltip)
+  }
+
+  /**
+   * Removes the association of the given Tooltip on a specified Node. Hence hovering on the node will no longer result in showing of the tooltip.
+   */
+  def uninstall(node: jfxs.Node, tooltip: jfxsc.Tooltip) {
+    jfxsc.Tooltip.uninstall(node, tooltip)
+  }
+
+  /**
+   * Removes the association of the given Tooltip on a specified Node. Hence hovering on the node will no longer result in showing of the tooltip.
+   */
+  def uninstall(node: Node, tooltip: Tooltip) {
+    jfxsc.Tooltip.uninstall(node, tooltip)
+  }
+
+}
+
+class Tooltip(override val delegate: jfxsc.Tooltip = new jfxsc.Tooltip) extends PopupControl(delegate) with SFXDelegate[jfxsc.Tooltip] {
+
+  /**
+   * Typically, the tooltip is "activated" when the mouse moves over a Control.
+   */
+  def activated: ReadOnlyBooleanProperty = delegate.activatedProperty
+
+  /**
+   * Specifies the positioning of the graphic relative to the text.
+   */
+  def contentDisplay: ObjectProperty[jfxsc.ContentDisplay] = delegate.contentDisplayProperty
+  def contentDisplay_=(v: ContentDisplay) {
+    contentDisplay() = v
+  }
+
+  /**
+   * The default font to use for text in the Tooltip.
+   */
+  def font: ObjectProperty[jfxst.Font] = delegate.fontProperty
+  def font_=(v: Font) {
+    font() = v
+  }
+
+  /**
+   * An optional icon for the Tooltip.
+   */
+  def graphic: ObjectProperty[jfxs.Node] = delegate.graphicProperty
+  def graphic_=(v: Node) {
+    graphic() = v
+  }
+
+  /**
+   * The amount of space between the graphic and text
+   */
+  def graphicTextGap: DoubleProperty = delegate.graphicTextGapProperty
+  def graphicTextGap_=(v: Double) {
+    graphicTextGap() = v
+  }
+
+  /**
+   * Specifies the behavior for lines of text when text is multiline Unlike contentDisplay which affects the graphic and text,
+   * this setting only affects multiple lines of text relative to the text bounds.
+   */
+  def textAlignment: ObjectProperty[jfxst.TextAlignment] = delegate.textAlignmentProperty
+  def textAlignment_=(v: TextAlignment) {
+    textAlignment() = v
+  }
+
+  /**
+   * Specifies the behavior to use if the text of the Tooltip exceeds the available space for rendering the text.
+   */
+  def textOverrun: ObjectProperty[jfxsc.OverrunStyle] = delegate.textOverrunProperty
+  def textOverrun_=(v: OverrunStyle) {
+    textOverrun() = v
+  }
+
+  /**
+   * The text to display in the tooltip.
+   */
+  def text: StringProperty = delegate.textProperty
+  def text_=(v: String) {
+    text() = v
+  }
+
+  /**
+   * If a run of text exceeds the width of the Tooltip, then this variable indicates whether the text should wrap onto another line.
+   */
+  def wrapText: BooleanProperty = delegate.wrapTextProperty
+  def wrapText_=(v: Boolean) {
+    wrapText() = v
+  }
+
 }