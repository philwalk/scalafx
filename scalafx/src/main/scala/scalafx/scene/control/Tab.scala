--- conflicted
+++ resolved
@@ -26,25 +26,6 @@
  */
 package scalafx.scene.control
 
-<<<<<<< HEAD
-import scala.language.implicitConversions
-import javafx.{event => jfxe}
-import javafx.{scene => jfxs}
-import javafx.scene.{control => jfxsc}
-import scalafx.Includes._
-import scalafx.beans.property.BooleanProperty
-import scalafx.beans.property.ObjectProperty
-import scalafx.beans.property.ReadOnlyBooleanProperty
-import scalafx.beans.property.StringProperty
-import scalafx.scene.Node
-import scalafx.delegate.SFXDelegate
-import scalafx.beans.property.ReadOnlyObjectProperty
-import scalafx.css.Styleable
-
-object Tab {
-
-  implicit def sfxTab2jfx(v: Tab) = if (v != null) v.delegate else null
-=======
 import javafx.scene.{control => jfxsc}
 import javafx.{event => jfxe, scene => jfxs}
 
@@ -59,7 +40,6 @@
 object Tab {
 
   implicit def sfxTab2jfx(v: Tab): jfxsc.Tab = if (v != null) v.delegate else null
->>>>>>> df8b3993
 
 }
 
