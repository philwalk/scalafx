/*
 * Copyright (c) 2011-2014, ScalaFX Project
 * All rights reserved.
 *
 * Redistribution and use in source and binary forms, with or without
 * modification, are permitted provided that the following conditions are met:
 *     * Redistributions of source code must retain the above copyright
 *       notice, this list of conditions and the following disclaimer.
 *     * Redistributions in binary form must reproduce the above copyright
 *       notice, this list of conditions and the following disclaimer in the
 *       documentation and/or other materials provided with the distribution.
 *     * Neither the name of the ScalaFX Project nor the
 *       names of its contributors may be used to endorse or promote products
 *       derived from this software without specific prior written permission.
 *
 * THIS SOFTWARE IS PROVIDED BY THE COPYRIGHT HOLDERS AND CONTRIBUTORS "AS IS" AND
 * ANY EXPRESS OR IMPLIED WARRANTIES, INCLUDING, BUT NOT LIMITED TO, THE IMPLIED
 * WARRANTIES OF MERCHANTABILITY AND FITNESS FOR A PARTICULAR PURPOSE ARE
 * DISCLAIMED. IN NO EVENT SHALL THE SCALAFX PROJECT OR ITS CONTRIBUTORS BE LIABLE
 * FOR ANY DIRECT, INDIRECT, INCIDENTAL, SPECIAL, EXEMPLARY, OR CONSEQUENTIAL
 * DAMAGES (INCLUDING, BUT NOT LIMITED TO, PROCUREMENT OF SUBSTITUTE GOODS OR
 * SERVICES; LOSS OF USE, DATA, OR PROFITS; OR BUSINESS INTERRUPTION) HOWEVER CAUSED
 * AND ON ANY THEORY OF LIABILITY, WHETHER IN CONTRACT, STRICT LIABILITY, OR TORT
 * (INCLUDING NEGLIGENCE OR OTHERWISE) ARISING IN ANY WAY OUT OF THE USE OF THIS
 * SOFTWARE, EVEN IF ADVISED OF THE POSSIBILITY OF SUCH DAMAGE.
 */
package scalafx.scene.control

<<<<<<< HEAD
import scala.collection.JavaConversions._
import scala.collection.mutable.Buffer
import scala.language.implicitConversions

import javafx.{css => jfxcss}
import javafx.scene.{control => jfxsc}
import scalafx.Includes._
import scalafx.beans.property.DoubleProperty
import scalafx.beans.property.StringProperty
import scalafx.css.PseudoClass
import scalafx.css.Styleable
=======
import javafx.scene.{control => jfxsc}
import javafx.{css => jfxcss}

import scala.collection.JavaConversions._
import scala.collection.mutable.Buffer
import scala.language.implicitConversions
import scalafx.Includes._
import scalafx.beans.property.{DoubleProperty, StringProperty}
import scalafx.css.{PseudoClass, Styleable}
>>>>>>> df8b3993
import scalafx.delegate.SFXDelegate
import scalafx.stage.PopupWindow

/**
 * Object companion for [[scalafx.scene.control.PopupControl]].
 */
object PopupControl {

  /**
   * Converts a ScalaFX PopupControl to its JavaFX counterpart
   *
   * @param v ScalaFX PopupControl
   * @return JavaFX PopupControl
   */
<<<<<<< HEAD
  implicit def sfxPopupControl2jfx(v: PopupControl) = if (v != null) v.delegate else null
=======
  implicit def sfxPopupControl2jfx(v: PopupControl): jfxsc.PopupControl = if (v != null) v.delegate else null
>>>>>>> df8b3993

  /**
   * Sentinel value which can be passed to a control's minWidth, minHeight, prefWidth, prefHeight,
   * maxWidth, maxHeight setters to reset the control's size constraint back to it's intrinsic
   * size returned by computeMinWidth, computeMinHeight, computePrefWidth, computePrefHeight,
   * computeMaxWidth, or computeMaxHeight.
   */
  val UseComputedSize: Double = jfxsc.PopupControl.USE_COMPUTED_SIZE

  /**
   * Sentinel value which can be passed to a control's minWidth, minHeight, maxWidth or maxHeight
   * setters to indicate that the preferred dimension should be used for that max and/or min
   * constraint.
   */
  val UsePrefSize: Double = jfxsc.PopupControl.USE_PREF_SIZE

  /**
   * The CssMetaData associated with this class, which may include the CssMetaData of its super
   * classes.
   *
   * @since 8.0
   */
  def classCssMetaData: Buffer[jfxcss.CssMetaData[_ <: jfxcss.Styleable, _]] =
    jfxsc.PopupControl.getClassCssMetaData

}

/**
 * Wraps a JavaFX [[http://docs.oracle.com/javase/8/javafx/api/javafx/scene/control/PopupControl.html PopupControl]].
 *
 * @constructor Creates a new ScalaFX PopupControl from its JavaFX counterpart.
 * @param delegate JavaFX PopupControl to be wrapped. It defaul value is a new JavaFX PopupControl
 */
class PopupControl(override val delegate: jfxsc.PopupControl = new jfxsc.PopupControl)
  extends PopupWindow(delegate)
  with Styleable
  with Skinnable
  with SFXDelegate[jfxsc.PopupControl] {

  /**
   * The id of this Node.
   */
  def id: StringProperty = delegate.idProperty
  def id_=(v: String) {
    id() = v
  }

  /**
   * Property for overriding the control's computed maximum height.
   */
  def maxHeight: DoubleProperty = delegate.maxHeightProperty
  def maxHeight_=(v: Double) {
    maxHeight() = v
  }

  /**
   * Property for overriding the control's computed maximum width.
   */
  def maxWidth: DoubleProperty = delegate.maxWidthProperty
  def maxWidth_=(v: Double) {
    maxWidth() = v
  }

  /**
   * Property for overriding the control's computed minimum height.
   */
  def minHeight: DoubleProperty = delegate.minHeightProperty
  def minHeight_=(v: Double) {
    minHeight() = v
  }

  /**
   * Property for overriding the control's computed minimum width.
   */
  def minWidth: DoubleProperty = delegate.minWidthProperty
  def minWidth_=(v: Double) {
    minWidth() = v
  }

  /**
   * Property for overriding the control's computed preferred height.
   *
   */
  def prefHeight: DoubleProperty = delegate.prefHeightProperty
  def prefHeight_=(v: Double) {
    prefHeight() = v
  }

  /**
   * Property for overriding the control's computed preferred width.
   */
  def prefWidth: DoubleProperty = delegate.prefWidthProperty
  def prefWidth_=(v: Double) {
    prefWidth() = v
  }

  /**
   * A string representation of the CSS style associated with this specific Node.
   */
  def style: StringProperty = delegate.styleProperty
  def style_=(v: String) {
    style() = v
  }

  /**
   * @since 8.0
   */
  def pseudoClassStateChanged(pseudoClass: PseudoClass, active: Boolean) {
    delegate.pseudoClassStateChanged(pseudoClass, active)
  }

  // protected Skin<?> createDefaultSkin()

}<|MERGE_RESOLUTION|>--- conflicted
+++ resolved
@@ -26,19 +26,6 @@
  */
 package scalafx.scene.control
 
-<<<<<<< HEAD
-import scala.collection.JavaConversions._
-import scala.collection.mutable.Buffer
-import scala.language.implicitConversions
-
-import javafx.{css => jfxcss}
-import javafx.scene.{control => jfxsc}
-import scalafx.Includes._
-import scalafx.beans.property.DoubleProperty
-import scalafx.beans.property.StringProperty
-import scalafx.css.PseudoClass
-import scalafx.css.Styleable
-=======
 import javafx.scene.{control => jfxsc}
 import javafx.{css => jfxcss}
 
@@ -48,7 +35,6 @@
 import scalafx.Includes._
 import scalafx.beans.property.{DoubleProperty, StringProperty}
 import scalafx.css.{PseudoClass, Styleable}
->>>>>>> df8b3993
 import scalafx.delegate.SFXDelegate
 import scalafx.stage.PopupWindow
 
@@ -63,11 +49,7 @@
    * @param v ScalaFX PopupControl
    * @return JavaFX PopupControl
    */
-<<<<<<< HEAD
-  implicit def sfxPopupControl2jfx(v: PopupControl) = if (v != null) v.delegate else null
-=======
   implicit def sfxPopupControl2jfx(v: PopupControl): jfxsc.PopupControl = if (v != null) v.delegate else null
->>>>>>> df8b3993
 
   /**
    * Sentinel value which can be passed to a control's minWidth, minHeight, prefWidth, prefHeight,
