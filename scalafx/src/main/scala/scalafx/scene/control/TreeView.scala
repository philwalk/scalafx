--- conflicted
+++ resolved
@@ -1,251 +1,247 @@
-/*
-<<<<<<< HEAD
-* Copyright (c) 2011-2014, ScalaFX Project
-=======
- * Copyright (c) 2011-2014, ScalaFX Project
->>>>>>> a496ffa6
- * All rights reserved.
- *
- * Redistribution and use in source and binary forms, with or without
- * modification, are permitted provided that the following conditions are met:
- *     * Redistributions of source code must retain the above copyright
- *       notice, this list of conditions and the following disclaimer.
- *     * Redistributions in binary form must reproduce the above copyright
- *       notice, this list of conditions and the following disclaimer in the
- *       documentation and/or other materials provided with the distribution.
- *     * Neither the name of the ScalaFX Project nor the
- *       names of its contributors may be used to endorse or promote products
- *       derived from this software without specific prior written permission.
- *
- * THIS SOFTWARE IS PROVIDED BY THE COPYRIGHT HOLDERS AND CONTRIBUTORS "AS IS" AND
- * ANY EXPRESS OR IMPLIED WARRANTIES, INCLUDING, BUT NOT LIMITED TO, THE IMPLIED
- * WARRANTIES OF MERCHANTABILITY AND FITNESS FOR A PARTICULAR PURPOSE ARE
- * DISCLAIMED. IN NO EVENT SHALL THE SCALAFX PROJECT OR ITS CONTRIBUTORS BE LIABLE
- * FOR ANY DIRECT, INDIRECT, INCIDENTAL, SPECIAL, EXEMPLARY, OR CONSEQUENTIAL
- * DAMAGES (INCLUDING, BUT NOT LIMITED TO, PROCUREMENT OF SUBSTITUTE GOODS OR
- * SERVICES; LOSS OF USE, DATA, OR PROFITS; OR BUSINESS INTERRUPTION) HOWEVER CAUSED
- * AND ON ANY THEORY OF LIABILITY, WHETHER IN CONTRACT, STRICT LIABILITY, OR TORT
- * (INCLUDING NEGLIGENCE OR OTHERWISE) ARISING IN ANY WAY OUT OF THE USE OF THIS
- * SOFTWARE, EVEN IF ADVISED OF THE POSSIBILITY OF SUCH DAMAGE.
- */
-package scalafx.scene.control
-
-import scala.language.implicitConversions
-import javafx.scene.{control => jfxsc}
-import javafx.{event => jfxe}
-import javafx.{util => jfxu}
-import scalafx.Includes._
-import scalafx.beans.property._
-import scalafx.event.Event
-import scalafx.delegate.SFXDelegate
-
-object TreeView {
-  implicit def sfxTreeView2jfx[T](v: TreeView[T]) = v.delegate
-
-  object EditEvent {
-    implicit def sfxTreeViewEditEvent2jfx[T](v: EditEvent[T]) = v.delegate
-  }
-  
-  class EditEvent[T](override val delegate: jfxsc.TreeView.EditEvent[T])
-    extends Event(delegate)
-    with SFXDelegate[jfxsc.TreeView.EditEvent[T]] {
-
-    /**
-     * Creates a new EditEvent instance to represent an edit event.
-     */
-    def this(source: TreeView[T], eventType: jfxe.EventType[_ <: jfxsc.TreeView.EditEvent[T]], treeItem: TreeItem[T], oldValue: T, newValue: T) =
-      this(new jfxsc.TreeView.EditEvent[T](source, eventType, treeItem, oldValue, newValue))
-
-    /**
-     * Returns the new value input into the TreeItem by the end user.
-     */
-    def newValue : T = delegate.getNewValue
-
-    /**
-     * Returns the old value that existed in the TreeItem prior to the current edit event.
-     */
-    def oldValue : T = delegate.getOldValue
-
-    /**
-     * Returns the TreeView upon which the edit took place.
-     */
-    override def source : TreeView[T] = delegate.getSource
-
-    /**
-     * Returns the `TreeItem` upon which the edit took place.
-     */
-    def treeItem : TreeItem[T] = delegate.getTreeItem
-
-  }
-
-  /**
-   * An EventType that indicates some edit event has occurred.
-   */
-  def editAnyEvent = jfxsc.TreeView.editAnyEvent
-
-  /**
-   * An EventType used to indicate that an edit event has just been canceled
-   * within the TreeView upon which the event was fired.
-   */
-  def editCancelEvent = jfxsc.TreeView.editCancelEvent
-
-  /**
-   * An EventType that is used to indicate that an edit in a TreeView has been
-   *  committed.
-   */
-  def editCommitEvent = jfxsc.TreeView.editCommitEvent
-
-  /**
-   * An EventType used to indicate that an edit event has started within the
-   * TreeView upon which the event was fired.
-   */
-  def editStartEvent = jfxsc.TreeView.editStartEvent
-
-  /**
-   * Returns the number of levels of 'indentation' of the given TreeItem,
-   * based on how many times getParent() can be recursively called.
-   */
-  def nodeLevel(node: TreeItem[_]) = jfxsc.TreeView.getNodeLevel(node)
-
-  /**
-   * Creates a new TreeView overriding layoutChildren method from JavaFX's
-   * TreeView.
-   */
-  def apply[T](layoutChildrenOp:() => Unit) = new TreeView[T](new jfxsc.TreeView[T] {
-    override def layoutChildren() {
-      layoutChildrenOp()
-    }
-  })
-
-}
-
-class TreeView[T](override val delegate: jfxsc.TreeView[T] = new jfxsc.TreeView[T])
-  extends Control(delegate)
-  with SFXDelegate[jfxsc.TreeView[T]] {
-
-  /**
-   * Creates a TreeView with the provided root node.
-   */
-  def this(rootItem: TreeItem[T]) = this(new jfxsc.TreeView[T](rootItem))
-
-  def cellFactory = delegate.cellFactoryProperty
-  def cellFactory_=(v: (TreeView[T] => TreeCell[T])) {
-    cellFactory() = new jfxu.Callback[jfxsc.TreeView[T], jfxsc.TreeCell[T]] {
-      def call(tv: jfxsc.TreeView[T]): jfxsc.TreeCell[T] = {
-        v(tv)
-      }
-    }
-  }
-
-  /**
-   * Specifies whether this TreeView is editable - only if the TreeView and
-   * the TreeCells within it are both editable will a TreeCell be able to go
-   * into their editing state.
-   */
-  def editable: BooleanProperty = delegate.editableProperty
-  def editable_=(v: Boolean) {
-    editable() = v
-  }
-
-  /**
-   * A property used to represent the TreeItem currently being edited in the
-   * TreeView, if editing is taking place, or -1 if no item is being edited.
-   */
-  def editingItem: ReadOnlyObjectProperty[jfxsc.TreeItem[T]] = delegate.editingItemProperty
-
-  /** Represents the number of tree nodes presently able to be visible in the TreeView. */
-  def expandedItemCount : ReadOnlyIntegerProperty = delegate.expandedItemCountProperty
-
-  /** Specifies whether this control has cells that are a fixed height (of the specified value). */
-  def fixedCellSize : DoubleProperty = delegate.fixedCellSizeProperty
-  def fixedCellSize_=(v:Double) {
-    fixedCellSize() = v
-  }
-
-  /**
-   * The FocusModel provides the API through which it is possible to control
-   * focus on zero or one rows of the TreeView.
-   */
-  def focusModel: ObjectProperty[jfxsc.FocusModel[jfxsc.TreeItem[T]]] = delegate.focusModelProperty
-  def focusModel_=(v: FocusModel[jfxsc.TreeItem[T]]) {
-    focusModel() = v
-  }
-
-  /**
-   * This event handler will be fired when the user cancels editing a cell.
-   */
-  def onEditCancel = delegate.onEditCancelProperty
-  def onEditCancel_=(v: jfxe.EventHandler[jfxsc.TreeView.EditEvent[T]]) {
-    onEditCancel() = v
-  }
-
-  /**
-   * This event handler will be fired when the user commits editing a cell.
-   */
-  def onEditCommit = delegate.onEditCommitProperty
-  def onEditCommit_=(v: jfxe.EventHandler[jfxsc.TreeView.EditEvent[T]]) {
-    onEditCommit() = v
-  }
-
-  /**
-   * This event handler will be fired when the user starts editing a cell.
-   */
-  def onEditStart = delegate.onEditStartProperty
-  def onEditStart_=(v: jfxe.EventHandler[jfxsc.TreeView.EditEvent[T]]) {
-    onEditStart() = v
-  }
-
-  /**
-   * Called when there's a request to scroll an index into view using `scrollTo(Int)`
-   */
-  def onScrollTo: ObjectProperty[jfxe.EventHandler[jfxsc.ScrollToEvent[Integer]]] = delegate.onScrollToProperty
-  def onScrollTo_=(v: jfxe.EventHandler[jfxsc.ScrollToEvent[Integer]]) {
-    ObjectProperty.fillProperty[jfxe.EventHandler[jfxsc.ScrollToEvent[Integer]]](onScrollTo, v)
-  }
-
-  /**
-   * Property representing the root node of the TreeView.
-   */
-  def root: ObjectProperty[jfxsc.TreeItem[T]] = delegate.rootProperty
-  def root_=(v: TreeItem[T]) {
-    root() = v
-  }
-
-  /**
-   * Scrolls the TreeView such that the item in the given index is visible to the end user.
-   */
-  def scrollTo(index: Int) {
-    delegate.scrollTo(index)
-  }
-
-  /**
-   *
-   */
-  def selectionModel: ObjectProperty[jfxsc.MultipleSelectionModel[jfxsc.TreeItem[T]]] = delegate.selectionModelProperty
-  def selectionModel_=(v: MultipleSelectionModel[jfxsc.TreeItem[T]]) {
-    selectionModel() = v
-  }
-
-  /**
-   * Property that represents whether or not the TreeView root node is visible.
-   */
-  def showRoot: BooleanProperty = delegate.showRootProperty
-  def showRoot_=(v: Boolean) {
-    showRoot() = v
-  }
-
-  /**
-   * Instructs the TreeView to begin editing the given TreeItem, if the
-   * TreeView is `editable`.
-   */
-  def edit(item: TreeItem[T]) {
-    delegate.edit(item)
-  }
-
-  /**
-   * Returns the index position of the given TreeItem, taking into account the
-   * current state of each TreeItem (i.e. whether or not it is expanded).
-   */
-  def row(item: TreeItem[T]) = delegate.getRow(item)
-
-}
+/*
+ * Copyright (c) 2011-2014, ScalaFX Project
+ * All rights reserved.
+ *
+ * Redistribution and use in source and binary forms, with or without
+ * modification, are permitted provided that the following conditions are met:
+ *     * Redistributions of source code must retain the above copyright
+ *       notice, this list of conditions and the following disclaimer.
+ *     * Redistributions in binary form must reproduce the above copyright
+ *       notice, this list of conditions and the following disclaimer in the
+ *       documentation and/or other materials provided with the distribution.
+ *     * Neither the name of the ScalaFX Project nor the
+ *       names of its contributors may be used to endorse or promote products
+ *       derived from this software without specific prior written permission.
+ *
+ * THIS SOFTWARE IS PROVIDED BY THE COPYRIGHT HOLDERS AND CONTRIBUTORS "AS IS" AND
+ * ANY EXPRESS OR IMPLIED WARRANTIES, INCLUDING, BUT NOT LIMITED TO, THE IMPLIED
+ * WARRANTIES OF MERCHANTABILITY AND FITNESS FOR A PARTICULAR PURPOSE ARE
+ * DISCLAIMED. IN NO EVENT SHALL THE SCALAFX PROJECT OR ITS CONTRIBUTORS BE LIABLE
+ * FOR ANY DIRECT, INDIRECT, INCIDENTAL, SPECIAL, EXEMPLARY, OR CONSEQUENTIAL
+ * DAMAGES (INCLUDING, BUT NOT LIMITED TO, PROCUREMENT OF SUBSTITUTE GOODS OR
+ * SERVICES; LOSS OF USE, DATA, OR PROFITS; OR BUSINESS INTERRUPTION) HOWEVER CAUSED
+ * AND ON ANY THEORY OF LIABILITY, WHETHER IN CONTRACT, STRICT LIABILITY, OR TORT
+ * (INCLUDING NEGLIGENCE OR OTHERWISE) ARISING IN ANY WAY OUT OF THE USE OF THIS
+ * SOFTWARE, EVEN IF ADVISED OF THE POSSIBILITY OF SUCH DAMAGE.
+ */
+package scalafx.scene.control
+
+import scala.language.implicitConversions
+import javafx.scene.{control => jfxsc}
+import javafx.{event => jfxe}
+import javafx.{util => jfxu}
+import scalafx.Includes._
+import scalafx.beans.property._
+import scalafx.event.Event
+import scalafx.delegate.SFXDelegate
+
+object TreeView {
+  implicit def sfxTreeView2jfx[T](v: TreeView[T]) = v.delegate
+
+  object EditEvent {
+    implicit def sfxTreeViewEditEvent2jfx[T](v: EditEvent[T]) = v.delegate
+  }
+  
+  class EditEvent[T](override val delegate: jfxsc.TreeView.EditEvent[T])
+    extends Event(delegate)
+    with SFXDelegate[jfxsc.TreeView.EditEvent[T]] {
+
+    /**
+     * Creates a new EditEvent instance to represent an edit event.
+     */
+    def this(source: TreeView[T], eventType: jfxe.EventType[_ <: jfxsc.TreeView.EditEvent[T]], treeItem: TreeItem[T], oldValue: T, newValue: T) =
+      this(new jfxsc.TreeView.EditEvent[T](source, eventType, treeItem, oldValue, newValue))
+
+    /**
+     * Returns the new value input into the TreeItem by the end user.
+     */
+    def newValue : T = delegate.getNewValue
+
+    /**
+     * Returns the old value that existed in the TreeItem prior to the current edit event.
+     */
+    def oldValue : T = delegate.getOldValue
+
+    /**
+     * Returns the TreeView upon which the edit took place.
+     */
+    override def source : TreeView[T] = delegate.getSource
+
+    /**
+     * Returns the `TreeItem` upon which the edit took place.
+     */
+    def treeItem : TreeItem[T] = delegate.getTreeItem
+
+  }
+
+  /**
+   * An EventType that indicates some edit event has occurred.
+   */
+  def editAnyEvent = jfxsc.TreeView.editAnyEvent
+
+  /**
+   * An EventType used to indicate that an edit event has just been canceled
+   * within the TreeView upon which the event was fired.
+   */
+  def editCancelEvent = jfxsc.TreeView.editCancelEvent
+
+  /**
+   * An EventType that is used to indicate that an edit in a TreeView has been
+   *  committed.
+   */
+  def editCommitEvent = jfxsc.TreeView.editCommitEvent
+
+  /**
+   * An EventType used to indicate that an edit event has started within the
+   * TreeView upon which the event was fired.
+   */
+  def editStartEvent = jfxsc.TreeView.editStartEvent
+
+  /**
+   * Returns the number of levels of 'indentation' of the given TreeItem,
+   * based on how many times getParent() can be recursively called.
+   */
+  def nodeLevel(node: TreeItem[_]) = jfxsc.TreeView.getNodeLevel(node)
+
+  /**
+   * Creates a new TreeView overriding layoutChildren method from JavaFX's
+   * TreeView.
+   */
+  def apply[T](layoutChildrenOp:() => Unit) = new TreeView[T](new jfxsc.TreeView[T] {
+    override def layoutChildren() {
+      layoutChildrenOp()
+    }
+  })
+
+}
+
+class TreeView[T](override val delegate: jfxsc.TreeView[T] = new jfxsc.TreeView[T])
+  extends Control(delegate)
+  with SFXDelegate[jfxsc.TreeView[T]] {
+
+  /**
+   * Creates a TreeView with the provided root node.
+   */
+  def this(rootItem: TreeItem[T]) = this(new jfxsc.TreeView[T](rootItem))
+
+  def cellFactory = delegate.cellFactoryProperty
+  def cellFactory_=(v: (TreeView[T] => TreeCell[T])) {
+    cellFactory() = new jfxu.Callback[jfxsc.TreeView[T], jfxsc.TreeCell[T]] {
+      def call(tv: jfxsc.TreeView[T]): jfxsc.TreeCell[T] = {
+        v(tv)
+      }
+    }
+  }
+
+  /**
+   * Specifies whether this TreeView is editable - only if the TreeView and
+   * the TreeCells within it are both editable will a TreeCell be able to go
+   * into their editing state.
+   */
+  def editable: BooleanProperty = delegate.editableProperty
+  def editable_=(v: Boolean) {
+    editable() = v
+  }
+
+  /**
+   * A property used to represent the TreeItem currently being edited in the
+   * TreeView, if editing is taking place, or -1 if no item is being edited.
+   */
+  def editingItem: ReadOnlyObjectProperty[jfxsc.TreeItem[T]] = delegate.editingItemProperty
+
+  /** Represents the number of tree nodes presently able to be visible in the TreeView. */
+  def expandedItemCount : ReadOnlyIntegerProperty = delegate.expandedItemCountProperty
+
+  /** Specifies whether this control has cells that are a fixed height (of the specified value). */
+  def fixedCellSize : DoubleProperty = delegate.fixedCellSizeProperty
+  def fixedCellSize_=(v:Double) {
+    fixedCellSize() = v
+  }
+
+  /**
+   * The FocusModel provides the API through which it is possible to control
+   * focus on zero or one rows of the TreeView.
+   */
+  def focusModel: ObjectProperty[jfxsc.FocusModel[jfxsc.TreeItem[T]]] = delegate.focusModelProperty
+  def focusModel_=(v: FocusModel[jfxsc.TreeItem[T]]) {
+    focusModel() = v
+  }
+
+  /**
+   * This event handler will be fired when the user cancels editing a cell.
+   */
+  def onEditCancel = delegate.onEditCancelProperty
+  def onEditCancel_=(v: jfxe.EventHandler[jfxsc.TreeView.EditEvent[T]]) {
+    onEditCancel() = v
+  }
+
+  /**
+   * This event handler will be fired when the user commits editing a cell.
+   */
+  def onEditCommit = delegate.onEditCommitProperty
+  def onEditCommit_=(v: jfxe.EventHandler[jfxsc.TreeView.EditEvent[T]]) {
+    onEditCommit() = v
+  }
+
+  /**
+   * This event handler will be fired when the user starts editing a cell.
+   */
+  def onEditStart = delegate.onEditStartProperty
+  def onEditStart_=(v: jfxe.EventHandler[jfxsc.TreeView.EditEvent[T]]) {
+    onEditStart() = v
+  }
+
+  /**
+   * Called when there's a request to scroll an index into view using `scrollTo(Int)`
+   */
+  def onScrollTo: ObjectProperty[jfxe.EventHandler[jfxsc.ScrollToEvent[Integer]]] = delegate.onScrollToProperty
+  def onScrollTo_=(v: jfxe.EventHandler[jfxsc.ScrollToEvent[Integer]]) {
+    ObjectProperty.fillProperty[jfxe.EventHandler[jfxsc.ScrollToEvent[Integer]]](onScrollTo, v)
+  }
+
+  /**
+   * Property representing the root node of the TreeView.
+   */
+  def root: ObjectProperty[jfxsc.TreeItem[T]] = delegate.rootProperty
+  def root_=(v: TreeItem[T]) {
+    root() = v
+  }
+
+  /**
+   * Scrolls the TreeView such that the item in the given index is visible to the end user.
+   */
+  def scrollTo(index: Int) {
+    delegate.scrollTo(index)
+  }
+
+  /**
+   *
+   */
+  def selectionModel: ObjectProperty[jfxsc.MultipleSelectionModel[jfxsc.TreeItem[T]]] = delegate.selectionModelProperty
+  def selectionModel_=(v: MultipleSelectionModel[jfxsc.TreeItem[T]]) {
+    selectionModel() = v
+  }
+
+  /**
+   * Property that represents whether or not the TreeView root node is visible.
+   */
+  def showRoot: BooleanProperty = delegate.showRootProperty
+  def showRoot_=(v: Boolean) {
+    showRoot() = v
+  }
+
+  /**
+   * Instructs the TreeView to begin editing the given TreeItem, if the
+   * TreeView is `editable`.
+   */
+  def edit(item: TreeItem[T]) {
+    delegate.edit(item)
+  }
+
+  /**
+   * Returns the index position of the given TreeItem, taking into account the
+   * current state of each TreeItem (i.e. whether or not it is expanded).
+   */
+  def row(item: TreeItem[T]) = delegate.getRow(item)
+
+}