--- conflicted
+++ resolved
@@ -32,26 +32,15 @@
 
 import scala.language.implicitConversions
 import scalafx.Includes._
-<<<<<<< HEAD
-import scalafx.beans.property._
-=======
 import scalafx.beans.property.{BooleanProperty, ObjectProperty, ReadOnlyObjectProperty, _}
->>>>>>> df8b3993
 import scalafx.delegate.SFXDelegate
 import scalafx.event.Event
 
 object TreeView {
-<<<<<<< HEAD
-  implicit def sfxTreeView2jfx[T](v: TreeView[T]) = if (v != null) v.delegate else null
-
-  object EditEvent {
-    implicit def sfxTreeViewEditEvent2jfx[T](v: EditEvent[T]) = if (v != null) v.delegate else null
-=======
   implicit def sfxTreeView2jfx[T](v: TreeView[T]): jfxsc.TreeView[T] = if (v != null) v.delegate else null
 
   object EditEvent {
     implicit def sfxTreeViewEditEvent2jfx[T](v: EditEvent[T]): jfxsc.TreeView.EditEvent[T] = if (v != null) v.delegate else null
->>>>>>> df8b3993
   }
 
   class EditEvent[T](override val delegate: jfxsc.TreeView.EditEvent[T])
