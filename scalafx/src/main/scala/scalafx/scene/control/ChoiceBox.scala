--- conflicted
+++ resolved
@@ -1,102 +1,97 @@
-/*
- * Copyright (c) 2011-2014, ScalaFX Project
- * All rights reserved.
- *
- * Redistribution and use in source and binary forms, with or without
- * modification, are permitted provided that the following conditions are met:
- *     * Redistributions of source code must retain the above copyright
- *       notice, this list of conditions and the following disclaimer.
- *     * Redistributions in binary form must reproduce the above copyright
- *       notice, this list of conditions and the following disclaimer in the
- *       documentation and/or other materials provided with the distribution.
- *     * Neither the name of the ScalaFX Project nor the
- *       names of its contributors may be used to endorse or promote products
- *       derived from this software without specific prior written permission.
- *
- * THIS SOFTWARE IS PROVIDED BY THE COPYRIGHT HOLDERS AND CONTRIBUTORS "AS IS" AND
- * ANY EXPRESS OR IMPLIED WARRANTIES, INCLUDING, BUT NOT LIMITED TO, THE IMPLIED
- * WARRANTIES OF MERCHANTABILITY AND FITNESS FOR A PARTICULAR PURPOSE ARE
- * DISCLAIMED. IN NO EVENT SHALL THE SCALAFX PROJECT OR ITS CONTRIBUTORS BE LIABLE
- * FOR ANY DIRECT, INDIRECT, INCIDENTAL, SPECIAL, EXEMPLARY, OR CONSEQUENTIAL
- * DAMAGES (INCLUDING, BUT NOT LIMITED TO, PROCUREMENT OF SUBSTITUTE GOODS OR
- * SERVICES; LOSS OF USE, DATA, OR PROFITS; OR BUSINESS INTERRUPTION) HOWEVER CAUSED
- * AND ON ANY THEORY OF LIABILITY, WHETHER IN CONTRACT, STRICT LIABILITY, OR TORT
- * (INCLUDING NEGLIGENCE OR OTHERWISE) ARISING IN ANY WAY OUT OF THE USE OF THIS
- * SOFTWARE, EVEN IF ADVISED OF THE POSSIBILITY OF SUCH DAMAGE.
- */
-package scalafx.scene.control
-
-<<<<<<< HEAD
-import scala.language.implicitConversions
-import javafx.scene.{ control => jfxsc }
-import javafx.{ util => jfxu }
-=======
-import javafx.scene.{control => jfxsc}
-import javafx.{util => jfxu}
-
->>>>>>> 044f7b14
-import scalafx.Includes._
-import scalafx.beans.property.{ObjectProperty, ReadOnlyBooleanProperty}
-import scalafx.collections.ObservableBuffer
-import scalafx.delegate.SFXDelegate
-import scalafx.util.StringConverter
-
-object ChoiceBox {
-  implicit def sfxChoiceBox2jfx[J <: Any](cb: ChoiceBox[J]): jfxsc.ChoiceBox[J] = if (cb != null) cb.delegate else null
-}
-
-class ChoiceBox[J <: Any](override val delegate: jfxsc.ChoiceBox[J] = new jfxsc.ChoiceBox[J])
-  extends Control(delegate)
-  with SFXDelegate[jfxsc.ChoiceBox[J]] {
-
-  /**
-   * Create a new ChoiceBox with the given set of items.
-   */
-  def this(items: ObservableBuffer[J]) = this(new jfxsc.ChoiceBox[J](items))
-
-  /**
-   * Allows a way to specify how to represent objects in the items list.
-   */
-  def converter: ObjectProperty[jfxu.StringConverter[J]] = delegate.converterProperty
-  def converter_=(v: StringConverter[J]) {
-    converter() = v
-  }
-
-  /**
-   * The items to display in the choice box.
-   */
-  def items = delegate.itemsProperty
-  def items_=(v: ObservableBuffer[J]) {
-    items() = v
-  }
-
-  /**
-   * The selection model for the ChoiceBox.
-   */
-  def selectionModel: ObjectProperty[jfxsc.SingleSelectionModel[J]] = delegate.selectionModelProperty
-  def selectionModel_=(v: SingleSelectionModel[J]) {
-    selectionModel() = v
-  }
-
-  /**
-   * Indicates whether the drop down is displaying the list of choices to the
-   * user. Although showing be a ReadOnlyBooleanProperty, a setter method is
-   * implemented using `show()` and `hide()` method from ChoiceBox JavaFX.
-   */
-  def showing: ReadOnlyBooleanProperty = delegate.showingProperty
-  def showing_=(show: Boolean) {
-    if (show) delegate.show()
-    else delegate.hide()
-  }
-
-  /**
-   * The value of this ChoiceBox is defined as the selected item in the
-   * ChoiceBox selection model.
-   *
-   */
-  def value: ObjectProperty[J] = delegate.valueProperty
-  def value_=(v: J) {
-    value() = v
-  }
-
+/*
+ * Copyright (c) 2011-2014, ScalaFX Project
+ * All rights reserved.
+ *
+ * Redistribution and use in source and binary forms, with or without
+ * modification, are permitted provided that the following conditions are met:
+ *     * Redistributions of source code must retain the above copyright
+ *       notice, this list of conditions and the following disclaimer.
+ *     * Redistributions in binary form must reproduce the above copyright
+ *       notice, this list of conditions and the following disclaimer in the
+ *       documentation and/or other materials provided with the distribution.
+ *     * Neither the name of the ScalaFX Project nor the
+ *       names of its contributors may be used to endorse or promote products
+ *       derived from this software without specific prior written permission.
+ *
+ * THIS SOFTWARE IS PROVIDED BY THE COPYRIGHT HOLDERS AND CONTRIBUTORS "AS IS" AND
+ * ANY EXPRESS OR IMPLIED WARRANTIES, INCLUDING, BUT NOT LIMITED TO, THE IMPLIED
+ * WARRANTIES OF MERCHANTABILITY AND FITNESS FOR A PARTICULAR PURPOSE ARE
+ * DISCLAIMED. IN NO EVENT SHALL THE SCALAFX PROJECT OR ITS CONTRIBUTORS BE LIABLE
+ * FOR ANY DIRECT, INDIRECT, INCIDENTAL, SPECIAL, EXEMPLARY, OR CONSEQUENTIAL
+ * DAMAGES (INCLUDING, BUT NOT LIMITED TO, PROCUREMENT OF SUBSTITUTE GOODS OR
+ * SERVICES; LOSS OF USE, DATA, OR PROFITS; OR BUSINESS INTERRUPTION) HOWEVER CAUSED
+ * AND ON ANY THEORY OF LIABILITY, WHETHER IN CONTRACT, STRICT LIABILITY, OR TORT
+ * (INCLUDING NEGLIGENCE OR OTHERWISE) ARISING IN ANY WAY OUT OF THE USE OF THIS
+ * SOFTWARE, EVEN IF ADVISED OF THE POSSIBILITY OF SUCH DAMAGE.
+ */
+package scalafx.scene.control
+
+import javafx.scene.{control => jfxsc}
+import javafx.{util => jfxu}
+
+import scala.language.implicitConversions
+import scalafx.Includes._
+import scalafx.beans.property.{ObjectProperty, ReadOnlyBooleanProperty}
+import scalafx.collections.ObservableBuffer
+import scalafx.delegate.SFXDelegate
+import scalafx.util.StringConverter
+
+object ChoiceBox {
+  implicit def sfxChoiceBox2jfx[J <: Any](cb: ChoiceBox[J]): jfxsc.ChoiceBox[J] = if (cb != null) cb.delegate else null
+}
+
+class ChoiceBox[J <: Any](override val delegate: jfxsc.ChoiceBox[J] = new jfxsc.ChoiceBox[J])
+  extends Control(delegate)
+  with SFXDelegate[jfxsc.ChoiceBox[J]] {
+
+  /**
+   * Create a new ChoiceBox with the given set of items.
+   */
+  def this(items: ObservableBuffer[J]) = this(new jfxsc.ChoiceBox[J](items))
+
+  /**
+   * Allows a way to specify how to represent objects in the items list.
+   */
+  def converter: ObjectProperty[jfxu.StringConverter[J]] = delegate.converterProperty
+  def converter_=(v: StringConverter[J]) {
+    converter() = v
+  }
+
+  /**
+   * The items to display in the choice box.
+   */
+  def items = delegate.itemsProperty
+  def items_=(v: ObservableBuffer[J]) {
+    items() = v
+  }
+
+  /**
+   * The selection model for the ChoiceBox.
+   */
+  def selectionModel: ObjectProperty[jfxsc.SingleSelectionModel[J]] = delegate.selectionModelProperty
+  def selectionModel_=(v: SingleSelectionModel[J]) {
+    selectionModel() = v
+  }
+
+  /**
+   * Indicates whether the drop down is displaying the list of choices to the
+   * user. Although showing be a ReadOnlyBooleanProperty, a setter method is
+   * implemented using `show()` and `hide()` method from ChoiceBox JavaFX.
+   */
+  def showing: ReadOnlyBooleanProperty = delegate.showingProperty
+  def showing_=(show: Boolean) {
+    if (show) delegate.show()
+    else delegate.hide()
+  }
+
+  /**
+   * The value of this ChoiceBox is defined as the selected item in the
+   * ChoiceBox selection model.
+   *
+   */
+  def value: ObjectProperty[J] = delegate.valueProperty
+  def value_=(v: J) {
+    value() = v
+  }
+
 }