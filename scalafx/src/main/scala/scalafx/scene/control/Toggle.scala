/*
 * Copyright (c) 2011-2014, ScalaFX Project
 * All rights reserved.
 *
 * Redistribution and use in source and binary forms, with or without
 * modification, are permitted provided that the following conditions are met:
 *     * Redistributions of source code must retain the above copyright
 *       notice, this list of conditions and the following disclaimer.
 *     * Redistributions in binary form must reproduce the above copyright
 *       notice, this list of conditions and the following disclaimer in the
 *       documentation and/or other materials provided with the distribution.
 *     * Neither the name of the ScalaFX Project nor the
 *       names of its contributors may be used to endorse or promote products
 *       derived from this software without specific prior written permission.
 *
 * THIS SOFTWARE IS PROVIDED BY THE COPYRIGHT HOLDERS AND CONTRIBUTORS "AS IS" AND
 * ANY EXPRESS OR IMPLIED WARRANTIES, INCLUDING, BUT NOT LIMITED TO, THE IMPLIED
 * WARRANTIES OF MERCHANTABILITY AND FITNESS FOR A PARTICULAR PURPOSE ARE
 * DISCLAIMED. IN NO EVENT SHALL THE SCALAFX PROJECT OR ITS CONTRIBUTORS BE LIABLE
 * FOR ANY DIRECT, INDIRECT, INCIDENTAL, SPECIAL, EXEMPLARY, OR CONSEQUENTIAL
 * DAMAGES (INCLUDING, BUT NOT LIMITED TO, PROCUREMENT OF SUBSTITUTE GOODS OR
 * SERVICES; LOSS OF USE, DATA, OR PROFITS; OR BUSINESS INTERRUPTION) HOWEVER CAUSED
 * AND ON ANY THEORY OF LIABILITY, WHETHER IN CONTRACT, STRICT LIABILITY, OR TORT
 * (INCLUDING NEGLIGENCE OR OTHERWISE) ARISING IN ANY WAY OUT OF THE USE OF THIS
 * SOFTWARE, EVEN IF ADVISED OF THE POSSIBILITY OF SUCH DAMAGE.
 */
package scalafx.scene.control

<<<<<<< HEAD
import scala.language.implicitConversions
import javafx.scene.{control => jfxsc}
import scalafx.Includes._
import scalafx.beans.property.BooleanProperty
import scalafx.beans.property.ObjectProperty
import scalafx.delegate.SFXDelegate

object Toggle {
  implicit def sfxToggle2jfx(t: Toggle) = if (t != null) t.delegate else null
=======
import javafx.scene.{control => jfxsc}

import scala.language.implicitConversions
import scalafx.Includes._
import scalafx.beans.property.{BooleanProperty, ObjectProperty}
import scalafx.delegate.SFXDelegate

object Toggle {
  implicit def sfxToggle2jfx(t: Toggle): jfxsc.Toggle = if (t != null) t.delegate else null
>>>>>>> df8b3993
}

/**
 * Wrapper trait to [[http://docs.oracle.com/javase/8/javafx/api/javafx/scene/control/Toggle.html Toggle]]
 * interface.
 */
trait Toggle extends SFXDelegate[jfxsc.Toggle] {

  /**
   * The selected state for this Toggle. Indicates whether this Control is selected.
   */
  def selected: BooleanProperty = delegate.selectedProperty
  def selected_=(v: Boolean) {
    selected() = v
  }

  /**
   * The [[scalafx.scene.control.ToggleGroup]] to which this Toggle belongs.
   */
  def toggleGroup: ObjectProperty[jfxsc.ToggleGroup] = delegate.toggleGroupProperty
  def toggleGroup_=(v: ToggleGroup) {
    toggleGroup() = v
  }

  def userData: AnyRef
  def userData_=(v: AnyRef)

  /**
   * Returns an observable map of properties on this toggle for use primarily by application
   * developers.
   */
  def properties = delegate.getProperties

}<|MERGE_RESOLUTION|>--- conflicted
+++ resolved
@@ -26,17 +26,6 @@
  */
 package scalafx.scene.control
 
-<<<<<<< HEAD
-import scala.language.implicitConversions
-import javafx.scene.{control => jfxsc}
-import scalafx.Includes._
-import scalafx.beans.property.BooleanProperty
-import scalafx.beans.property.ObjectProperty
-import scalafx.delegate.SFXDelegate
-
-object Toggle {
-  implicit def sfxToggle2jfx(t: Toggle) = if (t != null) t.delegate else null
-=======
 import javafx.scene.{control => jfxsc}
 
 import scala.language.implicitConversions
@@ -46,7 +35,6 @@
 
 object Toggle {
   implicit def sfxToggle2jfx(t: Toggle): jfxsc.Toggle = if (t != null) t.delegate else null
->>>>>>> df8b3993
 }
 
 /**
