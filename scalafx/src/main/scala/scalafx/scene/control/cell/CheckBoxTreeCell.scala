--- conflicted
+++ resolved
@@ -1,161 +1,157 @@
-/*
- * Copyright (c) 2011-2014, ScalaFX Project
- * All rights reserved.
- *
- * Redistribution and use in source and binary forms, with or without
- * modification, are permitted provided that the following conditions are met:
- *     * Redistributions of source code must retain the above copyright
- *       notice, this list of conditions and the following disclaimer.
- *     * Redistributions in binary form must reproduce the above copyright
- *       notice, this list of conditions and the following disclaimer in the
- *       documentation and/or other materials provided with the distribution.
- *     * Neither the name of the ScalaFX Project nor the
- *       names of its contributors may be used to endorse or promote products
- *       derived from this software without specific prior written permission.
- *
- * THIS SOFTWARE IS PROVIDED BY THE COPYRIGHT HOLDERS AND CONTRIBUTORS "AS IS" AND
- * ANY EXPRESS OR IMPLIED WARRANTIES, INCLUDING, BUT NOT LIMITED TO, THE IMPLIED
- * WARRANTIES OF MERCHANTABILITY AND FITNESS FOR A PARTICULAR PURPOSE ARE
- * DISCLAIMED. IN NO EVENT SHALL THE SCALAFX PROJECT OR ITS CONTRIBUTORS BE LIABLE
- * FOR ANY DIRECT, INDIRECT, INCIDENTAL, SPECIAL, EXEMPLARY, OR CONSEQUENTIAL
- * DAMAGES (INCLUDING, BUT NOT LIMITED TO, PROCUREMENT OF SUBSTITUTE GOODS OR
- * SERVICES; LOSS OF USE, DATA, OR PROFITS; OR BUSINESS INTERRUPTION) HOWEVER CAUSED
- * AND ON ANY THEORY OF LIABILITY, WHETHER IN CONTRACT, STRICT LIABILITY, OR TORT
- * (INCLUDING NEGLIGENCE OR OTHERWISE) ARISING IN ANY WAY OUT OF THE USE OF THIS
- * SOFTWARE, EVEN IF ADVISED OF THE POSSIBILITY OF SUCH DAMAGE.
- */
-package scalafx.scene.control.cell
-
-<<<<<<< HEAD
-import scala.language.implicitConversions
-import java.lang.{ Boolean => JBoolean }
-=======
-import java.lang.{Boolean => JBoolean}
->>>>>>> 0f04a377
-
-import javafx.beans.{value => jfxbv}
-import javafx.scene.{control => jfxsc}
-import javafx.scene.control.{cell => jfxscc}
-import javafx.{util => jfxu}
-import scalafx.Includes._
-import scalafx.beans.value.ObservableValue
-import scalafx.scene.control.TreeCell
-import scalafx.scene.control.TreeItem
-import scalafx.scene.control.TreeView
-import scalafx.scene.control.cell.CheckBoxTreeCell._
-import scalafx.delegate.SFXDelegate
-import scalafx.util.StringConverter
-
-/**
- * Companion Object for [[scalafx.scene.control.cell.CheckBoxTreeCell]].
- *
- * @define CBTC `CheckBoxTableCell`
- * @define SP A Function that, given an object of type `TreeItem`, will return an `ObservableValue[Boolean]` that
- *         represents whether the given item is selected or not.
- * @define FTVRET A Function that will return a TreeCell that is able to work on the type of element contained within the
- *         TreeView root, and all of its children (recursively).
- */
-object CheckBoxTreeCell {
-
-  /**
-   * Converts a ScalaFX $CBTC to its JavaFX counterpart.
-   *
-   * @param cell ScalaFX $CBTC
-   */
-  implicit def sfxCheckBoxTreeCell2jfx[T](cell: CheckBoxTreeCell[T]) = if (cell != null) cell.delegate else null
-
-  private[cell] implicit def selectedTreeItemPropertyToGetSelectedProperty[T](selectedProperty: TreeItem[T] => ObservableValue[Boolean, java.lang.Boolean]): jfxu.Callback[jfxsc.TreeItem[T], jfxbv.ObservableValue[JBoolean]] =
-    new jfxu.Callback[jfxsc.TreeItem[T], jfxbv.ObservableValue[JBoolean]] {
-      def call(x: jfxsc.TreeItem[T]) = selectedProperty(x)
-    }
-
-  private[cell] implicit def sfxStringConverterTreeItem2jfxConverter[T](converter: StringConverter[TreeItem[T]]) = new jfxu.StringConverter[jfxsc.TreeItem[T]] {
-    def fromString(str: String) = converter.fromString(str)
-    def toString(item: jfxsc.TreeItem[T]) = converter.toString(item)
-  }
-
-  /**
-   * Creates a cell factory for use in a TreeView control, although there is a major assumption when used in a
-   * TreeView: this cell factory assumes that the TreeView root, and all children are instances of CheckBoxTreeItem,
-   * rather than the default TreeItem class that is used normally.
-   *
-   * @tparam T The type of the elements contained within the CheckBoxTreeItem instances.
-   * @return $FTVRET
-   */
-  def forTreeView[T]: (TreeView[T]) => (TreeCell[T]) =
-    (view: TreeView[T]) => jfxscc.CheckBoxTreeCell.forTreeView[T].call(view)
-
-  /**
-   * Creates a cell factory for use in a TreeView control.
-   *
-   * @tparam T  The type of the elements contained within the TreeItem instances.
-   * @param selectedProperty $SP
-   * @return $FTVRET
-   */
-  def forTreeView[T](selectedProperty: TreeItem[T] => ObservableValue[Boolean, JBoolean]): (TreeView[T]) => (TreeCell[T]) =
-    (view: TreeView[T]) => jfxscc.CheckBoxTreeCell.forTreeView[T](selectedProperty).call(view)
-
-  /**
-   * Added to satisfy Spec tests.
-   */
-  @deprecated(message = "Use forTreeView[T](TreeItem[T] => ObservableValue[Boolean, java.lang.Boolean]])", since = "1.0")
-  def forTreeView[T](getSelectedProperty: jfxu.Callback[jfxsc.TreeItem[T], jfxbv.ObservableValue[JBoolean]]) =
-    jfxscc.CheckBoxTreeCell.forTreeView[T](getSelectedProperty)
-
-  /**
-   * Creates a cell factory for use in a TreeView control.
-   *
-   * @tparam T  The type of the elements contained within the TreeItem instances.
-   * @param selectedProperty $SP
-   * @param converter A StringConverter that, give an object of type TreeItem, will return a String that can be used
-   *                  to represent the object visually.
-   * @return $FTVRET
-   */
-  def forTreeView[T](selectedProperty: TreeItem[T] => ObservableValue[Boolean, JBoolean], converter: StringConverter[TreeItem[T]]): (TreeView[T]) => (TreeCell[T]) =
-    (view: TreeView[T]) => jfxscc.CheckBoxTreeCell.forTreeView[T](selectedProperty, converter).call(view)
-
-  /**
-   * Added to satisfy Spec tests.
-   */
-  @deprecated(message = "Use forTreeView[T](TreeItem[T] => ObservableValue[Boolean, java.lang.Boolean], StringConverter[TreeItem[T]])", since = "1.0")
-  def forTreeView[T](getSelectedProperty: jfxu.Callback[jfxsc.TreeItem[T], jfxbv.ObservableValue[JBoolean]], converter: jfxu.StringConverter[jfxsc.TreeItem[T]]) =
-    jfxscc.CheckBoxTreeCell.forTreeView[T](getSelectedProperty, converter)
-}
-
-/**
- * Wraps [[http://docs.oracle.com/javase/8/javafx/api/javafx/scene/control/cell/ChoiceBoxListCell.html $CBTC]]
- *
- * @tparam T Type used in this cell
- * @constructor Creates a new $CBTC from a JavaFX $CBTC
- * @param delegate JavaFX $CBTC
- *
- * @define CBTC `CheckBoxTreeCell`
- * @define SP A Function that will return an ObservableValue<Boolean> that represents whether the given item is
- *         selected or not.
- */
-class CheckBoxTreeCell[T](override val delegate: jfxscc.CheckBoxTreeCell[T] = new jfxscc.CheckBoxTreeCell[T])
-  extends TreeCell[T](delegate)
-  with ConvertableCell[jfxscc.CheckBoxTreeCell[T], T, jfxsc.TreeItem[T]]
-  with StateSelectableCell[jfxscc.CheckBoxTreeCell[T], T, jfxsc.TreeItem[T]]
-  with UpdatableCell[jfxscc.CheckBoxTreeCell[T], T]
-  with SFXDelegate[jfxscc.CheckBoxTreeCell[T]] {
-
-  /**
-   * Creates a $CBTC for use in a TreeView control via a cell factory.
-   *
-   * @param selectedProperty $SP
-   */
-  def this(selectedProperty: TreeItem[T] => ObservableValue[Boolean, JBoolean]) =
-    this(new jfxscc.CheckBoxTreeCell[T](selectedProperty))
-
-  /**
-   * Creates a $CBTC for use in a TreeView control via a cell factory.
-   *
-   * @param selectedProperty $SP
-   * @param converter A StringConverter that, give an object of type TreeItem, will return a String that can be used
-   *                  to represent the object visually.
-   */
-  def this(selectedProperty: TreeItem[T] => ObservableValue[Boolean, JBoolean], converter: StringConverter[TreeItem[T]]) =
-    this(new jfxscc.CheckBoxTreeCell[T](selectedProperty, converter))
-
+/*
+ * Copyright (c) 2011-2014, ScalaFX Project
+ * All rights reserved.
+ *
+ * Redistribution and use in source and binary forms, with or without
+ * modification, are permitted provided that the following conditions are met:
+ *     * Redistributions of source code must retain the above copyright
+ *       notice, this list of conditions and the following disclaimer.
+ *     * Redistributions in binary form must reproduce the above copyright
+ *       notice, this list of conditions and the following disclaimer in the
+ *       documentation and/or other materials provided with the distribution.
+ *     * Neither the name of the ScalaFX Project nor the
+ *       names of its contributors may be used to endorse or promote products
+ *       derived from this software without specific prior written permission.
+ *
+ * THIS SOFTWARE IS PROVIDED BY THE COPYRIGHT HOLDERS AND CONTRIBUTORS "AS IS" AND
+ * ANY EXPRESS OR IMPLIED WARRANTIES, INCLUDING, BUT NOT LIMITED TO, THE IMPLIED
+ * WARRANTIES OF MERCHANTABILITY AND FITNESS FOR A PARTICULAR PURPOSE ARE
+ * DISCLAIMED. IN NO EVENT SHALL THE SCALAFX PROJECT OR ITS CONTRIBUTORS BE LIABLE
+ * FOR ANY DIRECT, INDIRECT, INCIDENTAL, SPECIAL, EXEMPLARY, OR CONSEQUENTIAL
+ * DAMAGES (INCLUDING, BUT NOT LIMITED TO, PROCUREMENT OF SUBSTITUTE GOODS OR
+ * SERVICES; LOSS OF USE, DATA, OR PROFITS; OR BUSINESS INTERRUPTION) HOWEVER CAUSED
+ * AND ON ANY THEORY OF LIABILITY, WHETHER IN CONTRACT, STRICT LIABILITY, OR TORT
+ * (INCLUDING NEGLIGENCE OR OTHERWISE) ARISING IN ANY WAY OUT OF THE USE OF THIS
+ * SOFTWARE, EVEN IF ADVISED OF THE POSSIBILITY OF SUCH DAMAGE.
+ */
+package scalafx.scene.control.cell
+
+import scala.language.implicitConversions
+import java.lang.{ Boolean => JBoolean }
+
+import javafx.beans.{ value => jfxbv }
+import javafx.scene.{ control => jfxsc }
+import javafx.scene.control.{ cell => jfxscc }
+import javafx.{ util => jfxu }
+import scalafx.Includes._
+import scalafx.beans.value.ObservableValue
+import scalafx.scene.control.TreeCell
+import scalafx.scene.control.TreeItem
+import scalafx.scene.control.TreeView
+import scalafx.scene.control.cell.CheckBoxTreeCell._
+import scalafx.delegate.SFXDelegate
+import scalafx.util.StringConverter
+
+/**
+ * Companion Object for [[scalafx.scene.control.cell.CheckBoxTreeCell]].
+ *
+ * @define CBTC `CheckBoxTableCell`
+ * @define SP A Function that, given an object of type `TreeItem`, will return an `ObservableValue[Boolean]` that
+ * represents whether the given item is selected or not.
+ * @define FTVRET A Function that will return a TreeCell that is able to work on the type of element contained within the
+ * TreeView root, and all of its children (recursively).
+ */
+object CheckBoxTreeCell {
+
+  /**
+   * Converts a ScalaFX $CBTC to its JavaFX counterpart.
+   *
+   * @param cell ScalaFX $CBTC
+   */
+  implicit def sfxCheckBoxTreeCell2jfx[T](cell: CheckBoxTreeCell[T]) = if (cell != null) cell.delegate else null
+
+  private[cell] implicit def selectedTreeItemPropertyToGetSelectedProperty[T](selectedProperty: TreeItem[T] => ObservableValue[Boolean, java.lang.Boolean]): jfxu.Callback[jfxsc.TreeItem[T], jfxbv.ObservableValue[JBoolean]] =
+    new jfxu.Callback[jfxsc.TreeItem[T], jfxbv.ObservableValue[JBoolean]] {
+      def call(x: jfxsc.TreeItem[T]) = selectedProperty(x)
+    }
+
+  private[cell] implicit def sfxStringConverterTreeItem2jfxConverter[T](converter: StringConverter[TreeItem[T]]) = new jfxu.StringConverter[jfxsc.TreeItem[T]] {
+    def fromString(str: String) = converter.fromString(str)
+    def toString(item: jfxsc.TreeItem[T]) = converter.toString(item)
+  }
+
+  /**
+   * Creates a cell factory for use in a TreeView control, although there is a major assumption when used in a
+   * TreeView: this cell factory assumes that the TreeView root, and all children are instances of CheckBoxTreeItem,
+   * rather than the default TreeItem class that is used normally.
+   *
+   * @tparam T The type of the elements contained within the CheckBoxTreeItem instances.
+   * @return $FTVRET
+   */
+  def forTreeView[T]: (TreeView[T]) => (TreeCell[T]) =
+    (view: TreeView[T]) => jfxscc.CheckBoxTreeCell.forTreeView[T].call(view)
+
+  /**
+   * Creates a cell factory for use in a TreeView control.
+   *
+   * @tparam T  The type of the elements contained within the TreeItem instances.
+   * @param selectedProperty $SP
+   * @return $FTVRET
+   */
+  def forTreeView[T](selectedProperty: TreeItem[T] => ObservableValue[Boolean, JBoolean]): (TreeView[T]) => (TreeCell[T]) =
+    (view: TreeView[T]) => jfxscc.CheckBoxTreeCell.forTreeView[T](selectedProperty).call(view)
+
+  /**
+   * Added to satisfy Spec tests.
+   */
+  @deprecated(message = "Use forTreeView[T](TreeItem[T] => ObservableValue[Boolean, java.lang.Boolean]])", since = "1.0")
+  def forTreeView[T](getSelectedProperty: jfxu.Callback[jfxsc.TreeItem[T], jfxbv.ObservableValue[JBoolean]]) =
+    jfxscc.CheckBoxTreeCell.forTreeView[T](getSelectedProperty)
+
+  /**
+   * Creates a cell factory for use in a TreeView control.
+   *
+   * @tparam T  The type of the elements contained within the TreeItem instances.
+   * @param selectedProperty $SP
+   * @param converter A StringConverter that, give an object of type TreeItem, will return a String that can be used
+   *                  to represent the object visually.
+   * @return $FTVRET
+   */
+  def forTreeView[T](selectedProperty: TreeItem[T] => ObservableValue[Boolean, JBoolean], converter: StringConverter[TreeItem[T]]): (TreeView[T]) => (TreeCell[T]) =
+    (view: TreeView[T]) => jfxscc.CheckBoxTreeCell.forTreeView[T](selectedProperty, converter).call(view)
+
+  /**
+   * Added to satisfy Spec tests.
+   */
+  @deprecated(message = "Use forTreeView[T](TreeItem[T] => ObservableValue[Boolean, java.lang.Boolean], StringConverter[TreeItem[T]])", since = "1.0")
+  def forTreeView[T](getSelectedProperty: jfxu.Callback[jfxsc.TreeItem[T], jfxbv.ObservableValue[JBoolean]], converter: jfxu.StringConverter[jfxsc.TreeItem[T]]) =
+    jfxscc.CheckBoxTreeCell.forTreeView[T](getSelectedProperty, converter)
+}
+
+/**
+ * Wraps [[http://docs.oracle.com/javase/8/javafx/api/javafx/scene/control/cell/ChoiceBoxListCell.html $CBTC]]
+ *
+ * @tparam T Type used in this cell
+ * @constructor Creates a new $CBTC from a JavaFX $CBTC
+ * @param delegate JavaFX $CBTC
+ *
+ * @define CBTC `CheckBoxTreeCell`
+ * @define SP A Function that will return an ObservableValue<Boolean> that represents whether the given item is
+ *         selected or not.
+ */
+class CheckBoxTreeCell[T](override val delegate: jfxscc.CheckBoxTreeCell[T] = new jfxscc.CheckBoxTreeCell[T])
+  extends TreeCell[T](delegate)
+  with ConvertableCell[jfxscc.CheckBoxTreeCell[T], T, jfxsc.TreeItem[T]]
+  with StateSelectableCell[jfxscc.CheckBoxTreeCell[T], T, jfxsc.TreeItem[T]]
+  with UpdatableCell[jfxscc.CheckBoxTreeCell[T], T]
+  with SFXDelegate[jfxscc.CheckBoxTreeCell[T]] {
+
+  /**
+   * Creates a $CBTC for use in a TreeView control via a cell factory.
+   *
+   * @param selectedProperty $SP
+   */
+  def this(selectedProperty: TreeItem[T] => ObservableValue[Boolean, JBoolean]) =
+    this(new jfxscc.CheckBoxTreeCell[T](selectedProperty))
+
+  /**
+   * Creates a $CBTC for use in a TreeView control via a cell factory.
+   *
+   * @param selectedProperty $SP
+   * @param converter A StringConverter that, give an object of type TreeItem, will return a String that can be used
+   *                  to represent the object visually.
+   */
+  def this(selectedProperty: TreeItem[T] => ObservableValue[Boolean, JBoolean], converter: StringConverter[TreeItem[T]]) =
+    this(new jfxscc.CheckBoxTreeCell[T](selectedProperty, converter))
+
 }