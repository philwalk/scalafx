/*
<<<<<<< HEAD
* Copyright (c) 2011-2014, ScalaFX Project
=======
 * Copyright (c) 2011-2014, ScalaFX Project
>>>>>>> a496ffa6
 * All rights reserved.
 *
 * Redistribution and use in source and binary forms, with or without
 * modification, are permitted provided that the following conditions are met:
 *     * Redistributions of source code must retain the above copyright
 *       notice, this list of conditions and the following disclaimer.
 *     * Redistributions in binary form must reproduce the above copyright
 *       notice, this list of conditions and the following disclaimer in the
 *       documentation and/or other materials provided with the distribution.
 *     * Neither the name of the ScalaFX Project nor the
 *       names of its contributors may be used to endorse or promote products
 *       derived from this software without specific prior written permission.
 *
 * THIS SOFTWARE IS PROVIDED BY THE COPYRIGHT HOLDERS AND CONTRIBUTORS "AS IS" AND
 * ANY EXPRESS OR IMPLIED WARRANTIES, INCLUDING, BUT NOT LIMITED TO, THE IMPLIED
 * WARRANTIES OF MERCHANTABILITY AND FITNESS FOR A PARTICULAR PURPOSE ARE
 * DISCLAIMED. IN NO EVENT SHALL THE SCALAFX PROJECT OR ITS CONTRIBUTORS BE LIABLE
 * FOR ANY DIRECT, INDIRECT, INCIDENTAL, SPECIAL, EXEMPLARY, OR CONSEQUENTIAL
 * DAMAGES (INCLUDING, BUT NOT LIMITED TO, PROCUREMENT OF SUBSTITUTE GOODS OR
 * SERVICES; LOSS OF USE, DATA, OR PROFITS; OR BUSINESS INTERRUPTION) HOWEVER CAUSED
 * AND ON ANY THEORY OF LIABILITY, WHETHER IN CONTRACT, STRICT LIABILITY, OR TORT
 * (INCLUDING NEGLIGENCE OR OTHERWISE) ARISING IN ANY WAY OUT OF THE USE OF THIS
 * SOFTWARE, EVEN IF ADVISED OF THE POSSIBILITY OF SUCH DAMAGE.
 */
package scalafx.scene.control.cell

import scala.language.implicitConversions
import javafx.scene.control.{cell => jfxscc}
import javafx.{util => jfxu}
import scalafx.Includes._
import scalafx.delegate.SFXDelegate
import scalafx.scene.control.TableCell
import scalafx.scene.control.TableColumn
import scalafx.util.StringConverter

/**
 * Companion Object for [[scalafx.scene.control.cell.TextFieldTableCell]].
 *
 * @define TFTC `TextFieldTableCell`
 * @define TTYPE  The type of the elements contained within the `ListView`.
 * @define FLVINIT Provides a `TextField` that allows editing of the cell content when the cell is double-clicked, or when `TableView.edit(int, scalafx.scene.control.TableColumn)` is called.
 * @define FLVRET A Function  that can be inserted into the cell factory property of a `TableColumn`, that enables textual editing of the content.
 */
object TextFieldTableCell {

  /**
   * Converts a ScalaFX $TFTC to its JavaFX counterpart.
   *
   * @tparam T $TTYPE
   * @param cell ScalaFX $TFTC
   * @return JavaFX $TFTC
   */
  implicit def sfxTextFieldTableCell2jfx[S, T](cell: TextFieldTableCell[S, T]) = cell.delegate

  /**
   * $FLVINIT
   *
   * @return $FLVRET
   */
  def forTableColumn[S](): (TableColumn[S, String] => TableCell[S, String]) =
    (view: TableColumn[S, String]) => jfxscc.TextFieldTableCell.forTableColumn[S]().call(view)

  /**
   * $FLVINIT
   *
   * @param converter A `StringConverter` that can convert the given String (from what the user typed in) into an instance of type T.
   * @return $FLVRET
   */
  def forTableColumn[S, T](converter: StringConverter[T]): (TableColumn[S, T] => TableCell[S, T]) =
    (view: TableColumn[S, T]) => jfxscc.TextFieldTableCell.forTableColumn[S, T](converter).call(view)

  /**
   * Added to satisfy Spec Texts.
   */
  @deprecated(message = "Use forTableColumn[S, T](StringConverter[T])", since = "1.0")
  def forTableColumn[S, T](converter: jfxu.StringConverter[T]) = jfxscc.TextFieldTableCell.forTableColumn[S, T](converter)

}

/**
 * Wraps [[http://docs.oracle.com/javase/8/javafx/api/javafx/scene/control/cell/TextFieldTableCell.html $TFTC]]
 *
 * @tparam T Type used in this cell
 * @constructor Creates a new $TFTC from a JavaFX $TFTC
 * @param delegate JavaFX $TFTC
 *
 * @define TFTC `TextFieldTableCell`
 */
class TextFieldTableCell[S, T](override val delegate: jfxscc.TextFieldTableCell[S, T] = new jfxscc.TextFieldTableCell[S, T])
  extends TableCell[S, T](delegate)
  with ConvertableCell[jfxscc.TextFieldTableCell[S, T], T, T]
  with UpdatableCell[jfxscc.TextFieldTableCell[S, T], T]
  with SFXDelegate[jfxscc.TextFieldTableCell[S, T]] {

  /**
   * Creates a `TextFieldTableCell` that provides a TextField when put into editing mode that allows editing of the
   * cell content.
   *
   * @param converter A `converter` that can convert the given String (from what the user typed in) into an instance of type T.
   */
  def this(converter: StringConverter[T]) = this(new jfxscc.TextFieldTableCell[S, T](converter))

}<|MERGE_RESOLUTION|>--- conflicted
+++ resolved
@@ -1,109 +1,105 @@
-/*
-<<<<<<< HEAD
-* Copyright (c) 2011-2014, ScalaFX Project
-=======
- * Copyright (c) 2011-2014, ScalaFX Project
->>>>>>> a496ffa6
- * All rights reserved.
- *
- * Redistribution and use in source and binary forms, with or without
- * modification, are permitted provided that the following conditions are met:
- *     * Redistributions of source code must retain the above copyright
- *       notice, this list of conditions and the following disclaimer.
- *     * Redistributions in binary form must reproduce the above copyright
- *       notice, this list of conditions and the following disclaimer in the
- *       documentation and/or other materials provided with the distribution.
- *     * Neither the name of the ScalaFX Project nor the
- *       names of its contributors may be used to endorse or promote products
- *       derived from this software without specific prior written permission.
- *
- * THIS SOFTWARE IS PROVIDED BY THE COPYRIGHT HOLDERS AND CONTRIBUTORS "AS IS" AND
- * ANY EXPRESS OR IMPLIED WARRANTIES, INCLUDING, BUT NOT LIMITED TO, THE IMPLIED
- * WARRANTIES OF MERCHANTABILITY AND FITNESS FOR A PARTICULAR PURPOSE ARE
- * DISCLAIMED. IN NO EVENT SHALL THE SCALAFX PROJECT OR ITS CONTRIBUTORS BE LIABLE
- * FOR ANY DIRECT, INDIRECT, INCIDENTAL, SPECIAL, EXEMPLARY, OR CONSEQUENTIAL
- * DAMAGES (INCLUDING, BUT NOT LIMITED TO, PROCUREMENT OF SUBSTITUTE GOODS OR
- * SERVICES; LOSS OF USE, DATA, OR PROFITS; OR BUSINESS INTERRUPTION) HOWEVER CAUSED
- * AND ON ANY THEORY OF LIABILITY, WHETHER IN CONTRACT, STRICT LIABILITY, OR TORT
- * (INCLUDING NEGLIGENCE OR OTHERWISE) ARISING IN ANY WAY OUT OF THE USE OF THIS
- * SOFTWARE, EVEN IF ADVISED OF THE POSSIBILITY OF SUCH DAMAGE.
- */
-package scalafx.scene.control.cell
-
-import scala.language.implicitConversions
-import javafx.scene.control.{cell => jfxscc}
-import javafx.{util => jfxu}
-import scalafx.Includes._
-import scalafx.delegate.SFXDelegate
-import scalafx.scene.control.TableCell
-import scalafx.scene.control.TableColumn
-import scalafx.util.StringConverter
-
-/**
- * Companion Object for [[scalafx.scene.control.cell.TextFieldTableCell]].
- *
- * @define TFTC `TextFieldTableCell`
- * @define TTYPE  The type of the elements contained within the `ListView`.
- * @define FLVINIT Provides a `TextField` that allows editing of the cell content when the cell is double-clicked, or when `TableView.edit(int, scalafx.scene.control.TableColumn)` is called.
- * @define FLVRET A Function  that can be inserted into the cell factory property of a `TableColumn`, that enables textual editing of the content.
- */
-object TextFieldTableCell {
-
-  /**
-   * Converts a ScalaFX $TFTC to its JavaFX counterpart.
-   *
-   * @tparam T $TTYPE
-   * @param cell ScalaFX $TFTC
-   * @return JavaFX $TFTC
-   */
-  implicit def sfxTextFieldTableCell2jfx[S, T](cell: TextFieldTableCell[S, T]) = cell.delegate
-
-  /**
-   * $FLVINIT
-   *
-   * @return $FLVRET
-   */
-  def forTableColumn[S](): (TableColumn[S, String] => TableCell[S, String]) =
-    (view: TableColumn[S, String]) => jfxscc.TextFieldTableCell.forTableColumn[S]().call(view)
-
-  /**
-   * $FLVINIT
-   *
-   * @param converter A `StringConverter` that can convert the given String (from what the user typed in) into an instance of type T.
-   * @return $FLVRET
-   */
-  def forTableColumn[S, T](converter: StringConverter[T]): (TableColumn[S, T] => TableCell[S, T]) =
-    (view: TableColumn[S, T]) => jfxscc.TextFieldTableCell.forTableColumn[S, T](converter).call(view)
-
-  /**
-   * Added to satisfy Spec Texts.
-   */
-  @deprecated(message = "Use forTableColumn[S, T](StringConverter[T])", since = "1.0")
-  def forTableColumn[S, T](converter: jfxu.StringConverter[T]) = jfxscc.TextFieldTableCell.forTableColumn[S, T](converter)
-
-}
-
-/**
- * Wraps [[http://docs.oracle.com/javase/8/javafx/api/javafx/scene/control/cell/TextFieldTableCell.html $TFTC]]
- *
- * @tparam T Type used in this cell
- * @constructor Creates a new $TFTC from a JavaFX $TFTC
- * @param delegate JavaFX $TFTC
- *
- * @define TFTC `TextFieldTableCell`
- */
-class TextFieldTableCell[S, T](override val delegate: jfxscc.TextFieldTableCell[S, T] = new jfxscc.TextFieldTableCell[S, T])
-  extends TableCell[S, T](delegate)
-  with ConvertableCell[jfxscc.TextFieldTableCell[S, T], T, T]
-  with UpdatableCell[jfxscc.TextFieldTableCell[S, T], T]
-  with SFXDelegate[jfxscc.TextFieldTableCell[S, T]] {
-
-  /**
-   * Creates a `TextFieldTableCell` that provides a TextField when put into editing mode that allows editing of the
-   * cell content.
-   *
-   * @param converter A `converter` that can convert the given String (from what the user typed in) into an instance of type T.
-   */
-  def this(converter: StringConverter[T]) = this(new jfxscc.TextFieldTableCell[S, T](converter))
-
+/*
+ * Copyright (c) 2011-2014, ScalaFX Project
+ * All rights reserved.
+ *
+ * Redistribution and use in source and binary forms, with or without
+ * modification, are permitted provided that the following conditions are met:
+ *     * Redistributions of source code must retain the above copyright
+ *       notice, this list of conditions and the following disclaimer.
+ *     * Redistributions in binary form must reproduce the above copyright
+ *       notice, this list of conditions and the following disclaimer in the
+ *       documentation and/or other materials provided with the distribution.
+ *     * Neither the name of the ScalaFX Project nor the
+ *       names of its contributors may be used to endorse or promote products
+ *       derived from this software without specific prior written permission.
+ *
+ * THIS SOFTWARE IS PROVIDED BY THE COPYRIGHT HOLDERS AND CONTRIBUTORS "AS IS" AND
+ * ANY EXPRESS OR IMPLIED WARRANTIES, INCLUDING, BUT NOT LIMITED TO, THE IMPLIED
+ * WARRANTIES OF MERCHANTABILITY AND FITNESS FOR A PARTICULAR PURPOSE ARE
+ * DISCLAIMED. IN NO EVENT SHALL THE SCALAFX PROJECT OR ITS CONTRIBUTORS BE LIABLE
+ * FOR ANY DIRECT, INDIRECT, INCIDENTAL, SPECIAL, EXEMPLARY, OR CONSEQUENTIAL
+ * DAMAGES (INCLUDING, BUT NOT LIMITED TO, PROCUREMENT OF SUBSTITUTE GOODS OR
+ * SERVICES; LOSS OF USE, DATA, OR PROFITS; OR BUSINESS INTERRUPTION) HOWEVER CAUSED
+ * AND ON ANY THEORY OF LIABILITY, WHETHER IN CONTRACT, STRICT LIABILITY, OR TORT
+ * (INCLUDING NEGLIGENCE OR OTHERWISE) ARISING IN ANY WAY OUT OF THE USE OF THIS
+ * SOFTWARE, EVEN IF ADVISED OF THE POSSIBILITY OF SUCH DAMAGE.
+ */
+package scalafx.scene.control.cell
+
+import scala.language.implicitConversions
+import javafx.scene.control.{cell => jfxscc}
+import javafx.{util => jfxu}
+import scalafx.Includes._
+import scalafx.delegate.SFXDelegate
+import scalafx.scene.control.TableCell
+import scalafx.scene.control.TableColumn
+import scalafx.util.StringConverter
+
+/**
+ * Companion Object for [[scalafx.scene.control.cell.TextFieldTableCell]].
+ *
+ * @define TFTC `TextFieldTableCell`
+ * @define TTYPE  The type of the elements contained within the `ListView`.
+ * @define FLVINIT Provides a `TextField` that allows editing of the cell content when the cell is double-clicked, or when `TableView.edit(int, scalafx.scene.control.TableColumn)` is called.
+ * @define FLVRET A Function  that can be inserted into the cell factory property of a `TableColumn`, that enables textual editing of the content.
+ */
+object TextFieldTableCell {
+
+  /**
+   * Converts a ScalaFX $TFTC to its JavaFX counterpart.
+   *
+   * @tparam T $TTYPE
+   * @param cell ScalaFX $TFTC
+   * @return JavaFX $TFTC
+   */
+  implicit def sfxTextFieldTableCell2jfx[S, T](cell: TextFieldTableCell[S, T]) = cell.delegate
+
+  /**
+   * $FLVINIT
+   *
+   * @return $FLVRET
+   */
+  def forTableColumn[S](): (TableColumn[S, String] => TableCell[S, String]) =
+    (view: TableColumn[S, String]) => jfxscc.TextFieldTableCell.forTableColumn[S]().call(view)
+
+  /**
+   * $FLVINIT
+   *
+   * @param converter A `StringConverter` that can convert the given String (from what the user typed in) into an instance of type T.
+   * @return $FLVRET
+   */
+  def forTableColumn[S, T](converter: StringConverter[T]): (TableColumn[S, T] => TableCell[S, T]) =
+    (view: TableColumn[S, T]) => jfxscc.TextFieldTableCell.forTableColumn[S, T](converter).call(view)
+
+  /**
+   * Added to satisfy Spec Texts.
+   */
+  @deprecated(message = "Use forTableColumn[S, T](StringConverter[T])", since = "1.0")
+  def forTableColumn[S, T](converter: jfxu.StringConverter[T]) = jfxscc.TextFieldTableCell.forTableColumn[S, T](converter)
+
+}
+
+/**
+ * Wraps [[http://docs.oracle.com/javase/8/javafx/api/javafx/scene/control/cell/TextFieldTableCell.html $TFTC]]
+ *
+ * @tparam T Type used in this cell
+ * @constructor Creates a new $TFTC from a JavaFX $TFTC
+ * @param delegate JavaFX $TFTC
+ *
+ * @define TFTC `TextFieldTableCell`
+ */
+class TextFieldTableCell[S, T](override val delegate: jfxscc.TextFieldTableCell[S, T] = new jfxscc.TextFieldTableCell[S, T])
+  extends TableCell[S, T](delegate)
+  with ConvertableCell[jfxscc.TextFieldTableCell[S, T], T, T]
+  with UpdatableCell[jfxscc.TextFieldTableCell[S, T], T]
+  with SFXDelegate[jfxscc.TextFieldTableCell[S, T]] {
+
+  /**
+   * Creates a `TextFieldTableCell` that provides a TextField when put into editing mode that allows editing of the
+   * cell content.
+   *
+   * @param converter A `converter` that can convert the given String (from what the user typed in) into an instance of type T.
+   */
+  def this(converter: StringConverter[T]) = this(new jfxscc.TextFieldTableCell[S, T](converter))
+
 }