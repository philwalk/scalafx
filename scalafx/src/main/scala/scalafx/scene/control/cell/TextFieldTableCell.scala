--- conflicted
+++ resolved
@@ -26,15 +26,6 @@
  */
 package scalafx.scene.control.cell
 
-<<<<<<< HEAD
-import scala.language.implicitConversions
-import javafx.scene.control.{cell => jfxscc}
-import javafx.{util => jfxu}
-import scalafx.Includes._
-import scalafx.delegate.SFXDelegate
-import scalafx.scene.control.TableCell
-import scalafx.scene.control.TableColumn
-=======
 import javafx.scene.control.{cell => jfxscc}
 import javafx.{util => jfxu}
 
@@ -42,7 +33,6 @@
 import scalafx.Includes._
 import scalafx.delegate.SFXDelegate
 import scalafx.scene.control.{TableCell, TableColumn}
->>>>>>> df8b3993
 import scalafx.util.StringConverter
 
 /**
@@ -62,11 +52,7 @@
    * @param cell ScalaFX $TFTC
    * @return JavaFX $TFTC
    */
-<<<<<<< HEAD
-  implicit def sfxTextFieldTableCell2jfx[S, T](cell: TextFieldTableCell[S, T]) = if (cell != null) cell.delegate else null
-=======
   implicit def sfxTextFieldTableCell2jfx[S, T](cell: TextFieldTableCell[S, T]): jfxscc.TextFieldTableCell[S, T] = if (cell != null) cell.delegate else null
->>>>>>> df8b3993
 
   /**
    * $FLVINIT
