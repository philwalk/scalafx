/*
 * Copyright (c) 2011-2014, ScalaFX Project
 * All rights reserved.
 *
 * Redistribution and use in source and binary forms, with or without
 * modification, are permitted provided that the following conditions are met:
 *     * Redistributions of source code must retain the above copyright
 *       notice, this list of conditions and the following disclaimer.
 *     * Redistributions in binary form must reproduce the above copyright
 *       notice, this list of conditions and the following disclaimer in the
 *       documentation and/or other materials provided with the distribution.
 *     * Neither the name of the ScalaFX Project nor the
 *       names of its contributors may be used to endorse or promote products
 *       derived from this software without specific prior written permission.
 *
 * THIS SOFTWARE IS PROVIDED BY THE COPYRIGHT HOLDERS AND CONTRIBUTORS "AS IS" AND
 * ANY EXPRESS OR IMPLIED WARRANTIES, INCLUDING, BUT NOT LIMITED TO, THE IMPLIED
 * WARRANTIES OF MERCHANTABILITY AND FITNESS FOR A PARTICULAR PURPOSE ARE
 * DISCLAIMED. IN NO EVENT SHALL THE SCALAFX PROJECT OR ITS CONTRIBUTORS BE LIABLE
 * FOR ANY DIRECT, INDIRECT, INCIDENTAL, SPECIAL, EXEMPLARY, OR CONSEQUENTIAL
 * DAMAGES (INCLUDING, BUT NOT LIMITED TO, PROCUREMENT OF SUBSTITUTE GOODS OR
 * SERVICES; LOSS OF USE, DATA, OR PROFITS; OR BUSINESS INTERRUPTION) HOWEVER CAUSED
 * AND ON ANY THEORY OF LIABILITY, WHETHER IN CONTRACT, STRICT LIABILITY, OR TORT
 * (INCLUDING NEGLIGENCE OR OTHERWISE) ARISING IN ANY WAY OUT OF THE USE OF THIS
 * SOFTWARE, EVEN IF ADVISED OF THE POSSIBILITY OF SUCH DAMAGE.
 */
package scalafx.scene.control.cell

<<<<<<< HEAD
import scala.language.implicitConversions
import javafx.{collections => jfxc}
import javafx.scene.control.{cell => jfxscc}
import javafx.{util => jfxu}
import scalafx.Includes._
import scalafx.collections.ObservableBuffer
import scalafx.scene.control.TreeCell
import scalafx.scene.control.TreeView
import scalafx.delegate.SFXDelegate
=======
import javafx.scene.control.{cell => jfxscc}
import javafx.scene.{control => jfxsc}
import javafx.{collections => jfxc, util => jfxu}

import scala.language.implicitConversions
import scalafx.Includes._
import scalafx.delegate.SFXDelegate
import scalafx.scene.control.{TreeCell, TreeView}
>>>>>>> df8b3993
import scalafx.util.StringConverter

/**
 * Companion Object for [[scalafx.scene.control.cell.TextFieldTableCell]].
 *
 * @define TFTC `TextFieldTreeCell`
 * @define TTYPE  The type of the elements contained within the `ListView`.
 * @define FLVINIT Provides a `TextField that allows editing of the cell content when the cell is double-clicked, or when TreeView.edit(javafx.scene.control.TreeItem) is called.
 * @define FLVRET A Function that can be inserted into the cell factory property of a `TreeView`, that enables textual editing of the content.
 */
object TextFieldTreeCell {

  /**
   * Converts a ScalaFX $TFTC to its JavaFX counterpart.
   *
   * @tparam T $TTYPE
   * @param cell ScalaFX $TFTC
   * @return JavaFX $TFTC
   */
<<<<<<< HEAD
  implicit def sfxTextFieldTreeCell2jfx[T](cell: TextFieldTreeCell[T]) = if (cell != null) cell.delegate else null
=======
  implicit def sfxTextFieldTreeCell2jfx[T](cell: TextFieldTreeCell[T]): jfxsc.cell.TextFieldTreeCell[T] = if (cell != null) cell.delegate else null
>>>>>>> df8b3993

  /**
   * $FLVINIT
   *
   * @return $FLVRET
   */
  def forTreeView(): (TreeView[String] => TreeCell[String]) =
    (view: TreeView[String]) => jfxscc.TextFieldTreeCell.forTreeView().call(view)

  /**
   * Added to satisfy Spec tests.
   */
  //  @deprecated(message = "Use forTreeView()", since = "1.0")
  //  def forTreeView() = jfxscc.TextFieldTreeCell.forTreeView()

  /**
   * $FLVINIT
   *
   * @param converter A `StringConverter` that can convert the given String (from what the user typed in) into an instance of type T.
   * @return $FLVRET
   */
  def forTreeView[T](converter: StringConverter[T]): (TreeView[T] => TreeCell[T]) =
    (view: TreeView[T]) => jfxscc.TextFieldTreeCell.forTreeView[T](converter).call(view)

  /**
   * Added to satisfy Spec tests.
   */
  @deprecated(message = "Use forTreeView[T](StringConverter[T])", since = "1.0")
  def forTreeView[T](converter: jfxu.StringConverter[T]) = jfxscc.TextFieldTreeCell.forTreeView[T](converter)

}

/**
 * Wraps [[http://docs.oracle.com/javase/8/javafx/api/javafx/scene/control/cell/TextFieldTreeCell.html $TFTC]]
 * 
 * @tparam T Type used in this cell
 * @constructor Creates a new $TFTC from a JavaFX $TFTC
 * @param delegate JavaFX $TFTC
 *
 * @define TFTC `TextFieldTreeCell`
 */
class TextFieldTreeCell[T](override val delegate: jfxscc.TextFieldTreeCell[T] = new jfxscc.TextFieldTreeCell[T])
  extends TreeCell[T](delegate)
  with ConvertableCell[jfxscc.TextFieldTreeCell[T], T, T]
  with UpdatableCell[jfxscc.TextFieldTreeCell[T], T]
  with SFXDelegate[jfxscc.TextFieldTreeCell[T]] {

  /**
   * Creates a `TextFieldTreeCell` that provides a `TextField` when put into editing mode that allows editing of the 
   * cell content.
   *
   * @param converter A `converter` that can convert the given String (from what the user typed in) into an instance of type T.
   */
  def this(converter: StringConverter[T]) = this(new jfxscc.TextFieldTreeCell[T](converter))

}<|MERGE_RESOLUTION|>--- conflicted
+++ resolved
@@ -26,17 +26,6 @@
  */
 package scalafx.scene.control.cell
 
-<<<<<<< HEAD
-import scala.language.implicitConversions
-import javafx.{collections => jfxc}
-import javafx.scene.control.{cell => jfxscc}
-import javafx.{util => jfxu}
-import scalafx.Includes._
-import scalafx.collections.ObservableBuffer
-import scalafx.scene.control.TreeCell
-import scalafx.scene.control.TreeView
-import scalafx.delegate.SFXDelegate
-=======
 import javafx.scene.control.{cell => jfxscc}
 import javafx.scene.{control => jfxsc}
 import javafx.{collections => jfxc, util => jfxu}
@@ -45,7 +34,6 @@
 import scalafx.Includes._
 import scalafx.delegate.SFXDelegate
 import scalafx.scene.control.{TreeCell, TreeView}
->>>>>>> df8b3993
 import scalafx.util.StringConverter
 
 /**
@@ -65,11 +53,7 @@
    * @param cell ScalaFX $TFTC
    * @return JavaFX $TFTC
    */
-<<<<<<< HEAD
-  implicit def sfxTextFieldTreeCell2jfx[T](cell: TextFieldTreeCell[T]) = if (cell != null) cell.delegate else null
-=======
   implicit def sfxTextFieldTreeCell2jfx[T](cell: TextFieldTreeCell[T]): jfxsc.cell.TextFieldTreeCell[T] = if (cell != null) cell.delegate else null
->>>>>>> df8b3993
 
   /**
    * $FLVINIT
@@ -104,7 +88,7 @@
 
 /**
  * Wraps [[http://docs.oracle.com/javase/8/javafx/api/javafx/scene/control/cell/TextFieldTreeCell.html $TFTC]]
- * 
+ *
  * @tparam T Type used in this cell
  * @constructor Creates a new $TFTC from a JavaFX $TFTC
  * @param delegate JavaFX $TFTC
