/*
<<<<<<< HEAD
* Copyright (c) 2011-2014, ScalaFX Project
=======
 * Copyright (c) 2011-2014, ScalaFX Project
>>>>>>> a496ffa6
 * All rights reserved.
 *
 * Redistribution and use in source and binary forms, with or without
 * modification, are permitted provided that the following conditions are met:
 *     * Redistributions of source code must retain the above copyright
 *       notice, this list of conditions and the following disclaimer.
 *     * Redistributions in binary form must reproduce the above copyright
 *       notice, this list of conditions and the following disclaimer in the
 *       documentation and/or other materials provided with the distribution.
 *     * Neither the name of the ScalaFX Project nor the
 *       names of its contributors may be used to endorse or promote products
 *       derived from this software without specific prior written permission.
 *
 * THIS SOFTWARE IS PROVIDED BY THE COPYRIGHT HOLDERS AND CONTRIBUTORS "AS IS" AND
 * ANY EXPRESS OR IMPLIED WARRANTIES, INCLUDING, BUT NOT LIMITED TO, THE IMPLIED
 * WARRANTIES OF MERCHANTABILITY AND FITNESS FOR A PARTICULAR PURPOSE ARE
 * DISCLAIMED. IN NO EVENT SHALL THE SCALAFX PROJECT OR ITS CONTRIBUTORS BE LIABLE
 * FOR ANY DIRECT, INDIRECT, INCIDENTAL, SPECIAL, EXEMPLARY, OR CONSEQUENTIAL
 * DAMAGES (INCLUDING, BUT NOT LIMITED TO, PROCUREMENT OF SUBSTITUTE GOODS OR
 * SERVICES; LOSS OF USE, DATA, OR PROFITS; OR BUSINESS INTERRUPTION) HOWEVER CAUSED
 * AND ON ANY THEORY OF LIABILITY, WHETHER IN CONTRACT, STRICT LIABILITY, OR TORT
 * (INCLUDING NEGLIGENCE OR OTHERWISE) ARISING IN ANY WAY OUT OF THE USE OF THIS
 * SOFTWARE, EVEN IF ADVISED OF THE POSSIBILITY OF SUCH DAMAGE.
 */
package scalafx.scene.control.cell

import scala.language.implicitConversions
import javafx.scene.control.{ cell => jfxscc }
import javafx.{ util => jfxu }
import scalafx.Includes._
import scalafx.scene.control.ListCell
import scalafx.scene.control.ListView
import scalafx.delegate.SFXDelegate
import scalafx.util.StringConverter

/**
 * Companion Object for [[scalafx.scene.control.cell.TextFieldListCell]].
 *
 * @define TFLC `TextFieldListCell`
 * @define TTYPE  The type of the elements contained within the `ListView`.
 * @define FLVINTI Provides a `TextField` that allows editing of the cell content when the cell is double-clicked, or when `ListView.edit(int)` is called.
 * @define FLVRET A Function that can be inserted into the cell factory property of a `ListView`, that enables textual editing of the content.
 */
object TextFieldListCell {

  /**
   * Converts a ScalaFX $TFLC to its JavaFX counterpart.
   *
   * @tparam T $TTYPE
   * @param cell ScalaFX $TFLC
   * @return JavaFX $TFLC
   */
  implicit def sfxTextFieldListCell2jfx[T](cell: TextFieldListCell[T]) = cell.delegate

  /**
   * $FLVINTI
   * 
   * @return $FLVRET
   */
  def forListView(): (ListView[String] => ListCell[String]) =
    (view: ListView[String]) => jfxscc.TextFieldListCell.forListView().call(view)

  /**
   * $FLVINTI
   *
   * @param converter A `StringConverter` that can convert the given String (from what the user typed in) into an instance of type T.
   * @return $FLVRET
   */
  def forListView[T](converter: StringConverter[T]): (ListView[T] => ListCell[T]) =
    (view: ListView[T]) => jfxscc.TextFieldListCell.forListView[T](converter).call(view)

  /**
   * Added to satisfy Spec Texts.
   */
  @deprecated(message = "Use forListView[T](StringConverter[T])", since = "1.0")
  def forListView[T](converter: jfxu.StringConverter[T]) = jfxscc.TextFieldListCell.forListView[T](converter)

}

/**
 * Wraps [[http://docs.oracle.com/javase/8/javafx/api/javafx/scene/control/cell/TextFieldListCell.html $TFLC]]
 *
 * @tparam T Type used in this cell
 * @constructor Creates a new $TFLC from a JavaFX $TFLC
 * @param delegate JavaFX $TFLC
 *
 * @define TFLC `TextFieldListCell`
 */
class TextFieldListCell[T](override val delegate: jfxscc.TextFieldListCell[T] = new jfxscc.TextFieldListCell[T])
  extends ListCell[T](delegate)
  with ConvertableCell[jfxscc.TextFieldListCell[T], T, T]
  with UpdatableCell[jfxscc.TextFieldListCell[T], T]
  with SFXDelegate[jfxscc.TextFieldListCell[T]] {

  /**
   * Creates a `TextFieldListCell` that provides a TextField when put into editing mode that allows editing of the
   * cell content.
   *
   * @param converter A `converter` that can convert the given String (from what the user typed in) into an instance of type T.
   */
  def this(converter: StringConverter[T]) = this(new jfxscc.TextFieldListCell[T](converter))

}<|MERGE_RESOLUTION|>--- conflicted
+++ resolved
@@ -1,109 +1,105 @@
-/*
-<<<<<<< HEAD
-* Copyright (c) 2011-2014, ScalaFX Project
-=======
- * Copyright (c) 2011-2014, ScalaFX Project
->>>>>>> a496ffa6
- * All rights reserved.
- *
- * Redistribution and use in source and binary forms, with or without
- * modification, are permitted provided that the following conditions are met:
- *     * Redistributions of source code must retain the above copyright
- *       notice, this list of conditions and the following disclaimer.
- *     * Redistributions in binary form must reproduce the above copyright
- *       notice, this list of conditions and the following disclaimer in the
- *       documentation and/or other materials provided with the distribution.
- *     * Neither the name of the ScalaFX Project nor the
- *       names of its contributors may be used to endorse or promote products
- *       derived from this software without specific prior written permission.
- *
- * THIS SOFTWARE IS PROVIDED BY THE COPYRIGHT HOLDERS AND CONTRIBUTORS "AS IS" AND
- * ANY EXPRESS OR IMPLIED WARRANTIES, INCLUDING, BUT NOT LIMITED TO, THE IMPLIED
- * WARRANTIES OF MERCHANTABILITY AND FITNESS FOR A PARTICULAR PURPOSE ARE
- * DISCLAIMED. IN NO EVENT SHALL THE SCALAFX PROJECT OR ITS CONTRIBUTORS BE LIABLE
- * FOR ANY DIRECT, INDIRECT, INCIDENTAL, SPECIAL, EXEMPLARY, OR CONSEQUENTIAL
- * DAMAGES (INCLUDING, BUT NOT LIMITED TO, PROCUREMENT OF SUBSTITUTE GOODS OR
- * SERVICES; LOSS OF USE, DATA, OR PROFITS; OR BUSINESS INTERRUPTION) HOWEVER CAUSED
- * AND ON ANY THEORY OF LIABILITY, WHETHER IN CONTRACT, STRICT LIABILITY, OR TORT
- * (INCLUDING NEGLIGENCE OR OTHERWISE) ARISING IN ANY WAY OUT OF THE USE OF THIS
- * SOFTWARE, EVEN IF ADVISED OF THE POSSIBILITY OF SUCH DAMAGE.
- */
-package scalafx.scene.control.cell
-
-import scala.language.implicitConversions
-import javafx.scene.control.{ cell => jfxscc }
-import javafx.{ util => jfxu }
-import scalafx.Includes._
-import scalafx.scene.control.ListCell
-import scalafx.scene.control.ListView
-import scalafx.delegate.SFXDelegate
-import scalafx.util.StringConverter
-
-/**
- * Companion Object for [[scalafx.scene.control.cell.TextFieldListCell]].
- *
- * @define TFLC `TextFieldListCell`
- * @define TTYPE  The type of the elements contained within the `ListView`.
- * @define FLVINTI Provides a `TextField` that allows editing of the cell content when the cell is double-clicked, or when `ListView.edit(int)` is called.
- * @define FLVRET A Function that can be inserted into the cell factory property of a `ListView`, that enables textual editing of the content.
- */
-object TextFieldListCell {
-
-  /**
-   * Converts a ScalaFX $TFLC to its JavaFX counterpart.
-   *
-   * @tparam T $TTYPE
-   * @param cell ScalaFX $TFLC
-   * @return JavaFX $TFLC
-   */
-  implicit def sfxTextFieldListCell2jfx[T](cell: TextFieldListCell[T]) = cell.delegate
-
-  /**
-   * $FLVINTI
-   * 
-   * @return $FLVRET
-   */
-  def forListView(): (ListView[String] => ListCell[String]) =
-    (view: ListView[String]) => jfxscc.TextFieldListCell.forListView().call(view)
-
-  /**
-   * $FLVINTI
-   *
-   * @param converter A `StringConverter` that can convert the given String (from what the user typed in) into an instance of type T.
-   * @return $FLVRET
-   */
-  def forListView[T](converter: StringConverter[T]): (ListView[T] => ListCell[T]) =
-    (view: ListView[T]) => jfxscc.TextFieldListCell.forListView[T](converter).call(view)
-
-  /**
-   * Added to satisfy Spec Texts.
-   */
-  @deprecated(message = "Use forListView[T](StringConverter[T])", since = "1.0")
-  def forListView[T](converter: jfxu.StringConverter[T]) = jfxscc.TextFieldListCell.forListView[T](converter)
-
-}
-
-/**
- * Wraps [[http://docs.oracle.com/javase/8/javafx/api/javafx/scene/control/cell/TextFieldListCell.html $TFLC]]
- *
- * @tparam T Type used in this cell
- * @constructor Creates a new $TFLC from a JavaFX $TFLC
- * @param delegate JavaFX $TFLC
- *
- * @define TFLC `TextFieldListCell`
- */
-class TextFieldListCell[T](override val delegate: jfxscc.TextFieldListCell[T] = new jfxscc.TextFieldListCell[T])
-  extends ListCell[T](delegate)
-  with ConvertableCell[jfxscc.TextFieldListCell[T], T, T]
-  with UpdatableCell[jfxscc.TextFieldListCell[T], T]
-  with SFXDelegate[jfxscc.TextFieldListCell[T]] {
-
-  /**
-   * Creates a `TextFieldListCell` that provides a TextField when put into editing mode that allows editing of the
-   * cell content.
-   *
-   * @param converter A `converter` that can convert the given String (from what the user typed in) into an instance of type T.
-   */
-  def this(converter: StringConverter[T]) = this(new jfxscc.TextFieldListCell[T](converter))
-
+/*
+ * Copyright (c) 2011-2014, ScalaFX Project
+ * All rights reserved.
+ *
+ * Redistribution and use in source and binary forms, with or without
+ * modification, are permitted provided that the following conditions are met:
+ *     * Redistributions of source code must retain the above copyright
+ *       notice, this list of conditions and the following disclaimer.
+ *     * Redistributions in binary form must reproduce the above copyright
+ *       notice, this list of conditions and the following disclaimer in the
+ *       documentation and/or other materials provided with the distribution.
+ *     * Neither the name of the ScalaFX Project nor the
+ *       names of its contributors may be used to endorse or promote products
+ *       derived from this software without specific prior written permission.
+ *
+ * THIS SOFTWARE IS PROVIDED BY THE COPYRIGHT HOLDERS AND CONTRIBUTORS "AS IS" AND
+ * ANY EXPRESS OR IMPLIED WARRANTIES, INCLUDING, BUT NOT LIMITED TO, THE IMPLIED
+ * WARRANTIES OF MERCHANTABILITY AND FITNESS FOR A PARTICULAR PURPOSE ARE
+ * DISCLAIMED. IN NO EVENT SHALL THE SCALAFX PROJECT OR ITS CONTRIBUTORS BE LIABLE
+ * FOR ANY DIRECT, INDIRECT, INCIDENTAL, SPECIAL, EXEMPLARY, OR CONSEQUENTIAL
+ * DAMAGES (INCLUDING, BUT NOT LIMITED TO, PROCUREMENT OF SUBSTITUTE GOODS OR
+ * SERVICES; LOSS OF USE, DATA, OR PROFITS; OR BUSINESS INTERRUPTION) HOWEVER CAUSED
+ * AND ON ANY THEORY OF LIABILITY, WHETHER IN CONTRACT, STRICT LIABILITY, OR TORT
+ * (INCLUDING NEGLIGENCE OR OTHERWISE) ARISING IN ANY WAY OUT OF THE USE OF THIS
+ * SOFTWARE, EVEN IF ADVISED OF THE POSSIBILITY OF SUCH DAMAGE.
+ */
+package scalafx.scene.control.cell
+
+import scala.language.implicitConversions
+import javafx.scene.control.{ cell => jfxscc }
+import javafx.{ util => jfxu }
+import scalafx.Includes._
+import scalafx.scene.control.ListCell
+import scalafx.scene.control.ListView
+import scalafx.delegate.SFXDelegate
+import scalafx.util.StringConverter
+
+/**
+ * Companion Object for [[scalafx.scene.control.cell.TextFieldListCell]].
+ *
+ * @define TFLC `TextFieldListCell`
+ * @define TTYPE  The type of the elements contained within the `ListView`.
+ * @define FLVINTI Provides a `TextField` that allows editing of the cell content when the cell is double-clicked, or when `ListView.edit(int)` is called.
+ * @define FLVRET A Function that can be inserted into the cell factory property of a `ListView`, that enables textual editing of the content.
+ */
+object TextFieldListCell {
+
+  /**
+   * Converts a ScalaFX $TFLC to its JavaFX counterpart.
+   *
+   * @tparam T $TTYPE
+   * @param cell ScalaFX $TFLC
+   * @return JavaFX $TFLC
+   */
+  implicit def sfxTextFieldListCell2jfx[T](cell: TextFieldListCell[T]) = cell.delegate
+
+  /**
+   * $FLVINTI
+   * 
+   * @return $FLVRET
+   */
+  def forListView(): (ListView[String] => ListCell[String]) =
+    (view: ListView[String]) => jfxscc.TextFieldListCell.forListView().call(view)
+
+  /**
+   * $FLVINTI
+   *
+   * @param converter A `StringConverter` that can convert the given String (from what the user typed in) into an instance of type T.
+   * @return $FLVRET
+   */
+  def forListView[T](converter: StringConverter[T]): (ListView[T] => ListCell[T]) =
+    (view: ListView[T]) => jfxscc.TextFieldListCell.forListView[T](converter).call(view)
+
+  /**
+   * Added to satisfy Spec Texts.
+   */
+  @deprecated(message = "Use forListView[T](StringConverter[T])", since = "1.0")
+  def forListView[T](converter: jfxu.StringConverter[T]) = jfxscc.TextFieldListCell.forListView[T](converter)
+
+}
+
+/**
+ * Wraps [[http://docs.oracle.com/javase/8/javafx/api/javafx/scene/control/cell/TextFieldListCell.html $TFLC]]
+ *
+ * @tparam T Type used in this cell
+ * @constructor Creates a new $TFLC from a JavaFX $TFLC
+ * @param delegate JavaFX $TFLC
+ *
+ * @define TFLC `TextFieldListCell`
+ */
+class TextFieldListCell[T](override val delegate: jfxscc.TextFieldListCell[T] = new jfxscc.TextFieldListCell[T])
+  extends ListCell[T](delegate)
+  with ConvertableCell[jfxscc.TextFieldListCell[T], T, T]
+  with UpdatableCell[jfxscc.TextFieldListCell[T], T]
+  with SFXDelegate[jfxscc.TextFieldListCell[T]] {
+
+  /**
+   * Creates a `TextFieldListCell` that provides a TextField when put into editing mode that allows editing of the
+   * cell content.
+   *
+   * @param converter A `converter` that can convert the given String (from what the user typed in) into an instance of type T.
+   */
+  def this(converter: StringConverter[T]) = this(new jfxscc.TextFieldListCell[T](converter))
+
 }