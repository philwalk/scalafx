/*
 * Copyright (c) 2011-2014, ScalaFX Project
 * All rights reserved.
 *
 * Redistribution and use in source and binary forms, with or without
 * modification, are permitted provided that the following conditions are met:
 *     * Redistributions of source code must retain the above copyright
 *       notice, this list of conditions and the following disclaimer.
 *     * Redistributions in binary form must reproduce the above copyright
 *       notice, this list of conditions and the following disclaimer in the
 *       documentation and/or other materials provided with the distribution.
 *     * Neither the name of the ScalaFX Project nor the
 *       names of its contributors may be used to endorse or promote products
 *       derived from this software without specific prior written permission.
 *
 * THIS SOFTWARE IS PROVIDED BY THE COPYRIGHT HOLDERS AND CONTRIBUTORS "AS IS" AND
 * ANY EXPRESS OR IMPLIED WARRANTIES, INCLUDING, BUT NOT LIMITED TO, THE IMPLIED
 * WARRANTIES OF MERCHANTABILITY AND FITNESS FOR A PARTICULAR PURPOSE ARE
 * DISCLAIMED. IN NO EVENT SHALL THE SCALAFX PROJECT OR ITS CONTRIBUTORS BE LIABLE
 * FOR ANY DIRECT, INDIRECT, INCIDENTAL, SPECIAL, EXEMPLARY, OR CONSEQUENTIAL
 * DAMAGES (INCLUDING, BUT NOT LIMITED TO, PROCUREMENT OF SUBSTITUTE GOODS OR
 * SERVICES; LOSS OF USE, DATA, OR PROFITS; OR BUSINESS INTERRUPTION) HOWEVER CAUSED
 * AND ON ANY THEORY OF LIABILITY, WHETHER IN CONTRACT, STRICT LIABILITY, OR TORT
 * (INCLUDING NEGLIGENCE OR OTHERWISE) ARISING IN ANY WAY OUT OF THE USE OF THIS
 * SOFTWARE, EVEN IF ADVISED OF THE POSSIBILITY OF SUCH DAMAGE.
 */
package scalafx.scene.control.cell

<<<<<<< HEAD
import scala.language.implicitConversions
import javafx.scene.control.{ cell => jfxscc }
=======
import javafx.scene.control.{cell => jfxscc}

import scala.language.implicitConversions
>>>>>>> df8b3993

object CellIncludes extends CellIncludes

/**
 * Contains implcit methods to convert from
 * [[http://docs.oracle.com/javase/8/javafx/api/javafx/scene/control/cell/package-summary.html `javafx.scene.control.cell`]]
 * Classes/Traits to their $SFX counterparts.
 *
 * @define JFX JavaFX
 * @define SFX ScalaFX
 * @define START Converts a $JFX `[[http://docs.oracle.com/javase/8/javafx/api/javafx/scene/control/cell/
 * @define END ]]` instance to its $SFX counterpart.
 *
 * @define CHBLC CheckBoxListCell
 * @define CHBTC CheckBoxTableCell
 * @define CHBRC CheckBoxTreeCell
 * @define CBTTC CheckBoxTreeTableCell
 * @define XOBLC ChoiceBoxListCell
 * @define XOBTC ChoiceBoxTableCell
 * @define XOBRC ChoiceBoxTreeCell
 * @define XOTTC ChoiceBoxTreeTreeCell
 * @define CMBLC ComboBoxListCell
 * @define CMBTC ComboBoxTableCell
 * @define CMBRC ComboBoxTreeCell
 * @define CMTTC ComboBoxTreeTableCell
 * @define PRBTC ProgressBarTableCell
 * @define TXFLC TextFieldListCell
 * @define TXFTC TextFieldTableCell
 * @define TXFRC TextFieldTreeCell
 * @define TXTTC TextFieldTreeTableCell
 * @define TTYPE The type of the elements contained within the Element
 * @define STYPE The type of the elements contained  ...
 */
trait CellIncludes {

  /**
   * $START$CHBLC.html $CHBLC$END
   *
   * @tparam T $TTYPE
   * @param cell $JFX $CHBLC
   * @return $SFX $CHBLC
   */
<<<<<<< HEAD
  implicit def jfxCheckBoxListCell2sfx[T](cell: jfxscc.CheckBoxListCell[T]) = if (cell != null) new CheckBoxListCell[T](cell) else null
=======
  implicit def jfxCheckBoxListCell2sfx[T](cell: jfxscc.CheckBoxListCell[T]): CheckBoxListCell[T] = if (cell != null) new CheckBoxListCell[T](cell) else null
>>>>>>> df8b3993

  /**
   * $START$CHBTC.html $CHBTC$END
   *
   * @tparam S $STYPE
   * @tparam T $TTYPE
   * @param cell $JFX $CHBTC
   * @return $SFX $CHBTC
   */
<<<<<<< HEAD
  implicit def jfxCheckBoxTableCell2sfx[S, T](cell: jfxscc.CheckBoxTableCell[S, T]) = if (cell != null) new CheckBoxTableCell[S, T](cell) else null
=======
  implicit def jfxCheckBoxTableCell2sfx[S, T](cell: jfxscc.CheckBoxTableCell[S, T]): CheckBoxTableCell[S, T] = if (cell != null) new CheckBoxTableCell[S, T](cell) else null
>>>>>>> df8b3993

  /**
   * $START$CHBRC.html $CHBRC$END
   *
   * @tparam T $TTYPE
   * @param cell $JFX $CHBRC
   * @return $SFX $CHBRC
   */
<<<<<<< HEAD
  implicit def jfxCheckBoxTreeCell2sfx[T](cell: jfxscc.CheckBoxTreeCell[T]) = if (cell != null) new CheckBoxTreeCell[T](cell) else null
=======
  implicit def jfxCheckBoxTreeCell2sfx[T](cell: jfxscc.CheckBoxTreeCell[T]): CheckBoxTreeCell[T] = if (cell != null) new CheckBoxTreeCell[T](cell) else null
>>>>>>> df8b3993

  /**
   * $START$CBTTC.html $CBTTC$END
   *
   * @tparam S $STYPE
   * @tparam T $TTYPE
   * @param cell $JFX $CBTTC
   * @return $SFX $CBTTC
   */
<<<<<<< HEAD
  implicit def jfxCheckBoxTreeTableCell2sfx[S, T](cell: jfxscc.CheckBoxTreeTableCell[S, T]) = if (cell != null) new CheckBoxTreeTableCell[S, T](cell) else null
=======
  implicit def jfxCheckBoxTreeTableCell2sfx[S, T](cell: jfxscc.CheckBoxTreeTableCell[S, T]): CheckBoxTreeTableCell[S, T] = if (cell != null) new CheckBoxTreeTableCell[S, T](cell) else null
>>>>>>> df8b3993

  /**
   * $START$XOBLC.html $XOBLC$END
   *
   * @tparam T $TTYPE
   * @param cell $JFX $XOBLC
   * @return $SFX $XOBLC
   */
<<<<<<< HEAD
  implicit def jfxChoiceBoxListCell2sfx[T](cell: jfxscc.ChoiceBoxListCell[T]) = if (cell != null) new ChoiceBoxListCell[T](cell) else null
=======
  implicit def jfxChoiceBoxListCell2sfx[T](cell: jfxscc.ChoiceBoxListCell[T]): ChoiceBoxListCell[T] = if (cell != null) new ChoiceBoxListCell[T](cell) else null
>>>>>>> df8b3993

  /**
   * $START$XOBTC.html $XOBTC$END
   *
   * @tparam S $STYPE
   * @tparam T $TTYPE
   * @param cell $JFX $XOBTC
   * @return $SFX $XOBTC
   */
<<<<<<< HEAD
  implicit def jfxChoiceBoxTableCell2sfx[S, T](cell: jfxscc.ChoiceBoxTableCell[S, T]) = if (cell != null) new ChoiceBoxTableCell[S, T](cell) else null
=======
  implicit def jfxChoiceBoxTableCell2sfx[S, T](cell: jfxscc.ChoiceBoxTableCell[S, T]): ChoiceBoxTableCell[S, T] = if (cell != null) new ChoiceBoxTableCell[S, T](cell) else null
>>>>>>> df8b3993

  /**
   * $START$XOBRC.html $XOBRC$END
   *
   * @tparam T $TTYPE
   * @param cell $JFX $XOBRC
   * @return $SFX $XOBRC
   */
<<<<<<< HEAD
  implicit def jfxChoiceBoxTreeCell2sfx[T](cell: jfxscc.ChoiceBoxTreeCell[T]) = if (cell != null) new ChoiceBoxTreeCell[T](cell) else null
=======
  implicit def jfxChoiceBoxTreeCell2sfx[T](cell: jfxscc.ChoiceBoxTreeCell[T]): ChoiceBoxTreeCell[T] = if (cell != null) new ChoiceBoxTreeCell[T](cell) else null
>>>>>>> df8b3993

  /**
   * $START$XOTTC.html $XOTTC$END
   *
   * @tparam T $TTYPE
   * @param cell $JFX $XOTTC
   * @return $SFX $XOTTC
   */
<<<<<<< HEAD
  implicit def jfxChoiceBoxTreeTableCell2sfx[S, T](cell: jfxscc.ChoiceBoxTreeTableCell[S, T]) = if (cell != null) new ChoiceBoxTreeTableCell[S, T](cell) else null
=======
  implicit def jfxChoiceBoxTreeTableCell2sfx[S, T](cell: jfxscc.ChoiceBoxTreeTableCell[S, T]): ChoiceBoxTreeTableCell[S, T] = if (cell != null) new ChoiceBoxTreeTableCell[S, T](cell) else null
>>>>>>> df8b3993

  /**
   * $START$CMBLC.html $CMBLC$END
   *
   * @tparam T $TTYPE
   * @param cell $JFX $CMBLC
   * @return $SFX $CMBLC
   */
<<<<<<< HEAD
  implicit def jfxComboBoxListCell2sfx[T](cell: jfxscc.ComboBoxListCell[T]) = if (cell != null) new ComboBoxListCell[T](cell) else null
=======
  implicit def jfxComboBoxListCell2sfx[T](cell: jfxscc.ComboBoxListCell[T]): ComboBoxListCell[T] = if (cell != null) new ComboBoxListCell[T](cell) else null
>>>>>>> df8b3993

  /**
   * $START$CMBTC.html $CMBTC$END
   *
   * @tparam S $STYPE
   * @tparam T $TTYPE
   * @param cell $JFX $CMBTC
   * @return $SFX $CMBTC
   */
<<<<<<< HEAD
  implicit def jfxComboBoxTableCell2sfx[S, T](cell: jfxscc.ComboBoxTableCell[S, T]) = if (cell != null) new ComboBoxTableCell[S, T](cell) else null
=======
  implicit def jfxComboBoxTableCell2sfx[S, T](cell: jfxscc.ComboBoxTableCell[S, T]): ComboBoxTableCell[S, T] = if (cell != null) new ComboBoxTableCell[S, T](cell) else null
>>>>>>> df8b3993

  /**
   * $START$CMBRC.html $CMBRC$END
   *
   * @tparam T $TTYPE
   * @param cell $JFX $CMBRC
   * @return $SFX $CMBRC
   */
<<<<<<< HEAD
  implicit def jfxComboBoxTreeCell2sfx[T](cell: jfxscc.ComboBoxTreeCell[T]) = if (cell != null) new ComboBoxTreeCell[T](cell) else null
=======
  implicit def jfxComboBoxTreeCell2sfx[T](cell: jfxscc.ComboBoxTreeCell[T]): ComboBoxTreeCell[T] = if (cell != null) new ComboBoxTreeCell[T](cell) else null
>>>>>>> df8b3993

  /**
   * $START$CMBRC.html $CMBRC$END
   *
   * @tparam T $TTYPE
   * @param cell $JFX $CMBRC
   * @return $SFX $CMBRC
   */
<<<<<<< HEAD
  implicit def jfxComboBoxTreeTableCell2sfx[S, T](cell: jfxscc.ComboBoxTreeTableCell[S, T]) = if (cell != null) new ComboBoxTreeTableCell[S, T](cell) else null
=======
  implicit def jfxComboBoxTreeTableCell2sfx[S, T](cell: jfxscc.ComboBoxTreeTableCell[S, T]): ComboBoxTreeTableCell[S, T] = if (cell != null) new ComboBoxTreeTableCell[S, T](cell) else null
>>>>>>> df8b3993

  /**
   * $START$PRBTC.html $PRBTC$END
   *
   * @tparam S $STYPE
   * @param cell $JFX $PRBTC
   * @return $SFX $PRBTC
   */
<<<<<<< HEAD
  implicit def jfxProgressBarTableCell2sfx[S](cell: jfxscc.ProgressBarTableCell[S]) = if (cell != null) new ProgressBarTableCell[S](cell) else null
=======
  implicit def jfxProgressBarTableCell2sfx[S](cell: jfxscc.ProgressBarTableCell[S]): ProgressBarTableCell[S] = if (cell != null) new ProgressBarTableCell[S](cell) else null
>>>>>>> df8b3993

  /**
   * $START$TXFLC.html $TXFLC$END
   *
   * @tparam T $TTYPE
   * @param cell $JFX $TXFLC
   * @return $SFX $TXFLC
   */
<<<<<<< HEAD
  implicit def jfxTextFieldListCell2sfx[T](cell: jfxscc.TextFieldListCell[T]) = if (cell != null) new TextFieldListCell[T](cell) else null
=======
  implicit def jfxTextFieldListCell2sfx[T](cell: jfxscc.TextFieldListCell[T]): TextFieldListCell[T] = if (cell != null) new TextFieldListCell[T](cell) else null
>>>>>>> df8b3993

  /**
   * $START$TXFTC.html $TXFTC$END
   *
   * @tparam S $STYPE
   * @tparam T $TTYPE
   * @param cell $JFX $TXFTC
   * @return $SFX $TXFTC
   */
<<<<<<< HEAD
  implicit def jfxTextFieldTableCell2sfx[S, T](cell: jfxscc.TextFieldTableCell[S, T]) = if (cell != null) new TextFieldTableCell[S, T](cell) else null
=======
  implicit def jfxTextFieldTableCell2sfx[S, T](cell: jfxscc.TextFieldTableCell[S, T]): TextFieldTableCell[S, T] = if (cell != null) new TextFieldTableCell[S, T](cell) else null
>>>>>>> df8b3993

  /**
   * $START$TXFRC.html $TXFRC$END
   *
   * @tparam T $TTYPE
   * @param cell $JFX $TXFRC
   * @return $SFX $TXFRC
   */
<<<<<<< HEAD
  implicit def jfxTextFieldTreeCell2sfx[T](cell: jfxscc.TextFieldTreeCell[T]) = if (cell != null) new TextFieldTreeCell[T](cell) else null
=======
  implicit def jfxTextFieldTreeCell2sfx[T](cell: jfxscc.TextFieldTreeCell[T]): TextFieldTreeCell[T] = if (cell != null) new TextFieldTreeCell[T](cell) else null
>>>>>>> df8b3993

  /**
   * $START$TXTTC.html $TXTTC$END
   *
   * @tparam T $TTYPE
   * @param cell $JFX $TXTTC
   * @return $SFX $TXTTC
   */
<<<<<<< HEAD
  implicit def jfxTextFieldTreeTableCell2sfx[S, T](cell: jfxscc.TextFieldTreeTableCell[S, T]) = if (cell != null) new TextFieldTreeTableCell[S, T](cell) else null
=======
  implicit def jfxTextFieldTreeTableCell2sfx[S, T](cell: jfxscc.TextFieldTreeTableCell[S, T]): TextFieldTreeTableCell[S, T] = if (cell != null) new TextFieldTreeTableCell[S, T](cell) else null
>>>>>>> df8b3993

}<|MERGE_RESOLUTION|>--- conflicted
+++ resolved
@@ -26,14 +26,9 @@
  */
 package scalafx.scene.control.cell
 
-<<<<<<< HEAD
+import javafx.scene.control.{cell => jfxscc}
+
 import scala.language.implicitConversions
-import javafx.scene.control.{ cell => jfxscc }
-=======
-import javafx.scene.control.{cell => jfxscc}
-
-import scala.language.implicitConversions
->>>>>>> df8b3993
 
 object CellIncludes extends CellIncludes
 
@@ -76,11 +71,7 @@
    * @param cell $JFX $CHBLC
    * @return $SFX $CHBLC
    */
-<<<<<<< HEAD
-  implicit def jfxCheckBoxListCell2sfx[T](cell: jfxscc.CheckBoxListCell[T]) = if (cell != null) new CheckBoxListCell[T](cell) else null
-=======
   implicit def jfxCheckBoxListCell2sfx[T](cell: jfxscc.CheckBoxListCell[T]): CheckBoxListCell[T] = if (cell != null) new CheckBoxListCell[T](cell) else null
->>>>>>> df8b3993
 
   /**
    * $START$CHBTC.html $CHBTC$END
@@ -90,11 +81,7 @@
    * @param cell $JFX $CHBTC
    * @return $SFX $CHBTC
    */
-<<<<<<< HEAD
-  implicit def jfxCheckBoxTableCell2sfx[S, T](cell: jfxscc.CheckBoxTableCell[S, T]) = if (cell != null) new CheckBoxTableCell[S, T](cell) else null
-=======
   implicit def jfxCheckBoxTableCell2sfx[S, T](cell: jfxscc.CheckBoxTableCell[S, T]): CheckBoxTableCell[S, T] = if (cell != null) new CheckBoxTableCell[S, T](cell) else null
->>>>>>> df8b3993
 
   /**
    * $START$CHBRC.html $CHBRC$END
@@ -103,11 +90,7 @@
    * @param cell $JFX $CHBRC
    * @return $SFX $CHBRC
    */
-<<<<<<< HEAD
-  implicit def jfxCheckBoxTreeCell2sfx[T](cell: jfxscc.CheckBoxTreeCell[T]) = if (cell != null) new CheckBoxTreeCell[T](cell) else null
-=======
   implicit def jfxCheckBoxTreeCell2sfx[T](cell: jfxscc.CheckBoxTreeCell[T]): CheckBoxTreeCell[T] = if (cell != null) new CheckBoxTreeCell[T](cell) else null
->>>>>>> df8b3993
 
   /**
    * $START$CBTTC.html $CBTTC$END
@@ -117,11 +100,7 @@
    * @param cell $JFX $CBTTC
    * @return $SFX $CBTTC
    */
-<<<<<<< HEAD
-  implicit def jfxCheckBoxTreeTableCell2sfx[S, T](cell: jfxscc.CheckBoxTreeTableCell[S, T]) = if (cell != null) new CheckBoxTreeTableCell[S, T](cell) else null
-=======
   implicit def jfxCheckBoxTreeTableCell2sfx[S, T](cell: jfxscc.CheckBoxTreeTableCell[S, T]): CheckBoxTreeTableCell[S, T] = if (cell != null) new CheckBoxTreeTableCell[S, T](cell) else null
->>>>>>> df8b3993
 
   /**
    * $START$XOBLC.html $XOBLC$END
@@ -130,11 +109,7 @@
    * @param cell $JFX $XOBLC
    * @return $SFX $XOBLC
    */
-<<<<<<< HEAD
-  implicit def jfxChoiceBoxListCell2sfx[T](cell: jfxscc.ChoiceBoxListCell[T]) = if (cell != null) new ChoiceBoxListCell[T](cell) else null
-=======
   implicit def jfxChoiceBoxListCell2sfx[T](cell: jfxscc.ChoiceBoxListCell[T]): ChoiceBoxListCell[T] = if (cell != null) new ChoiceBoxListCell[T](cell) else null
->>>>>>> df8b3993
 
   /**
    * $START$XOBTC.html $XOBTC$END
@@ -144,11 +119,7 @@
    * @param cell $JFX $XOBTC
    * @return $SFX $XOBTC
    */
-<<<<<<< HEAD
-  implicit def jfxChoiceBoxTableCell2sfx[S, T](cell: jfxscc.ChoiceBoxTableCell[S, T]) = if (cell != null) new ChoiceBoxTableCell[S, T](cell) else null
-=======
   implicit def jfxChoiceBoxTableCell2sfx[S, T](cell: jfxscc.ChoiceBoxTableCell[S, T]): ChoiceBoxTableCell[S, T] = if (cell != null) new ChoiceBoxTableCell[S, T](cell) else null
->>>>>>> df8b3993
 
   /**
    * $START$XOBRC.html $XOBRC$END
@@ -157,11 +128,7 @@
    * @param cell $JFX $XOBRC
    * @return $SFX $XOBRC
    */
-<<<<<<< HEAD
-  implicit def jfxChoiceBoxTreeCell2sfx[T](cell: jfxscc.ChoiceBoxTreeCell[T]) = if (cell != null) new ChoiceBoxTreeCell[T](cell) else null
-=======
   implicit def jfxChoiceBoxTreeCell2sfx[T](cell: jfxscc.ChoiceBoxTreeCell[T]): ChoiceBoxTreeCell[T] = if (cell != null) new ChoiceBoxTreeCell[T](cell) else null
->>>>>>> df8b3993
 
   /**
    * $START$XOTTC.html $XOTTC$END
@@ -170,11 +137,7 @@
    * @param cell $JFX $XOTTC
    * @return $SFX $XOTTC
    */
-<<<<<<< HEAD
-  implicit def jfxChoiceBoxTreeTableCell2sfx[S, T](cell: jfxscc.ChoiceBoxTreeTableCell[S, T]) = if (cell != null) new ChoiceBoxTreeTableCell[S, T](cell) else null
-=======
   implicit def jfxChoiceBoxTreeTableCell2sfx[S, T](cell: jfxscc.ChoiceBoxTreeTableCell[S, T]): ChoiceBoxTreeTableCell[S, T] = if (cell != null) new ChoiceBoxTreeTableCell[S, T](cell) else null
->>>>>>> df8b3993
 
   /**
    * $START$CMBLC.html $CMBLC$END
@@ -183,11 +146,7 @@
    * @param cell $JFX $CMBLC
    * @return $SFX $CMBLC
    */
-<<<<<<< HEAD
-  implicit def jfxComboBoxListCell2sfx[T](cell: jfxscc.ComboBoxListCell[T]) = if (cell != null) new ComboBoxListCell[T](cell) else null
-=======
   implicit def jfxComboBoxListCell2sfx[T](cell: jfxscc.ComboBoxListCell[T]): ComboBoxListCell[T] = if (cell != null) new ComboBoxListCell[T](cell) else null
->>>>>>> df8b3993
 
   /**
    * $START$CMBTC.html $CMBTC$END
@@ -197,11 +156,7 @@
    * @param cell $JFX $CMBTC
    * @return $SFX $CMBTC
    */
-<<<<<<< HEAD
-  implicit def jfxComboBoxTableCell2sfx[S, T](cell: jfxscc.ComboBoxTableCell[S, T]) = if (cell != null) new ComboBoxTableCell[S, T](cell) else null
-=======
   implicit def jfxComboBoxTableCell2sfx[S, T](cell: jfxscc.ComboBoxTableCell[S, T]): ComboBoxTableCell[S, T] = if (cell != null) new ComboBoxTableCell[S, T](cell) else null
->>>>>>> df8b3993
 
   /**
    * $START$CMBRC.html $CMBRC$END
@@ -210,11 +165,7 @@
    * @param cell $JFX $CMBRC
    * @return $SFX $CMBRC
    */
-<<<<<<< HEAD
-  implicit def jfxComboBoxTreeCell2sfx[T](cell: jfxscc.ComboBoxTreeCell[T]) = if (cell != null) new ComboBoxTreeCell[T](cell) else null
-=======
   implicit def jfxComboBoxTreeCell2sfx[T](cell: jfxscc.ComboBoxTreeCell[T]): ComboBoxTreeCell[T] = if (cell != null) new ComboBoxTreeCell[T](cell) else null
->>>>>>> df8b3993
 
   /**
    * $START$CMBRC.html $CMBRC$END
@@ -223,11 +174,7 @@
    * @param cell $JFX $CMBRC
    * @return $SFX $CMBRC
    */
-<<<<<<< HEAD
-  implicit def jfxComboBoxTreeTableCell2sfx[S, T](cell: jfxscc.ComboBoxTreeTableCell[S, T]) = if (cell != null) new ComboBoxTreeTableCell[S, T](cell) else null
-=======
   implicit def jfxComboBoxTreeTableCell2sfx[S, T](cell: jfxscc.ComboBoxTreeTableCell[S, T]): ComboBoxTreeTableCell[S, T] = if (cell != null) new ComboBoxTreeTableCell[S, T](cell) else null
->>>>>>> df8b3993
 
   /**
    * $START$PRBTC.html $PRBTC$END
@@ -236,11 +183,7 @@
    * @param cell $JFX $PRBTC
    * @return $SFX $PRBTC
    */
-<<<<<<< HEAD
-  implicit def jfxProgressBarTableCell2sfx[S](cell: jfxscc.ProgressBarTableCell[S]) = if (cell != null) new ProgressBarTableCell[S](cell) else null
-=======
   implicit def jfxProgressBarTableCell2sfx[S](cell: jfxscc.ProgressBarTableCell[S]): ProgressBarTableCell[S] = if (cell != null) new ProgressBarTableCell[S](cell) else null
->>>>>>> df8b3993
 
   /**
    * $START$TXFLC.html $TXFLC$END
@@ -249,11 +192,7 @@
    * @param cell $JFX $TXFLC
    * @return $SFX $TXFLC
    */
-<<<<<<< HEAD
-  implicit def jfxTextFieldListCell2sfx[T](cell: jfxscc.TextFieldListCell[T]) = if (cell != null) new TextFieldListCell[T](cell) else null
-=======
   implicit def jfxTextFieldListCell2sfx[T](cell: jfxscc.TextFieldListCell[T]): TextFieldListCell[T] = if (cell != null) new TextFieldListCell[T](cell) else null
->>>>>>> df8b3993
 
   /**
    * $START$TXFTC.html $TXFTC$END
@@ -263,11 +202,7 @@
    * @param cell $JFX $TXFTC
    * @return $SFX $TXFTC
    */
-<<<<<<< HEAD
-  implicit def jfxTextFieldTableCell2sfx[S, T](cell: jfxscc.TextFieldTableCell[S, T]) = if (cell != null) new TextFieldTableCell[S, T](cell) else null
-=======
   implicit def jfxTextFieldTableCell2sfx[S, T](cell: jfxscc.TextFieldTableCell[S, T]): TextFieldTableCell[S, T] = if (cell != null) new TextFieldTableCell[S, T](cell) else null
->>>>>>> df8b3993
 
   /**
    * $START$TXFRC.html $TXFRC$END
@@ -276,11 +211,7 @@
    * @param cell $JFX $TXFRC
    * @return $SFX $TXFRC
    */
-<<<<<<< HEAD
-  implicit def jfxTextFieldTreeCell2sfx[T](cell: jfxscc.TextFieldTreeCell[T]) = if (cell != null) new TextFieldTreeCell[T](cell) else null
-=======
   implicit def jfxTextFieldTreeCell2sfx[T](cell: jfxscc.TextFieldTreeCell[T]): TextFieldTreeCell[T] = if (cell != null) new TextFieldTreeCell[T](cell) else null
->>>>>>> df8b3993
 
   /**
    * $START$TXTTC.html $TXTTC$END
@@ -289,10 +220,6 @@
    * @param cell $JFX $TXTTC
    * @return $SFX $TXTTC
    */
-<<<<<<< HEAD
-  implicit def jfxTextFieldTreeTableCell2sfx[S, T](cell: jfxscc.TextFieldTreeTableCell[S, T]) = if (cell != null) new TextFieldTreeTableCell[S, T](cell) else null
-=======
   implicit def jfxTextFieldTreeTableCell2sfx[S, T](cell: jfxscc.TextFieldTreeTableCell[S, T]): TextFieldTreeTableCell[S, T] = if (cell != null) new TextFieldTreeTableCell[S, T](cell) else null
->>>>>>> df8b3993
 
 }