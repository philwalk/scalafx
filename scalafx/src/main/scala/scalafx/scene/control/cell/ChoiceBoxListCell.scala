--- conflicted
+++ resolved
@@ -1,186 +1,182 @@
-/*
-<<<<<<< HEAD
-* Copyright (c) 2011-2014, ScalaFX Project
-=======
- * Copyright (c) 2011-2014, ScalaFX Project
->>>>>>> a496ffa6
- * All rights reserved.
- *
- * Redistribution and use in source and binary forms, with or without
- * modification, are permitted provided that the following conditions are met:
- *     * Redistributions of source code must retain the above copyright
- *       notice, this list of conditions and the following disclaimer.
- *     * Redistributions in binary form must reproduce the above copyright
- *       notice, this list of conditions and the following disclaimer in the
- *       documentation and/or other materials provided with the distribution.
- *     * Neither the name of the ScalaFX Project nor the
- *       names of its contributors may be used to endorse or promote products
- *       derived from this software without specific prior written permission.
- *
- * THIS SOFTWARE IS PROVIDED BY THE COPYRIGHT HOLDERS AND CONTRIBUTORS "AS IS" AND
- * ANY EXPRESS OR IMPLIED WARRANTIES, INCLUDING, BUT NOT LIMITED TO, THE IMPLIED
- * WARRANTIES OF MERCHANTABILITY AND FITNESS FOR A PARTICULAR PURPOSE ARE
- * DISCLAIMED. IN NO EVENT SHALL THE SCALAFX PROJECT OR ITS CONTRIBUTORS BE LIABLE
- * FOR ANY DIRECT, INDIRECT, INCIDENTAL, SPECIAL, EXEMPLARY, OR CONSEQUENTIAL
- * DAMAGES (INCLUDING, BUT NOT LIMITED TO, PROCUREMENT OF SUBSTITUTE GOODS OR
- * SERVICES; LOSS OF USE, DATA, OR PROFITS; OR BUSINESS INTERRUPTION) HOWEVER CAUSED
- * AND ON ANY THEORY OF LIABILITY, WHETHER IN CONTRACT, STRICT LIABILITY, OR TORT
- * (INCLUDING NEGLIGENCE OR OTHERWISE) ARISING IN ANY WAY OUT OF THE USE OF THIS
- * SOFTWARE, EVEN IF ADVISED OF THE POSSIBILITY OF SUCH DAMAGE.
- */
-package scalafx.scene.control.cell
-
-import scala.language.implicitConversions
-import javafx.{ collections => jfxc }
-import javafx.scene.control.{ cell => jfxscc }
-import javafx.{ util => jfxu }
-import scalafx.Includes._
-import scalafx.collections.ObservableBuffer
-import scalafx.scene.control.ListCell
-import scalafx.scene.control.ListView
-import scalafx.delegate.SFXDelegate
-import scalafx.util.StringConverter
-
-/**
- * Companion Object for [[scalafx.scene.control.cell.ChoiceBoxListCell]].
- *
- * @define CBLC `ChoiceBoxListCell`
- * @define FLVINIT Creates a `ChoiceBox` cell factory for use in `ListView` controls.
- * @define TTYPE The type of the elements contained within the `ListView`.
- * @define CONVPARAM A `StringConverter` to convert the given item (of type T) to a String for displaying to the user.
- * @define ITEMSPARAM Zero or more items that will be shown to the user when the ChoiceBox menu is showing. 
- * @define BUFITEMSPARAM A `ObservableBuffer` containing $ITEMSPARAM
- * @define FTVRET A Function that will return a ListCell that is able to work on the type of element contained within 
- * the ListView.
- */
-object ChoiceBoxListCell {
-
-  /**
-   * Converts a ScalaFX $CBLC to its JavaFX counterpart.
-   *
-   * @param cell ScalaFX $CBLC
-   */
-  implicit def sfxChoiceBoxListCell2jfx[T](cell: ChoiceBoxListCell[T]) = cell.delegate
-
-  /**
-   * $FLVINIT 
-   * 
-   * @tparam T $TTYPE
-   * @param items $BUFITEMSPARAM
-   * @return $FTVRET
-   */
-  def forListView[T](items: ObservableBuffer[T]): (ListView[T] => ListCell[T]) =
-    (view: ListView[T]) => jfxscc.ChoiceBoxListCell.forListView[T](items).call(view)
-
-  /**
-   * Added to satisfy Spec tests.
-   */
-  @deprecated(message = "Use forListView[T](ObservableBuffer[T])", since = "1.0")
-  def forListView[T](items: jfxc.ObservableList[T]) = jfxscc.ChoiceBoxListCell.forListView[T](items)
-
-  /**
-   * $FLVINIT 
-   * 
-   * @tparam T $TTYPE
-   * @param converter $CONVPARAM
-   * @param items $BUFITEMSPARAM
-   * @return $FTVRET
-   */
-  def forListView[T](converter: StringConverter[T], items: ObservableBuffer[T]): (ListView[T] => ListCell[T]) =
-    (view: ListView[T]) => jfxscc.ChoiceBoxListCell.forListView[T](converter, items).call(view)
-
-  /**
-   * Added to satisfy Spec tests.
-   */
-  @deprecated(message = "Use forListView[T](StringConverter[T], ObservableBuffer[T])", since = "1.0")
-  def forListView[T](converter: jfxu.StringConverter[T], items: jfxc.ObservableList[T]) =
-    jfxscc.ChoiceBoxListCell.forListView[T](converter, items)
-
-  /**
-   * $FLVINIT 
-   * 
-   * @tparam T $TTYPE
-   * @param converter $CONVPARAM
-   * @param items $ITEMSPARAM
-   * @return $FTVRET
-   */
-  def forListView[T](converter: StringConverter[T], items: T*): (ListView[T] => ListCell[T]) =
-    (view: ListView[T]) => jfxscc.ChoiceBoxListCell.forListView[T](converter, items: _*).call(view)
-
-  /**
-   * Added to satisfy Spec tests.
-   */
-  @deprecated(message = "Use forListView[T](StringConverter[T], T*)", since = "1.0")
-  def forListView[T](converter: jfxu.StringConverter[T], items: T*) = jfxscc.ChoiceBoxListCell.forListView[T](converter, items: _*)
-
-  /**
-   * $FLVINIT 
-   * 
-   * @tparam T $TTYPE
-   * @param items $ITEMSPARAM
-   * @return $FTVRET
-   */
-  def forListView[T](items: T*): (ListView[T] => ListCell[T]) =
-    (view: ListView[T]) => jfxscc.ChoiceBoxListCell.forListView[T](items: _*).call(view)
-
-  /**
-   * Added to satisfy Spec tests.
-   */
-  @deprecated(message = "Use forListView[T](T*)", since = "1.0")
-  def forListView[T](items: Array[T]) = jfxscc.ChoiceBoxListCell.forListView[T](items: _*)
-
-}
-
-/**
- * Wraps [[http://docs.oracle.com/javase/8/javafx/api/javafx/scene/control/cell/ChoiceBoxListCell.html $CBLC]]
- *
- * @tparam T Type used in this cell
- * @constructor Creates a new $CBLC from a JavaFX $CBLC
- * @param delegate JavaFX $CBLC
- *
- * @define CBLC `ChoiceBoxListCell`
- * @define CONVPARAM A `StringConverter` to convert the given item (of type T) to a String for displaying to the user.
- * @define ITEMSPARAM Zero or more items that will be shown to the user when the ChoiceBox menu is showing. 
- * @define BUFITEMSPARAM A `ObservableBuffer` containing $ITEMSPARAM
- */
-class ChoiceBoxListCell[T](override val delegate: jfxscc.ChoiceBoxListCell[T] = new jfxscc.ChoiceBoxListCell[T])
-  extends ListCell[T](delegate)
-  with ConvertableCell[jfxscc.ChoiceBoxListCell[T], T, T]
-  with UpdatableCell[jfxscc.ChoiceBoxListCell[T], T]
-  with ItemableCell[jfxscc.ChoiceBoxListCell[T], T]
-  with SFXDelegate[jfxscc.ChoiceBoxListCell[T]] {
-
-  /**
-   * Creates a default $CBLC instance with the given items being used to populate the ChoiceBox when it is shown.
-   * 
-   * @param items $BUFITEMSPARAM 
-   */
-  def this(items: ObservableBuffer[T]) = this(new jfxscc.ChoiceBoxListCell[T](items))
-
-  /**
-   * Creates a $CBLC instance with the given items being used to populate the `ChoiceBox` when it is
-   * shown, and the StringConverter being used to convert the item in to a user-readable form.
-   * 
-   * @param converter $CONVPARAM
-   * @param items $BUFITEMSPARAM 
-   */
-  def this(converter: StringConverter[T], items: ObservableBuffer[T]) = this(new jfxscc.ChoiceBoxListCell[T](converter, items))
-
-  /**
-   * Creates a $CBLC instance with the given items being used to populate the `ChoiceBox` when it is
-   * shown, and the StringConverter being used to convert the item in to a user-readable form.
-   * 
-   * @param converter $CONVPARAM
-   * @param items $ITEMSPARAM 
-   */
-  def this(converter: StringConverter[T], items: T*) = this(new jfxscc.ChoiceBoxListCell[T](converter, items: _*))
-
-  /**
-   * Creates a default `ChoiceBoxListCell` instance with the given items being used to populate the `ChoiceBox` when
-   * it is shown.
-   * 
-   * @param items $ITEMSPARAM 
-   */
-  def this(items: T*) = this(new jfxscc.ChoiceBoxListCell[T](items: _*))
-
+/*
+ * Copyright (c) 2011-2014, ScalaFX Project
+ * All rights reserved.
+ *
+ * Redistribution and use in source and binary forms, with or without
+ * modification, are permitted provided that the following conditions are met:
+ *     * Redistributions of source code must retain the above copyright
+ *       notice, this list of conditions and the following disclaimer.
+ *     * Redistributions in binary form must reproduce the above copyright
+ *       notice, this list of conditions and the following disclaimer in the
+ *       documentation and/or other materials provided with the distribution.
+ *     * Neither the name of the ScalaFX Project nor the
+ *       names of its contributors may be used to endorse or promote products
+ *       derived from this software without specific prior written permission.
+ *
+ * THIS SOFTWARE IS PROVIDED BY THE COPYRIGHT HOLDERS AND CONTRIBUTORS "AS IS" AND
+ * ANY EXPRESS OR IMPLIED WARRANTIES, INCLUDING, BUT NOT LIMITED TO, THE IMPLIED
+ * WARRANTIES OF MERCHANTABILITY AND FITNESS FOR A PARTICULAR PURPOSE ARE
+ * DISCLAIMED. IN NO EVENT SHALL THE SCALAFX PROJECT OR ITS CONTRIBUTORS BE LIABLE
+ * FOR ANY DIRECT, INDIRECT, INCIDENTAL, SPECIAL, EXEMPLARY, OR CONSEQUENTIAL
+ * DAMAGES (INCLUDING, BUT NOT LIMITED TO, PROCUREMENT OF SUBSTITUTE GOODS OR
+ * SERVICES; LOSS OF USE, DATA, OR PROFITS; OR BUSINESS INTERRUPTION) HOWEVER CAUSED
+ * AND ON ANY THEORY OF LIABILITY, WHETHER IN CONTRACT, STRICT LIABILITY, OR TORT
+ * (INCLUDING NEGLIGENCE OR OTHERWISE) ARISING IN ANY WAY OUT OF THE USE OF THIS
+ * SOFTWARE, EVEN IF ADVISED OF THE POSSIBILITY OF SUCH DAMAGE.
+ */
+package scalafx.scene.control.cell
+
+import scala.language.implicitConversions
+import javafx.{ collections => jfxc }
+import javafx.scene.control.{ cell => jfxscc }
+import javafx.{ util => jfxu }
+import scalafx.Includes._
+import scalafx.collections.ObservableBuffer
+import scalafx.scene.control.ListCell
+import scalafx.scene.control.ListView
+import scalafx.delegate.SFXDelegate
+import scalafx.util.StringConverter
+
+/**
+ * Companion Object for [[scalafx.scene.control.cell.ChoiceBoxListCell]].
+ *
+ * @define CBLC `ChoiceBoxListCell`
+ * @define FLVINIT Creates a `ChoiceBox` cell factory for use in `ListView` controls.
+ * @define TTYPE The type of the elements contained within the `ListView`.
+ * @define CONVPARAM A `StringConverter` to convert the given item (of type T) to a String for displaying to the user.
+ * @define ITEMSPARAM Zero or more items that will be shown to the user when the ChoiceBox menu is showing. 
+ * @define BUFITEMSPARAM A `ObservableBuffer` containing $ITEMSPARAM
+ * @define FTVRET A Function that will return a ListCell that is able to work on the type of element contained within 
+ * the ListView.
+ */
+object ChoiceBoxListCell {
+
+  /**
+   * Converts a ScalaFX $CBLC to its JavaFX counterpart.
+   *
+   * @param cell ScalaFX $CBLC
+   */
+  implicit def sfxChoiceBoxListCell2jfx[T](cell: ChoiceBoxListCell[T]) = cell.delegate
+
+  /**
+   * $FLVINIT 
+   * 
+   * @tparam T $TTYPE
+   * @param items $BUFITEMSPARAM
+   * @return $FTVRET
+   */
+  def forListView[T](items: ObservableBuffer[T]): (ListView[T] => ListCell[T]) =
+    (view: ListView[T]) => jfxscc.ChoiceBoxListCell.forListView[T](items).call(view)
+
+  /**
+   * Added to satisfy Spec tests.
+   */
+  @deprecated(message = "Use forListView[T](ObservableBuffer[T])", since = "1.0")
+  def forListView[T](items: jfxc.ObservableList[T]) = jfxscc.ChoiceBoxListCell.forListView[T](items)
+
+  /**
+   * $FLVINIT 
+   * 
+   * @tparam T $TTYPE
+   * @param converter $CONVPARAM
+   * @param items $BUFITEMSPARAM
+   * @return $FTVRET
+   */
+  def forListView[T](converter: StringConverter[T], items: ObservableBuffer[T]): (ListView[T] => ListCell[T]) =
+    (view: ListView[T]) => jfxscc.ChoiceBoxListCell.forListView[T](converter, items).call(view)
+
+  /**
+   * Added to satisfy Spec tests.
+   */
+  @deprecated(message = "Use forListView[T](StringConverter[T], ObservableBuffer[T])", since = "1.0")
+  def forListView[T](converter: jfxu.StringConverter[T], items: jfxc.ObservableList[T]) =
+    jfxscc.ChoiceBoxListCell.forListView[T](converter, items)
+
+  /**
+   * $FLVINIT 
+   * 
+   * @tparam T $TTYPE
+   * @param converter $CONVPARAM
+   * @param items $ITEMSPARAM
+   * @return $FTVRET
+   */
+  def forListView[T](converter: StringConverter[T], items: T*): (ListView[T] => ListCell[T]) =
+    (view: ListView[T]) => jfxscc.ChoiceBoxListCell.forListView[T](converter, items: _*).call(view)
+
+  /**
+   * Added to satisfy Spec tests.
+   */
+  @deprecated(message = "Use forListView[T](StringConverter[T], T*)", since = "1.0")
+  def forListView[T](converter: jfxu.StringConverter[T], items: T*) = jfxscc.ChoiceBoxListCell.forListView[T](converter, items: _*)
+
+  /**
+   * $FLVINIT 
+   * 
+   * @tparam T $TTYPE
+   * @param items $ITEMSPARAM
+   * @return $FTVRET
+   */
+  def forListView[T](items: T*): (ListView[T] => ListCell[T]) =
+    (view: ListView[T]) => jfxscc.ChoiceBoxListCell.forListView[T](items: _*).call(view)
+
+  /**
+   * Added to satisfy Spec tests.
+   */
+  @deprecated(message = "Use forListView[T](T*)", since = "1.0")
+  def forListView[T](items: Array[T]) = jfxscc.ChoiceBoxListCell.forListView[T](items: _*)
+
+}
+
+/**
+ * Wraps [[http://docs.oracle.com/javase/8/javafx/api/javafx/scene/control/cell/ChoiceBoxListCell.html $CBLC]]
+ *
+ * @tparam T Type used in this cell
+ * @constructor Creates a new $CBLC from a JavaFX $CBLC
+ * @param delegate JavaFX $CBLC
+ *
+ * @define CBLC `ChoiceBoxListCell`
+ * @define CONVPARAM A `StringConverter` to convert the given item (of type T) to a String for displaying to the user.
+ * @define ITEMSPARAM Zero or more items that will be shown to the user when the ChoiceBox menu is showing. 
+ * @define BUFITEMSPARAM A `ObservableBuffer` containing $ITEMSPARAM
+ */
+class ChoiceBoxListCell[T](override val delegate: jfxscc.ChoiceBoxListCell[T] = new jfxscc.ChoiceBoxListCell[T])
+  extends ListCell[T](delegate)
+  with ConvertableCell[jfxscc.ChoiceBoxListCell[T], T, T]
+  with UpdatableCell[jfxscc.ChoiceBoxListCell[T], T]
+  with ItemableCell[jfxscc.ChoiceBoxListCell[T], T]
+  with SFXDelegate[jfxscc.ChoiceBoxListCell[T]] {
+
+  /**
+   * Creates a default $CBLC instance with the given items being used to populate the ChoiceBox when it is shown.
+   * 
+   * @param items $BUFITEMSPARAM 
+   */
+  def this(items: ObservableBuffer[T]) = this(new jfxscc.ChoiceBoxListCell[T](items))
+
+  /**
+   * Creates a $CBLC instance with the given items being used to populate the `ChoiceBox` when it is
+   * shown, and the StringConverter being used to convert the item in to a user-readable form.
+   * 
+   * @param converter $CONVPARAM
+   * @param items $BUFITEMSPARAM 
+   */
+  def this(converter: StringConverter[T], items: ObservableBuffer[T]) = this(new jfxscc.ChoiceBoxListCell[T](converter, items))
+
+  /**
+   * Creates a $CBLC instance with the given items being used to populate the `ChoiceBox` when it is
+   * shown, and the StringConverter being used to convert the item in to a user-readable form.
+   * 
+   * @param converter $CONVPARAM
+   * @param items $ITEMSPARAM 
+   */
+  def this(converter: StringConverter[T], items: T*) = this(new jfxscc.ChoiceBoxListCell[T](converter, items: _*))
+
+  /**
+   * Creates a default `ChoiceBoxListCell` instance with the given items being used to populate the `ChoiceBox` when
+   * it is shown.
+   * 
+   * @param items $ITEMSPARAM 
+   */
+  def this(items: T*) = this(new jfxscc.ChoiceBoxListCell[T](items: _*))
+
 }