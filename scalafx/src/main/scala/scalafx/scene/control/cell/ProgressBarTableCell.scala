--- conflicted
+++ resolved
@@ -26,21 +26,12 @@
  */
 package scalafx.scene.control.cell
 
-<<<<<<< HEAD
-import scala.language.implicitConversions
-import javafx.scene.control.{cell => jfxscc}
-import scalafx.Includes._
-import scalafx.delegate.SFXDelegate
-import scalafx.scene.control.TableCell
-import scalafx.scene.control.TableColumn
-=======
 import javafx.scene.control.{cell => jfxscc}
 
 import scala.language.implicitConversions
 import scalafx.Includes._
 import scalafx.delegate.SFXDelegate
 import scalafx.scene.control.{TableCell, TableColumn}
->>>>>>> df8b3993
 
 /**
  * Companion Object for [[scalafx.scene.control.cell.ProgressBarTableCell]].
@@ -57,11 +48,7 @@
    * @param cell ScalaFX $PBTC
    * @return JavaFX $PBTC
    */
-<<<<<<< HEAD
-  implicit def sfxProgressBarTableCell2jfx[S](cell: ProgressBarTableCell[S]) = if (cell != null) cell.delegate else null
-=======
   implicit def sfxProgressBarTableCell2jfx[S](cell: ProgressBarTableCell[S]): jfxscc.ProgressBarTableCell[S] = if (cell != null) cell.delegate else null
->>>>>>> df8b3993
 
   /**
    * Provides a `ProgressBar` that allows easy visualisation of a Number value as it proceeds from 0.0 to 1.0.
