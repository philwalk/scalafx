/*
 * Copyright (c) 2011-2014, ScalaFX Project
 * All rights reserved.
 *
 * Redistribution and use in source and binary forms, with or without
 * modification, are permitted provided that the following conditions are met:
 *     * Redistributions of source code must retain the above copyright
 *       notice, this list of conditions and the following disclaimer.
 *     * Redistributions in binary form must reproduce the above copyright
 *       notice, this list of conditions and the following disclaimer in the
 *       documentation and/or other materials provided with the distribution.
 *     * Neither the name of the ScalaFX Project nor the
 *       names of its contributors may be used to endorse or promote products
 *       derived from this software without specific prior written permission.
 *
 * THIS SOFTWARE IS PROVIDED BY THE COPYRIGHT HOLDERS AND CONTRIBUTORS "AS IS" AND
 * ANY EXPRESS OR IMPLIED WARRANTIES, INCLUDING, BUT NOT LIMITED TO, THE IMPLIED
 * WARRANTIES OF MERCHANTABILITY AND FITNESS FOR A PARTICULAR PURPOSE ARE
 * DISCLAIMED. IN NO EVENT SHALL THE SCALAFX PROJECT OR ITS CONTRIBUTORS BE LIABLE
 * FOR ANY DIRECT, INDIRECT, INCIDENTAL, SPECIAL, EXEMPLARY, OR CONSEQUENTIAL
 * DAMAGES (INCLUDING, BUT NOT LIMITED TO, PROCUREMENT OF SUBSTITUTE GOODS OR
 * SERVICES; LOSS OF USE, DATA, OR PROFITS; OR BUSINESS INTERRUPTION) HOWEVER CAUSED
 * AND ON ANY THEORY OF LIABILITY, WHETHER IN CONTRACT, STRICT LIABILITY, OR TORT
 * (INCLUDING NEGLIGENCE OR OTHERWISE) ARISING IN ANY WAY OUT OF THE USE OF THIS
 * SOFTWARE, EVEN IF ADVISED OF THE POSSIBILITY OF SUCH DAMAGE.
 */
package scalafx.scene.control.cell

<<<<<<< HEAD
import scala.language.implicitConversions
import javafx.{ collections => jfxc }
import javafx.scene.control.{ cell => jfxscc }
import javafx.{ util => jfxu }
import scalafx.Includes._
import scalafx.collections.ObservableBuffer
import scalafx.scene.control.TableCell
import scalafx.scene.control.TableColumn
import scalafx.delegate.SFXDelegate
=======
import javafx.scene.control.{cell => jfxscc}
import javafx.{collections => jfxc, util => jfxu}

import scala.language.implicitConversions
import scalafx.Includes._
import scalafx.collections.ObservableBuffer
import scalafx.delegate.SFXDelegate
import scalafx.scene.control.{TableCell, TableColumn}
>>>>>>> df8b3993
import scalafx.util.StringConverter

/**
 * Companion Object for [[scalafx.scene.control.cell.ChoiceBoxTableCell]].
 *
 * @define CBTC `ChoiceBoxTableCell`
 * @define FTCINIT Creates a [[scalafx.scene.control.ChoiceBox]] cell factory for use in [[scalafx.scene.control.TableColumn]] controls.
 * @define TTYPE  The type of the elements contained within the `TableColumn`.
 * @define CONVPARAM A `StringConverter` to convert the given item (of type T) to a String for displaying to the user.
 * @define ITEMSPARAM Zero or more items that will be shown to the user when the ChoiceBox menu is showing. 
 * @define BUFITEMSPARAM A `ObservableBuffer` containing $ITEMSPARAM
 * @define FTCRET A Function that will return a `TableCell` that is able to work on the type of element contained within the `TableColumn`.
 */
object ChoiceBoxTableCell {

  /**
   * Converts a ScalaFX $CBTC to its JavaFX counterpart.
   *
   * @tparam T $TTYPE
   * @param cell ScalaFX $CBTC
   * @return JavaFX $CBTC
   */
<<<<<<< HEAD
  implicit def sfxChoiceBoxTableCell2jfx[S, T](cell: ChoiceBoxTableCell[S, T]) = if (cell != null) cell.delegate else null
=======
  implicit def sfxChoiceBoxTableCell2jfx[S, T](cell: ChoiceBoxTableCell[S, T]): jfxscc.ChoiceBoxTableCell[S, T] = if (cell != null) cell.delegate else null
>>>>>>> df8b3993

  /**
   * $FTCINIT
   *
   * @tparam T $TTYPE
   * @param items $ITEMSPARAM
   * @return $FTCRET
   */
  def forTableColumn[S, T](items: ObservableBuffer[T]): (TableColumn[S, T] => TableCell[S, T]) =
    (view: TableColumn[S, T]) => jfxscc.ChoiceBoxTableCell.forTableColumn[S, T](items).call(view)

  /**
   * Added to satisfy Spec tests.
   */
  @deprecated(message = "Use forTableColumn[S, T](ObservableBuffer[T])", since = "1.0")
  def forTableColumn[S, T](items: jfxc.ObservableList[T]) = jfxscc.ChoiceBoxTableCell.forTableColumn[S, T](items)

  /**
   * $FTCINIT
   *
   * @tparam T $TTYPE
   * @param converter $CONVPARAM
   * @param items $BUFITEMSPARAM
   * @return $FTCRET
   */
  def forTableColumn[S, T](converter: StringConverter[T], items: ObservableBuffer[T]): (TableColumn[S, T] => TableCell[S, T]) =
    (view: TableColumn[S, T]) => jfxscc.ChoiceBoxTableCell.forTableColumn[S, T](converter, items).call(view)

  /**
   * Added to satisfy Spec tests.
   */
  @deprecated(message = "Use forTableColumn[S, T](StringConverter[T], ObservableBuffer[T])", since = "1.0")
  def forTableColumn[S, T](converter: jfxu.StringConverter[T], items: jfxc.ObservableList[T]) =
    jfxscc.ChoiceBoxTableCell.forTableColumn[S, T](converter, items)

  /**
   * $FTCINIT
   *
   * @tparam T $TTYPE
   * @param converter $CONVPARAM
   * @param items $ITEMSPARAM
   * @return $FTCRET
   */
  def forTableColumn[S, T](converter: StringConverter[T], items: T*): (TableColumn[S, T] => TableCell[S, T]) =
    (view: TableColumn[S, T]) => jfxscc.ChoiceBoxTableCell.forTableColumn[S, T](converter, items: _*).call(view)

  /**
   * Added to satisfy Spec tests.
   */
  @deprecated(message = "Use forTableColumn[S, T](StringConverter[T], T*)", since = "1.0")
  def forTableColumn[S, T](converter: jfxu.StringConverter[T], items: T*) = jfxscc.ChoiceBoxTableCell.forTableColumn[S, T](converter, items: _*)

  /**
   * $FTCINIT
   *
   * @tparam T $TTYPE
   * @param items $ITEMSPARAM
   * @return $FTCRET
   */
  def forTableColumn[S, T](items: T*): (TableColumn[S, T] => TableCell[S, T]) =
    (view: TableColumn[S, T]) => jfxscc.ChoiceBoxTableCell.forTableColumn[S, T](items: _*).call(view)

  /**
   * Added to satisfy Spec tests.
   */
  @deprecated(message = "Use forTableColumn[S, T](T*)", since = "1.0")
  def forTableColumn[S, T](items: Array[T]) = jfxscc.ChoiceBoxTableCell.forTableColumn[S, T](items: _*)

}

/**
 * Wraps [[http://docs.oracle.com/javase/8/javafx/api/javafx/scene/control/cell/ChoiceBoxListCell.html $CBLC]]
 *
 * @tparam T Type used in this cell
 * @constructor Creates a new $CBLC from a JavaFX $CBLC
 * @param delegate JavaFX $CBLC
 *
 * @define CBLC `ChoiceBoxListCell`
 * @define CONVPARAM A `StringConverter` to convert the given item (of type T) to a String for displaying to the user.
 * @define ITEMSPARAM Zero or more items that will be shown to the user when the ChoiceBox menu is showing. 
 * @define BUFITEMSPARAM A `ObservableBuffer` containing $ITEMSPARAM
 */
class ChoiceBoxTableCell[S, T](override val delegate: jfxscc.ChoiceBoxTableCell[S, T] = new jfxscc.ChoiceBoxTableCell[S, T])
  extends TableCell[S, T](delegate)
  with ConvertableCell[jfxscc.ChoiceBoxTableCell[S, T], T, T]
  with UpdatableCell[jfxscc.ChoiceBoxTableCell[S, T], T]
  with ItemableCell[jfxscc.ChoiceBoxTableCell[S, T], T]
  with SFXDelegate[jfxscc.ChoiceBoxTableCell[S, T]] {

  /**
   * Creates a default $CBLC instance with the given items being used to populate the ChoiceBox when
   * it is shown.
   *
   * @param items $BUFITEMSPARAM
   */
  def this(items: ObservableBuffer[T]) = this(new jfxscc.ChoiceBoxTableCell[S, T](items))

  /**
   * Creates a $CBLC instance with the given items being used to populate the `ChoiceBox` when it is
   * shown, and the StringConverter being used to convert the item in to a user-readable form.
   *
   * @param converter $CONVPARAM
   * @param items $BUFITEMSPARAM
   */
  def this(converter: StringConverter[T], items: ObservableBuffer[T]) = this(new jfxscc.ChoiceBoxTableCell[S, T](converter, items))

  /**
   * Creates a $CBLC instance with the given items being used to populate the `ChoiceBox` when it is
   * shown, and the StringConverter being used to convert the item in to a user-readable form.
   *
   * @param converter $CONVPARAM
   * @param items $ITEMSPARAM
   */
  def this(converter: StringConverter[T], items: T*) = this(new jfxscc.ChoiceBoxTableCell[S, T](converter, items: _*))

  /**
   * Creates a default $CBLC instance with the given items being used to populate the `ChoiceBox` when
   * it is shown.
   *
   * @param items $ITEMSPARAM
   */
  def this(items: T*) = this(new jfxscc.ChoiceBoxTableCell[S, T](items: _*))

}<|MERGE_RESOLUTION|>--- conflicted
+++ resolved
@@ -26,17 +26,6 @@
  */
 package scalafx.scene.control.cell
 
-<<<<<<< HEAD
-import scala.language.implicitConversions
-import javafx.{ collections => jfxc }
-import javafx.scene.control.{ cell => jfxscc }
-import javafx.{ util => jfxu }
-import scalafx.Includes._
-import scalafx.collections.ObservableBuffer
-import scalafx.scene.control.TableCell
-import scalafx.scene.control.TableColumn
-import scalafx.delegate.SFXDelegate
-=======
 import javafx.scene.control.{cell => jfxscc}
 import javafx.{collections => jfxc, util => jfxu}
 
@@ -45,7 +34,6 @@
 import scalafx.collections.ObservableBuffer
 import scalafx.delegate.SFXDelegate
 import scalafx.scene.control.{TableCell, TableColumn}
->>>>>>> df8b3993
 import scalafx.util.StringConverter
 
 /**
@@ -68,11 +56,7 @@
    * @param cell ScalaFX $CBTC
    * @return JavaFX $CBTC
    */
-<<<<<<< HEAD
-  implicit def sfxChoiceBoxTableCell2jfx[S, T](cell: ChoiceBoxTableCell[S, T]) = if (cell != null) cell.delegate else null
-=======
   implicit def sfxChoiceBoxTableCell2jfx[S, T](cell: ChoiceBoxTableCell[S, T]): jfxscc.ChoiceBoxTableCell[S, T] = if (cell != null) cell.delegate else null
->>>>>>> df8b3993
 
   /**
    * $FTCINIT
