/*
 * Copyright (c) 2011-2014, ScalaFX Project
 * All rights reserved.
 *
 * Redistribution and use in source and binary forms, with or without
 * modification, are permitted provided that the following conditions are met:
 *     * Redistributions of source code must retain the above copyright
 *       notice, this list of conditions and the following disclaimer.
 *     * Redistributions in binary form must reproduce the above copyright
 *       notice, this list of conditions and the following disclaimer in the
 *       documentation and/or other materials provided with the distribution.
 *     * Neither the name of the ScalaFX Project nor the
 *       names of its contributors may be used to endorse or promote products
 *       derived from this software without specific prior written permission.
 *
 * THIS SOFTWARE IS PROVIDED BY THE COPYRIGHT HOLDERS AND CONTRIBUTORS "AS IS" AND
 * ANY EXPRESS OR IMPLIED WARRANTIES, INCLUDING, BUT NOT LIMITED TO, THE IMPLIED
 * WARRANTIES OF MERCHANTABILITY AND FITNESS FOR A PARTICULAR PURPOSE ARE
 * DISCLAIMED. IN NO EVENT SHALL THE SCALAFX PROJECT OR ITS CONTRIBUTORS BE LIABLE
 * FOR ANY DIRECT, INDIRECT, INCIDENTAL, SPECIAL, EXEMPLARY, OR CONSEQUENTIAL
 * DAMAGES (INCLUDING, BUT NOT LIMITED TO, PROCUREMENT OF SUBSTITUTE GOODS OR
 * SERVICES; LOSS OF USE, DATA, OR PROFITS; OR BUSINESS INTERRUPTION) HOWEVER CAUSED
 * AND ON ANY THEORY OF LIABILITY, WHETHER IN CONTRACT, STRICT LIABILITY, OR TORT
 * (INCLUDING NEGLIGENCE OR OTHERWISE) ARISING IN ANY WAY OUT OF THE USE OF THIS
 * SOFTWARE, EVEN IF ADVISED OF THE POSSIBILITY OF SUCH DAMAGE.
 */
package scalafx.scene.control.cell

<<<<<<< HEAD
import scala.language.implicitConversions
import javafx.{ collections => jfxc }
import javafx.scene.control.{ cell => jfxscc }
import javafx.{ util => jfxu }
import scalafx.Includes._
import scalafx.collections.ObservableBuffer
import scalafx.scene.control.ListCell
import scalafx.scene.control.ListView
import scalafx.delegate.SFXDelegate
=======
import javafx.scene.control.{cell => jfxscc}
import javafx.{collections => jfxc, util => jfxu}

import scala.language.implicitConversions
import scalafx.Includes._
import scalafx.collections.ObservableBuffer
import scalafx.delegate.SFXDelegate
import scalafx.scene.control.{ListCell, ListView}
>>>>>>> df8b3993
import scalafx.util.StringConverter

/**
 * Companion Object for [[scalafx.scene.control.cell.ComboBoxListCell]].
 *
 * @define CBLC `ComboBoxListCell`
 * @define TTYPE  The type of the elements contained within the `TableColumn`.
 * @define FLVINIT Creates a ComboBox cell factory for use in [[scalafx.scene.control.ListView]] controls.
 * @define FLVINITDEPREC Added to satisfy Spec tests.
 * @define ITEMSPARAM Zero or more items that will be shown to the user when the `ComboBox` menu is showing.
 * @define CONVPARAM A [[scalafx.util.StringConverter]] to convert the given item (of type T) to a String for displaying to the user.
 * @define RET A function that will return a ListCell that is able to work on the type of element contained within the ListView. 
 */
object ComboBoxListCell {

  /**
   * Converts a ScalaFX $CBLC to its JavaFX counterpart.
   *
   * @tparam T $TTYPE
   * @param cell ScalaFX $CBLC
   * @return JavaFX $CBLC
   */
<<<<<<< HEAD
  implicit def sfxComboBoxListCell2jfx[T](cell: ComboBoxListCell[T]) = if (cell != null) cell.delegate else null
=======
  implicit def sfxComboBoxListCell2jfx[T](cell: ComboBoxListCell[T]): jfxscc.ComboBoxListCell[T] = if (cell != null) cell.delegate else null
>>>>>>> df8b3993

  /**
   * $FLVINIT
   *
   * @param items $ITEMSPARAM
   * @return $RET
   */
  def forListView[T](items: ObservableBuffer[T]): (ListView[T] => ListCell[T]) =
    (view: ListView[T]) => jfxscc.ComboBoxListCell.forListView[T](items).call(view)

  /**
   * $FLVINITDEPREC
   */
  @deprecated(message = "Use forListView[T](T => ObservableValue[Boolean, java.lang.Boolean])", since = "1.0")
  def forListView[T](items: jfxc.ObservableList[T]) = jfxscc.ComboBoxListCell.forListView(items)

  /**
   * $FLVINIT
   *
   * @param converter $CONVPARAM
   * @param items $ITEMSPARAM
   * @return $RET
   */
  def forListView[T](converter: StringConverter[T], items: ObservableBuffer[T]): (ListView[T] => ListCell[T]) =
    (view: ListView[T]) => jfxscc.ComboBoxListCell.forListView[T](converter, items).call(view)

  /**
   * $FLVINITDEPREC
   */
  @deprecated(message = "Use forListView[T](StringConverter[T], ObservableBuffer[T])", since = "1.0")
  def forListView[T](converter: jfxu.StringConverter[T], items: jfxc.ObservableList[T]) =
    jfxscc.ComboBoxListCell.forListView(converter, items)

  /**
   * $FLVINIT
   *
   * @param converter $CONVPARAM
   * @param items $ITEMSPARAM
   * @return $RET
   */
  def forListView[T](converter: StringConverter[T], items: T*): (ListView[T] => ListCell[T]) =
    (view: ListView[T]) => jfxscc.ComboBoxListCell.forListView[T](converter, items: _*).call(view)

  /**
   * $FLVINITDEPREC
   */
  @deprecated(message = "Use forListView[T](StringConverter[T], T*)", since = "1.0")
  def forListView[T](converter: jfxu.StringConverter[T], items: T*) =
    jfxscc.ComboBoxListCell.forListView[T](converter, items: _*)

  /**
   * $FLVINIT
   *
   * @param items $ITEMSPARAM
   * @return $RET
   */
  def forListView[T](items: T*): (ListView[T] => ListCell[T]) =
    (view: ListView[T]) => jfxscc.ComboBoxListCell.forListView[T](items: _*).call(view)

}

/**
 * Wraps [[http://docs.oracle.com/javase/8/javafx/api/javafx/scene/control/cell/ChoiceBoxTreeCell.html $CBLC]]
 * 
 * @tparam T Type used in this cell
 * @constructor Creates a new $CBLC from a JavaFX $CBLC
 * @param delegate JavaFX $CBLC
 *
 * @define CBLC `ChoiceBoxListCell`
 * @define CMBX `ComboBox`
 * @define STCV `StringConverter`
 * @define CONSTRCONVERTER Creates a $CBLC instance with the given items being used to populate the $CMBX when it is shown, and the $STCV being used to convert the item in to a user-readable form.
 * @define CONSTITEMS Creates a default $CBLC instance with the given items being used to populate the $CMBX when it is shown.
 * @define CONVPARAM A $STCV that can convert an item of type T into a user-readable string so that it may then be shown in the $CMBX popup menu.
 * @define ITEMSPARAM The items to show in the $CMBX popup menu when selected by the user. 
 */
class ComboBoxListCell[T](override val delegate: jfxscc.ComboBoxListCell[T] = new jfxscc.ComboBoxListCell[T])
  extends ListCell[T](delegate)
  with ConvertableCell[jfxscc.ComboBoxListCell[T], T, T]
  with ComboBoxEditableCell[jfxscc.ComboBoxListCell[T], T]
  with UpdatableCell[jfxscc.ComboBoxListCell[T], T]
  with ItemableCell[jfxscc.ComboBoxListCell[T], T]
  with SFXDelegate[jfxscc.ComboBoxListCell[T]] {

  /**
   * $CONSTITEMS
   *
   * @param items $ITEMSPARAM
   */
  def this(items: ObservableBuffer[T]) = this(new jfxscc.ComboBoxListCell[T](items))

  /**
   * $CONSTRCONVERTER
   *
   * @param converter $CONVPARAM
   * @param items $ITEMSPARAM
   */
  def this(converter: StringConverter[T], items: ObservableBuffer[T]) = this(new jfxscc.ComboBoxListCell[T](converter, items))

  /**
   * $CONSTRCONVERTER
   *
   * @param converter $CONVPARAM
   * @param items $ITEMSPARAM
   */
  def this(converter: StringConverter[T], items: T*) = this(new jfxscc.ComboBoxListCell[T](converter, items: _*))

  /**
   * $CONSTITEMS
   *
   * @param items $ITEMSPARAM
   */
  def this(items: T*) = this(new jfxscc.ComboBoxListCell[T](items: _*))

}<|MERGE_RESOLUTION|>--- conflicted
+++ resolved
@@ -26,17 +26,6 @@
  */
 package scalafx.scene.control.cell
 
-<<<<<<< HEAD
-import scala.language.implicitConversions
-import javafx.{ collections => jfxc }
-import javafx.scene.control.{ cell => jfxscc }
-import javafx.{ util => jfxu }
-import scalafx.Includes._
-import scalafx.collections.ObservableBuffer
-import scalafx.scene.control.ListCell
-import scalafx.scene.control.ListView
-import scalafx.delegate.SFXDelegate
-=======
 import javafx.scene.control.{cell => jfxscc}
 import javafx.{collections => jfxc, util => jfxu}
 
@@ -45,7 +34,6 @@
 import scalafx.collections.ObservableBuffer
 import scalafx.delegate.SFXDelegate
 import scalafx.scene.control.{ListCell, ListView}
->>>>>>> df8b3993
 import scalafx.util.StringConverter
 
 /**
@@ -68,11 +56,7 @@
    * @param cell ScalaFX $CBLC
    * @return JavaFX $CBLC
    */
-<<<<<<< HEAD
-  implicit def sfxComboBoxListCell2jfx[T](cell: ComboBoxListCell[T]) = if (cell != null) cell.delegate else null
-=======
   implicit def sfxComboBoxListCell2jfx[T](cell: ComboBoxListCell[T]): jfxscc.ComboBoxListCell[T] = if (cell != null) cell.delegate else null
->>>>>>> df8b3993
 
   /**
    * $FLVINIT
@@ -136,7 +120,7 @@
 
 /**
  * Wraps [[http://docs.oracle.com/javase/8/javafx/api/javafx/scene/control/cell/ChoiceBoxTreeCell.html $CBLC]]
- * 
+ *
  * @tparam T Type used in this cell
  * @constructor Creates a new $CBLC from a JavaFX $CBLC
  * @param delegate JavaFX $CBLC
