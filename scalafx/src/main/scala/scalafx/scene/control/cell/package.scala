/*
 * Copyright (c) 2011-2014, ScalaFX Project
 * All rights reserved.
 *
 * Redistribution and use in source and binary forms, with or without
 * modification, are permitted provided that the following conditions are met:
 *     * Redistributions of source code must retain the above copyright
 *       notice, this list of conditions and the following disclaimer.
 *     * Redistributions in binary form must reproduce the above copyright
 *       notice, this list of conditions and the following disclaimer in the
 *       documentation and/or other materials provided with the distribution.
 *     * Neither the name of the ScalaFX Project nor the
 *       names of its contributors may be used to endorse or promote products
 *       derived from this software without specific prior written permission.
 *
 * THIS SOFTWARE IS PROVIDED BY THE COPYRIGHT HOLDERS AND CONTRIBUTORS "AS IS" AND
 * ANY EXPRESS OR IMPLIED WARRANTIES, INCLUDING, BUT NOT LIMITED TO, THE IMPLIED
 * WARRANTIES OF MERCHANTABILITY AND FITNESS FOR A PARTICULAR PURPOSE ARE
 * DISCLAIMED. IN NO EVENT SHALL THE SCALAFX PROJECT OR ITS CONTRIBUTORS BE LIABLE
 * FOR ANY DIRECT, INDIRECT, INCIDENTAL, SPECIAL, EXEMPLARY, OR CONSEQUENTIAL
 * DAMAGES (INCLUDING, BUT NOT LIMITED TO, PROCUREMENT OF SUBSTITUTE GOODS OR
 * SERVICES; LOSS OF USE, DATA, OR PROFITS; OR BUSINESS INTERRUPTION) HOWEVER CAUSED
 * AND ON ANY THEORY OF LIABILITY, WHETHER IN CONTRACT, STRICT LIABILITY, OR TORT
 * (INCLUDING NEGLIGENCE OR OTHERWISE) ARISING IN ANY WAY OUT OF THE USE OF THIS
 * SOFTWARE, EVEN IF ADVISED OF THE POSSIBILITY OF SUCH DAMAGE.
 */
package scalafx.scene.control

<<<<<<< HEAD
import scala.language.{implicitConversions, reflectiveCalls}
import javafx.beans.{ property => jfxbp }
import javafx.beans.{ value => jfxbv }
import javafx.{ collections => jfxc }
import javafx.scene.{ control => jfxsc }
import javafx.{ util => jfxu }
import scalafx.Includes._
import scalafx.beans.property.BooleanProperty
import scalafx.beans.property.ObjectProperty
import scalafx.collections.ObservableBuffer
import scalafx.delegate.SFXDelegate
import scalafx.util.StringConverter
import scalafx.beans.value.ObservableValue
=======
import javafx.beans.{property => jfxbp, value => jfxbv}
import javafx.scene.{control => jfxsc}
import javafx.{collections => jfxc, util => jfxu}

import scala.language.{implicitConversions, reflectiveCalls}
import scalafx.Includes._
import scalafx.beans.property.{BooleanProperty, ObjectProperty}
import scalafx.beans.value.ObservableValue
import scalafx.delegate.SFXDelegate
import scalafx.util.StringConverter
>>>>>>> df8b3993

/**
 * Wraps [[http://docs.oracle.com/javase/8/javafx/api/javafx/scene/control/cell/package-summary.html `javafx.scene.control.cell`]] package.
 */
package object cell {

  /**
   * Types that contains the method `converterProperty(): jfxbp.ObjectProperty[jfxu.StringConverter[T]]`
   *
   * @tparam J Original Java type used by converter.
   */
  type Convertable[J] = {
    def converterProperty(): jfxbp.ObjectProperty[jfxu.StringConverter[J]]
  }

  /**
   * Cells which delegate contains the method `converterProperty(): jfxbp.ObjectProperty[jfxu.StringConverter[T]]`
   *
   * @tparam T The type of the elements contained within the inner element inside the Cell.
   * @tparam C  Derivated type from JavaFX Cell
   * @tparam J Original Java type used by converter.
   */
  trait ConvertableCell[C <: jfxsc.Cell[T] with Convertable[J], T, J]
    extends SFXDelegate[C] {

    /**
     * The `StringConverter` property.
     */
    def converter: ObjectProperty[StringConverter[J]] = ObjectProperty(delegate.converterProperty().getValue)
    def converter_=(v: StringConverter[J]) {
      converter() = v
    }

  }

  /**
   * Types that contains the method `comboBoxEditableProperty(): jfxbp.BooleanProperty`
   */
  type ComboBoxEditable = {
    def comboBoxEditableProperty(): jfxbp.BooleanProperty
  }

  /**
   * Cells which delegate contains the method `comboBoxEditableProperty(): jfxbp.BooleanProperty`.
   *
   * @tparam T The type of the elements contained within the inner element inside the Cell.
   * @tparam C  Derivated type from JavaFX Cell
   */
  trait ComboBoxEditableCell[C <: jfxsc.Cell[T] with ComboBoxEditable, T]
    extends SFXDelegate[C] {

    /**
     * A property representing whether the `ComboBox`, when shown to the user, is editable or not.
     */
    def comboBoxEditable: BooleanProperty = delegate.comboBoxEditableProperty()
    def comboBoxEditable_=(v: Boolean) {
      comboBoxEditable() = v
    }

  }

  /**
   * Cells which delegate contains the method `updateItem(item: Any, empty: Boolean): Unit`.
   *
   * @tparam T The type of the elements contained within the inner element inside the Cell.
   * @tparam C  Derivated type from JavaFX Cell
   */
  trait UpdatableCell[C <: jfxsc.Cell[T], T]
    extends SFXDelegate[C] {
    /* IMPLEMENTATION NOTE: 
     * Unlike to what happened with other traits of this package object, it was not possible create a type like 
     * "type Updated[T] = { def updateItem(item: T, empty: Boolean): Unit }". In this case, the compiler shows this 
     * error message: "Parameter type in structural refinement may not refer to an abstract type defined outside that 
     * refinement". The only way for which was possible implement the trait was create an internal type in which 
     * updateItem method from JavaFX class receive a item of type Any instead type T.
     */

    /**
     * Types that contains the method `updateItem(item: Any, empty: Boolean): Unit`
     */
    type Updated = {
      def updateItem(item: Any, empty: Boolean)
    }

    /**
     * Updates the item associated with this Cell.
     *
     * @param item  The new item for the cell
     * @param empty whether or not this cell represents data from the list. If it is empty, then it does not
     * represent any domain data, but is a cell being used to render an "empty" row.
     */
    def updateItem(item: T, empty: Boolean) {
      delegate.asInstanceOf[Updated].updateItem(item, empty)
    }

  }

  /**
   * Types that contains the method `getItems(): ObservableList[T]`.
   *
   * @tparam T The type of the elements contained within the inner element inside the Cell.
   */
  type Itemable[T] = {
    def getItems(): jfxc.ObservableList[T]
  }

  /**
   * [[javafx.scene.control.Cell]]s that contains the method `getItems(): ObservableList[T]`.
   *
   * @tparam T The type of the elements contained within the inner element inside the Cell.
   * @tparam C  Derivated type from JavaFX Cell
   */
  trait ItemableCell[C <: jfxsc.Cell[T] with Itemable[T], T]
    extends SFXDelegate[C] {

    /**
     * Returns the items to be displayed in the ChoiceBox when it is showing.
     */
    def items = delegate.getItems
  }

  /**
   * Converts a Function of type `T => ObservableValue[Boolean, java.lang.Boolean]` to a JavaFX `Callback` of type
   * `[T, javafx.beans.value.ObservableValue[java.lang.Boolean]]`
   *
   * @tparam T The type of the elements contained within the inner element inside the Cell.
   */
  private[cell] implicit def selectedBooleanPropertyToGetSelectedProperty[T](selectedProperty: T => ObservableValue[Boolean, java.lang.Boolean]): jfxu.Callback[T, jfxbv.ObservableValue[java.lang.Boolean]] =
    new jfxu.Callback[T, jfxbv.ObservableValue[java.lang.Boolean]] {
      def call(x: T) = selectedProperty(x)
    }

  /**
   * Types that contains the property `selectedStateCallback`.
   *
   * @tparam J Original Java type used by converter.
   */
  type StateSelectable[J] = {
    def selectedStateCallbackProperty(): jfxbp.ObjectProperty[jfxu.Callback[J, jfxbv.ObservableValue[java.lang.Boolean]]]
  }

  /**
   * Cells which delegate contains the property `selectedStateCallback`.
   *
   * TODO: Convert selectedStateCallback getter return type from
   * `jfxbp.ObjectProperty[jfxu.Callback[J, javafx.beans.property.ObservableValue[java.lang.Boolean]]]` to
   * `ObjectProperty[J => ObservableValue[Boolean, java.lang.Boolean]]`.
   *
   * @tparam T The type of the elements contained within the inner element inside the Cell.
   * @tparam C  Derivated type from JavaFX Cell
   * @tparam J Original Java type used by converter.
   */
  trait StateSelectableCell[C <: jfxsc.Cell[T] with StateSelectable[J], T, J]
    extends SFXDelegate[C] {

    /**
     * Property representing the Callback that is bound to by the element inside the Cell shown on screen.
     */
    def selectedStateCallback = delegate.selectedStateCallbackProperty()
    def selectedStateCallback_=(v: J => ObservableValue[Boolean, java.lang.Boolean]) {
      selectedStateCallback() = v
    }

  }

}<|MERGE_RESOLUTION|>--- conflicted
+++ resolved
@@ -26,21 +26,6 @@
  */
 package scalafx.scene.control
 
-<<<<<<< HEAD
-import scala.language.{implicitConversions, reflectiveCalls}
-import javafx.beans.{ property => jfxbp }
-import javafx.beans.{ value => jfxbv }
-import javafx.{ collections => jfxc }
-import javafx.scene.{ control => jfxsc }
-import javafx.{ util => jfxu }
-import scalafx.Includes._
-import scalafx.beans.property.BooleanProperty
-import scalafx.beans.property.ObjectProperty
-import scalafx.collections.ObservableBuffer
-import scalafx.delegate.SFXDelegate
-import scalafx.util.StringConverter
-import scalafx.beans.value.ObservableValue
-=======
 import javafx.beans.{property => jfxbp, value => jfxbv}
 import javafx.scene.{control => jfxsc}
 import javafx.{collections => jfxc, util => jfxu}
@@ -51,7 +36,6 @@
 import scalafx.beans.value.ObservableValue
 import scalafx.delegate.SFXDelegate
 import scalafx.util.StringConverter
->>>>>>> df8b3993
 
 /**
  * Wraps [[http://docs.oracle.com/javase/8/javafx/api/javafx/scene/control/cell/package-summary.html `javafx.scene.control.cell`]] package.
@@ -141,7 +125,7 @@
      *
      * @param item  The new item for the cell
      * @param empty whether or not this cell represents data from the list. If it is empty, then it does not
-     * represent any domain data, but is a cell being used to render an "empty" row.
+     *              represent any domain data, but is a cell being used to render an "empty" row.
      */
     def updateItem(item: T, empty: Boolean) {
       delegate.asInstanceOf[Updated].updateItem(item, empty)
