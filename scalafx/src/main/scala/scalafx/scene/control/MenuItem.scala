--- conflicted
+++ resolved
@@ -26,26 +26,6 @@
  */
 package scalafx.scene.control
 
-<<<<<<< HEAD
-import scala.language.implicitConversions
-import javafx.{event => jfxe}
-import javafx.{scene => jfxs}
-import javafx.scene.{control => jfxsc, input => jfxsi}
-import scalafx.Includes._
-import scalafx.beans.property.BooleanProperty
-import scalafx.beans.property.ObjectProperty
-import scalafx.beans.property.ReadOnlyObjectProperty
-import scalafx.beans.property.StringProperty
-import scalafx.event.EventHandlerDelegate
-import scalafx.scene.Node
-import scalafx.scene.input.KeyCombination
-import scalafx.delegate.FireDelegate
-import scalafx.delegate.SFXDelegate
-import scalafx.css.Styleable
-
-object MenuItem {
-  implicit def sfxMenuItem2jfx(m: MenuItem) = if (m != null) m.delegate else null
-=======
 import javafx.scene.{control => jfxsc, input => jfxsi}
 import javafx.{event => jfxe, scene => jfxs}
 
@@ -60,7 +40,6 @@
 
 object MenuItem {
   implicit def sfxMenuItem2jfx(m: MenuItem): jfxsc.MenuItem = if (m != null) m.delegate else null
->>>>>>> df8b3993
 }
 
 class MenuItem(override val delegate: jfxsc.MenuItem = new jfxsc.MenuItem)
