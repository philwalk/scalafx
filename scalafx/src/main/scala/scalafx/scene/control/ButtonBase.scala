--- conflicted
+++ resolved
@@ -26,19 +26,6 @@
  */
 package scalafx.scene.control
 
-<<<<<<< HEAD
-import scala.language.implicitConversions
-import javafx.scene.{ control => jfxsc, input => jfxsi }
-import javafx.{ event => jfxe }
-import scalafx.Includes._
-import scalafx.beans.property.ReadOnlyBooleanProperty
-import scalafx.scene.input.MouseEvent
-import scalafx.delegate.FireDelegate
-import scalafx.delegate.SFXDelegate
-
-object ButtonBase {
-  implicit def sfxButtonBase2jfx(v: ButtonBase) = if (v != null) v.delegate else null
-=======
 import javafx.scene.{control => jfxsc, input => jfxsi}
 import javafx.{event => jfxe}
 
@@ -50,7 +37,6 @@
 
 object ButtonBase {
   implicit def sfxButtonBase2jfx(v: ButtonBase): jfxsc.ButtonBase = if (v != null) v.delegate else null
->>>>>>> df8b3993
 }
 
 abstract class ButtonBase(override val delegate: jfxsc.ButtonBase)
