--- conflicted
+++ resolved
@@ -1,119 +1,115 @@
-/*
-<<<<<<< HEAD
-* Copyright (c) 2011-2014, ScalaFX Project
-=======
- * Copyright (c) 2011-2014, ScalaFX Project
->>>>>>> a496ffa6
- * All rights reserved.
- *
- * Redistribution and use in source and binary forms, with or without
- * modification, are permitted provided that the following conditions are met:
- *     * Redistributions of source code must retain the above copyright
- *       notice, this list of conditions and the following disclaimer.
- *     * Redistributions in binary form must reproduce the above copyright
- *       notice, this list of conditions and the following disclaimer in the
- *       documentation and/or other materials provided with the distribution.
- *     * Neither the name of the ScalaFX Project nor the
- *       names of its contributors may be used to endorse or promote products
- *       derived from this software without specific prior written permission.
- *
- * THIS SOFTWARE IS PROVIDED BY THE COPYRIGHT HOLDERS AND CONTRIBUTORS "AS IS" AND
- * ANY EXPRESS OR IMPLIED WARRANTIES, INCLUDING, BUT NOT LIMITED TO, THE IMPLIED
- * WARRANTIES OF MERCHANTABILITY AND FITNESS FOR A PARTICULAR PURPOSE ARE
- * DISCLAIMED. IN NO EVENT SHALL THE SCALAFX PROJECT OR ITS CONTRIBUTORS BE LIABLE
- * FOR ANY DIRECT, INDIRECT, INCIDENTAL, SPECIAL, EXEMPLARY, OR CONSEQUENTIAL
- * DAMAGES (INCLUDING, BUT NOT LIMITED TO, PROCUREMENT OF SUBSTITUTE GOODS OR
- * SERVICES; LOSS OF USE, DATA, OR PROFITS; OR BUSINESS INTERRUPTION) HOWEVER CAUSED
- * AND ON ANY THEORY OF LIABILITY, WHETHER IN CONTRACT, STRICT LIABILITY, OR TORT
- * (INCLUDING NEGLIGENCE OR OTHERWISE) ARISING IN ANY WAY OUT OF THE USE OF THIS
- * SOFTWARE, EVEN IF ADVISED OF THE POSSIBILITY OF SUCH DAMAGE.
- */
-package scalafx.scene.control
-
-import scala.language.implicitConversions
-import javafx.scene.{ control => jfxsc }
-import scalafx.Includes._
-import scalafx.beans.property.ObjectProperty
-import scalafx.delegate.SFXDelegate
-
-object MultipleSelectionModel {
-  implicit def sfxMultipleSelectionModel2jfx[T](v: MultipleSelectionModel[T]) = v.delegate
-}
-
-abstract class MultipleSelectionModel[T](override val delegate: jfxsc.MultipleSelectionModel[T])
-  extends SelectionModel[T](delegate)
-  with SFXDelegate[jfxsc.MultipleSelectionModel[T]] {
-
-  /**
-   * Specifies the selection mode to use in this selection model. 
-   * The selection mode specifies how many items in the underlying data model 
-   * can be selected at
-   * any one time.
-   *
-   * By default, the selection mode is SelectionMode.SINGLE.
-   */
-  def selectionMode: ObjectProperty[jfxsc.SelectionMode] = delegate.selectionModeProperty
-  def selectionMode_=(v: SelectionMode) {
-    selectionMode() = v
-  }
-
-  /**
-   * Returns a read-only ObservableList of all selected indices. The 
-   * ObservableList will be updated by the selection model to always reflect 
-   * changes in selection. This can be observed by adding a ListChangeListener 
-   * to the returned ObservableList.
-   */
-  def selectedIndices = delegate.getSelectedIndices
-
-  /**
-   * Returns a read-only ObservableList of all selected items. The 
-   * ObservableList will be updated further by the selection model to always 
-   * reflect changes in selection. This can be observed by adding a 
-   * ListChangeListener to the returned ObservableList.
-   */
-  def selectedItems = delegate.getSelectedItems
-
-  /**
-   * This method allows for one or more selections to be set at the same time. 
-   * It will ignore any value that is not within the valid range (i.e. greater 
-   * than or equal to zero, and less than the total number of items in the 
-   * underlying data model). Any duplication of indices will be ignored.
-   *
-   * If there is already one or more indices selected in this model, calling 
-   * this method will not clear these selections - to do so it is necessary to 
-   * first call clearSelection.
-   *
-   * The last valid value given will become the selected index / selected item.
-   *
-   */
-  // To convert Scala varargs to Java varargs, see http://stackoverflow.com/questions/2334200/transforming-scala-varargs-into-java-object-varargs
-  def selectIndices(index: Int, indices: Int*) {
-    delegate.selectIndices(index, indices.map(_.asInstanceOf[Int]): _*)
-  }
-
-  /**
-   * Selects all indices from the given start index to the item before the 
-   * given end index. This means that the selection is inclusive of the start 
-   * index, and exclusive of the end index. This method will work regardless 
-   * of whether start < end or start > end: the only constant is that the index 
-   * before the given end index will become the selected index.
-   *
-   * If there is already one or more indices selected in this model, calling 
-   * this method will not clear these selections - to do so it is necessary to 
-   * first call clearSelection.
-   *
-   * @param start The first index to select - this index will be selected.
-   * @param end The last index of the selection - this index will not be selected.
-   */
-  def selectRange(start: Int, end: Int) {
-    delegate.selectRange(start, end)
-  }
-
-  /**
-   * Convenience method to select all available indices.
-   */
-  def selectAll() {
-    delegate.selectAll()
-  }
-
-}
+/*
+ * Copyright (c) 2011-2014, ScalaFX Project
+ * All rights reserved.
+ *
+ * Redistribution and use in source and binary forms, with or without
+ * modification, are permitted provided that the following conditions are met:
+ *     * Redistributions of source code must retain the above copyright
+ *       notice, this list of conditions and the following disclaimer.
+ *     * Redistributions in binary form must reproduce the above copyright
+ *       notice, this list of conditions and the following disclaimer in the
+ *       documentation and/or other materials provided with the distribution.
+ *     * Neither the name of the ScalaFX Project nor the
+ *       names of its contributors may be used to endorse or promote products
+ *       derived from this software without specific prior written permission.
+ *
+ * THIS SOFTWARE IS PROVIDED BY THE COPYRIGHT HOLDERS AND CONTRIBUTORS "AS IS" AND
+ * ANY EXPRESS OR IMPLIED WARRANTIES, INCLUDING, BUT NOT LIMITED TO, THE IMPLIED
+ * WARRANTIES OF MERCHANTABILITY AND FITNESS FOR A PARTICULAR PURPOSE ARE
+ * DISCLAIMED. IN NO EVENT SHALL THE SCALAFX PROJECT OR ITS CONTRIBUTORS BE LIABLE
+ * FOR ANY DIRECT, INDIRECT, INCIDENTAL, SPECIAL, EXEMPLARY, OR CONSEQUENTIAL
+ * DAMAGES (INCLUDING, BUT NOT LIMITED TO, PROCUREMENT OF SUBSTITUTE GOODS OR
+ * SERVICES; LOSS OF USE, DATA, OR PROFITS; OR BUSINESS INTERRUPTION) HOWEVER CAUSED
+ * AND ON ANY THEORY OF LIABILITY, WHETHER IN CONTRACT, STRICT LIABILITY, OR TORT
+ * (INCLUDING NEGLIGENCE OR OTHERWISE) ARISING IN ANY WAY OUT OF THE USE OF THIS
+ * SOFTWARE, EVEN IF ADVISED OF THE POSSIBILITY OF SUCH DAMAGE.
+ */
+package scalafx.scene.control
+
+import scala.language.implicitConversions
+import javafx.scene.{ control => jfxsc }
+import scalafx.Includes._
+import scalafx.beans.property.ObjectProperty
+import scalafx.delegate.SFXDelegate
+
+object MultipleSelectionModel {
+  implicit def sfxMultipleSelectionModel2jfx[T](v: MultipleSelectionModel[T]) = v.delegate
+}
+
+abstract class MultipleSelectionModel[T](override val delegate: jfxsc.MultipleSelectionModel[T])
+  extends SelectionModel[T](delegate)
+  with SFXDelegate[jfxsc.MultipleSelectionModel[T]] {
+
+  /**
+   * Specifies the selection mode to use in this selection model. 
+   * The selection mode specifies how many items in the underlying data model 
+   * can be selected at
+   * any one time.
+   *
+   * By default, the selection mode is SelectionMode.SINGLE.
+   */
+  def selectionMode: ObjectProperty[jfxsc.SelectionMode] = delegate.selectionModeProperty
+  def selectionMode_=(v: SelectionMode) {
+    selectionMode() = v
+  }
+
+  /**
+   * Returns a read-only ObservableList of all selected indices. The 
+   * ObservableList will be updated by the selection model to always reflect 
+   * changes in selection. This can be observed by adding a ListChangeListener 
+   * to the returned ObservableList.
+   */
+  def selectedIndices = delegate.getSelectedIndices
+
+  /**
+   * Returns a read-only ObservableList of all selected items. The 
+   * ObservableList will be updated further by the selection model to always 
+   * reflect changes in selection. This can be observed by adding a 
+   * ListChangeListener to the returned ObservableList.
+   */
+  def selectedItems = delegate.getSelectedItems
+
+  /**
+   * This method allows for one or more selections to be set at the same time. 
+   * It will ignore any value that is not within the valid range (i.e. greater 
+   * than or equal to zero, and less than the total number of items in the 
+   * underlying data model). Any duplication of indices will be ignored.
+   *
+   * If there is already one or more indices selected in this model, calling 
+   * this method will not clear these selections - to do so it is necessary to 
+   * first call clearSelection.
+   *
+   * The last valid value given will become the selected index / selected item.
+   *
+   */
+  // To convert Scala varargs to Java varargs, see http://stackoverflow.com/questions/2334200/transforming-scala-varargs-into-java-object-varargs
+  def selectIndices(index: Int, indices: Int*) {
+    delegate.selectIndices(index, indices.map(_.asInstanceOf[Int]): _*)
+  }
+
+  /**
+   * Selects all indices from the given start index to the item before the 
+   * given end index. This means that the selection is inclusive of the start 
+   * index, and exclusive of the end index. This method will work regardless 
+   * of whether start < end or start > end: the only constant is that the index 
+   * before the given end index will become the selected index.
+   *
+   * If there is already one or more indices selected in this model, calling 
+   * this method will not clear these selections - to do so it is necessary to 
+   * first call clearSelection.
+   *
+   * @param start The first index to select - this index will be selected.
+   * @param end The last index of the selection - this index will not be selected.
+   */
+  def selectRange(start: Int, end: Int) {
+    delegate.selectRange(start, end)
+  }
+
+  /**
+   * Convenience method to select all available indices.
+   */
+  def selectAll() {
+    delegate.selectAll()
+  }
+
+}