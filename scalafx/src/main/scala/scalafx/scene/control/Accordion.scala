--- conflicted
+++ resolved
@@ -26,8 +26,7 @@
  */
 package scalafx.scene.control
 
-import javafx.scene.{ control => jfxsc }
-import javafx.{ collections => jfxc }
+import javafx.scene.{control => jfxsc}
 import scalafx.collections._
 import scalafx.Includes._
 import scalafx.beans.property.ObjectProperty
@@ -56,7 +55,7 @@
   /**
    * The list of TitledPane in this Accordion.
    */
-  def panes: jfxc.ObservableList[jfxsc.TitledPane] = delegate.getPanes
+  def panes = delegate.getPanes
   /**
    * Sets the list of TitledPane in this Accordion, replacing the prior content. If you want append to current content,
    * use `add` or similar.
@@ -64,15 +63,7 @@
    * @param c list of TitledPane in this Accordion to replace prior content.
    */
   def panes_=(c: Iterable[TitledPane]) {
-<<<<<<< HEAD
-    if (null == c) {
-      panes.clear()
-    } else {
-      panes.setAll(c.map(_.delegate))
-    }
-=======
     fillSFXCollection(this.panes, c)
->>>>>>> b696a6a5
   }
 
 }