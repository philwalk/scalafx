--- conflicted
+++ resolved
@@ -26,9 +26,8 @@
  */
 package scalafx.scene.control
 
-import javafx.scene.{ control => jfxsc }
+import javafx.scene.{control => jfxsc}
 import scalafx.delegate.SFXDelegate
-import javafx.{ collections => jfxc }
 import scalafx.collections._
 import scalafx.Includes._
 import scalafx.beans.property.BooleanProperty
@@ -43,21 +42,13 @@
   /**
    * Gets the list of Menus for this instance.
    */
-  def menus: jfxc.ObservableList[jfxsc.Menu] = delegate.getMenus
+  def menus = delegate.getMenus
 
   /**
    * Sets the list of Menus for this instance.
    */
   def menus_=(c: Iterable[Menu]) = {
-<<<<<<< HEAD
-    if (null == c) {
-      menus.clear()
-    } else {
-      menus.setAll(c.map(_.delegate))
-    }
-=======
     fillSFXCollection(this.menus, c)
->>>>>>> b696a6a5
   }
 
   /**
