/*
 * Copyright (c) 2011-2014, ScalaFX Project
 * All rights reserved.
 *
 * Redistribution and use in source and binary forms, with or without
 * modification, are permitted provided that the following conditions are met:
 *     * Redistributions of source code must retain the above copyright
 *       notice, this list of conditions and the following disclaimer.
 *     * Redistributions in binary form must reproduce the above copyright
 *       notice, this list of conditions and the following disclaimer in the
 *       documentation and/or other materials provided with the distribution.
 *     * Neither the name of the ScalaFX Project nor the
 *       names of its contributors may be used to endorse or promote products
 *       derived from this software without specific prior written permission.
 *
 * THIS SOFTWARE IS PROVIDED BY THE COPYRIGHT HOLDERS AND CONTRIBUTORS "AS IS" AND
 * ANY EXPRESS OR IMPLIED WARRANTIES, INCLUDING, BUT NOT LIMITED TO, THE IMPLIED
 * WARRANTIES OF MERCHANTABILITY AND FITNESS FOR A PARTICULAR PURPOSE ARE
 * DISCLAIMED. IN NO EVENT SHALL THE SCALAFX PROJECT OR ITS CONTRIBUTORS BE LIABLE
 * FOR ANY DIRECT, INDIRECT, INCIDENTAL, SPECIAL, EXEMPLARY, OR CONSEQUENTIAL
 * DAMAGES (INCLUDING, BUT NOT LIMITED TO, PROCUREMENT OF SUBSTITUTE GOODS OR
 * SERVICES; LOSS OF USE, DATA, OR PROFITS; OR BUSINESS INTERRUPTION) HOWEVER CAUSED
 * AND ON ANY THEORY OF LIABILITY, WHETHER IN CONTRACT, STRICT LIABILITY, OR TORT
 * (INCLUDING NEGLIGENCE OR OTHERWISE) ARISING IN ANY WAY OUT OF THE USE OF THIS
 * SOFTWARE, EVEN IF ADVISED OF THE POSSIBILITY OF SUCH DAMAGE.
 */
package scalafx.scene.control

<<<<<<< HEAD
import scala.language.implicitConversions

import javafx.{event => jfxe}
import javafx.{scene => jfxs}
=======
>>>>>>> 044f7b14
import javafx.scene.{control => jfxsc}
import javafx.{collections => jfxc, scene => jfxs, util => jfxu}

import scalafx.Includes._
<<<<<<< HEAD
import scalafx.beans.property.BooleanProperty
import scalafx.beans.property.DoubleProperty
import scalafx.beans.property.ObjectProperty
import scalafx.beans.property.ReadOnlyObjectProperty
=======
import scalafx.beans.property.{BooleanProperty, ObjectProperty, ReadOnlyObjectProperty}
>>>>>>> 044f7b14
import scalafx.collections.ObservableBuffer
import scalafx.delegate.SFXDelegate
import scalafx.scene.Node

/**
 * $OBJCOMPSTA$TV$OBJCOMPEND
 *
 * @define OBJCOMPSTA Object companion for [[scalafx.scene.control.
 * @define OBJCOMPEND ]].
 * @define JFX JavaFX
 * @define SFX ScalaFX
 * @define WRAPSTA Wraps a $JFX [[http://docs.oracle.com/javase/8/javafx/api/javafx/scene/control/
 * @define WRAPEND ]].
 * @define CONSSTA Creates a new $SFX
 * @define CONSEND from its $JFX counterpart.
 * @define CONSPARAM to be wrapped.
 * @define TV TableView
 * @define RF ResizeFeatures
 * @define TVSM TableViewSelectionModel
 * @define TVFM TableViewFocusModel
 */
object TableView {
<<<<<<< HEAD

  /**
   * Converts a ScalaFX $TV instance to its $JFX counterpart.
   *
   * @param tv ScalaFX $TV
   * @return $JFX $TV
   */
  implicit def sfxTableView2jfx[S](tv: TableView[S]) = if (tv != null) tv.delegate else null
=======
  implicit def sfxTableView2jfx[S](tv: TableView[S]): jfxsc.TableView[S] = if (tv != null) tv.delegate else null
>>>>>>> 044f7b14

  /**
   * $OBJCOMPSTA$TV.$RF$OBJCOMPEND
   */
  object ResizeFeatures {
<<<<<<< HEAD

    /**
     * Converts a ScalaFX ResizeFeatures instance to its JavaFX counterpart.
     *
     * @param rf ScalaFX ResizeFeatures
     * @return JavaFX ResizeFeatures
     */
    implicit def sfxResizeFeatures2jfx[S](rf: ResizeFeatures[S]) = if (rf != null) rf.delegate else null

=======
    implicit def sfxResizeFeatures2jfx[S](rf: ResizeFeatures[S]): jfxsc.TableView.ResizeFeatures[S] = if (rf != null) rf.delegate else null
>>>>>>> 044f7b14
  }

  /**
   * $WRAPSTA$TV.$RF.html $RF$WRAPEND
   *
   * @constructor $CONSSTA $RF $CONSEND
   * @param delegate $JFX $RF $CONSPARAM
   */
  class ResizeFeatures[S](override val delegate: jfxsc.TableView.ResizeFeatures[S])
    extends ResizeFeaturesBase[S](delegate)
    with SFXDelegate[jfxsc.TableView.ResizeFeatures[S]] {

    /**
     * Creates an instance of this class, with the provided TableView, TableColumn and delta
     * values being set and stored in this immutable instance.
     *
     * @param table The TableView upon which the resize operation is occurring.
     * @param column The column upon which the resize is occurring, or `null` if this
     *               `ResizeFeatures` instance is being created as a result of a TableView resize operation.
     * @param delta The amount of horizontal space added or removed in the resize operation.
     */
    def this(table: TableView[S], column: TableColumn[S, _], delta: Double) =
      this(new jfxsc.TableView.ResizeFeatures(table, column, delta))

    /**
     * Returns the column upon which the resize is occurring, or `null` if this
     * `ResizeFeatures` instance was created as a result of a TableView resize operation.
     */
    def table: TableView[S] = delegate.getTable

  }

  /**
   * $OBJCOMPSTA$TV.$TVSM$OBJCOMPEND
   */
  object TableViewSelectionModel {
<<<<<<< HEAD

    /**
     * Converts a ScalaFX TableViewSelectionModel instance to its JavaFX counterpart.
     *
     * @param tvsm ScalaFX TableViewSelectionModel
     * @return JavaFX TableViewSelectionModel
     */
    implicit def sfxTableViewSelectionModel2jfx[S](tvsm: TableViewSelectionModel[S]) =
      if (tvsm != null) tvsm.delegate else null

=======
    implicit def sfxTableViewSelectionModel2jfx[S](tvsm: TableViewSelectionModel[S]): jfxsc.TableView.TableViewSelectionModel[S] = if (tvsm != null) tvsm.delegate else null
>>>>>>> 044f7b14
  }

  /**
   * $WRAPSTA$TV.$TVSM.html $TVSM$WRAPEND
   *
   * @constructor $CONSSTA $TVSM $CONSEND
   * @param delegate $JFX $TVSM $CONSPARAM
   */
  abstract class TableViewSelectionModel[S](override val delegate: jfxsc.TableView.TableViewSelectionModel[S])
    extends TableSelectionModel[S](delegate)
    with SFXDelegate[jfxsc.TableView.TableViewSelectionModel[S]] {

    /**
     * Clears all selection, and then selects the cell at the given row/column intersection.
     */
    def clearAndSelect(row: Int, column: TableColumn[S, _]) {
      delegate.clearAndSelect(row, column)
    }

    /**
     * Removes selection from the specified row/column position (in view indexes).
     */
    def clearSelection(row: Int, column: TableColumn[S, _]) {
      delegate.clearSelection(row, column)
    }

    def focus(row: Int) {
      delegate.focus(row)
    }

    def focusedIndex: Int = delegate.getFocusedIndex

    /**
     * A read-only ObservableList representing the currently selected cells in this TableView.
     */
    def selectedCells: ObservableBuffer[TablePosition[_, _]] =
      ObservableBuffer(delegate.getSelectedCells.map(jtp => new TablePosition(jtp)))

    /**
     * Returns the TableView instance that this selection model is installed in.
     */
    def tableView: TableView[S] = delegate.getTableView

    /**
     * Selects the cell at the given row/column intersection.
     */
    def select(row: Int, column: TableColumn[S, _]) {
      delegate.select(row, column)
    }

    /**
     * Selects the cell at the given row/column intersection.
     */
    def isSelected(row: Int, column: TableColumn[S, _]): Boolean =
      delegate.isSelected(row, column)

  }

  /**
   * $OBJCOMPSTA$TV.$TVFM$OBJCOMPEND
   */
  object TableViewFocusModel {

    /**
     * Converts a ScalaFX TableViewFocusModel instance to its JavaFX counterpart.
     *
     * @param tvfm ScalaFX TableViewFocusModel
     * @return JavaFX TableViewFocusModel
     */
    implicit def sfxTableViewFocusModel2jfx[S](tvfm: TableViewFocusModel[S]) =
      if (tvfm != null) tvfm.delegate else null

<<<<<<< HEAD
=======
  object TableViewFocusModel {
    implicit def sfxTableViewFocusModel2jfx[S](tvfm: TableViewFocusModel[S]): jfxsc.TableView.TableViewFocusModel[S] = if (tvfm != null) tvfm.delegate else null
>>>>>>> 044f7b14
  }

  /**
   * $WRAPSTA$TV.$TVFM.html $TVFM$WRAPEND
   *
   * @constructor $CONSSTA $TVFM $CONSEND
   * @param delegate $JFX $TVFM $CONSPARAM
   */
  class TableViewFocusModel[S](override val delegate: jfxsc.TableView.TableViewFocusModel[S])
    extends TableFocusModel[S, jfxsc.TableColumn[S, _]](delegate)
    with SFXDelegate[jfxsc.TableView.TableViewFocusModel[S]] {

    /**
     * Creates a default TableViewFocusModel instance that will be used to manage focus of the provided TableView
     * control.
     *
     * @param tableView The tableView upon which this focus model operates.
     */
    def this(tableView: TableView[S]) = this(new jfxsc.TableView.TableViewFocusModel(tableView))

    /**
     * The position of the current item in the TableView which has the focus.
     */
    def focusedCell: ReadOnlyObjectProperty[jfxsc.TablePosition[_, _]] = delegate.focusedCellProperty

    /**
     * Causes the item at the given index to receive the focus.
     *
     * @param row The row index of the item to give focus to.
     * @param column The column of the item to give focus to. Can be `null`.
     */
    def focus(index: Int, column: TableColumn[S, _]) {
      delegate.focus(index, column)
    }

    /**
     * Convenience method for setting focus on a particular row or cell using a
     * [[scalafx.scene.control.TablePosition]].
     *
     * @param pos The table position where focus should be set.
     */
    def focus(pos: TablePosition[_, _]) {
      delegate.focus(pos)
    }

  }

}

/**
 * Wraps JavaFX [[http://docs.oracle.com/javase/8/javafx/api/javafx/scene/control/TableView.html TableView]].
 *
 * @constructor Creates a new ScalaFX TableView Wrapping a JavaFX TableView.
 * @param delegate JavaFX TableView to be wrapped. Its default value is a new JavaFX TableView.
 * @tparam S The type of the objects contained within the TableView items list.
 */
class TableView[S](override val delegate: jfxsc.TableView[S] = new jfxsc.TableView[S])
  extends Control(delegate)
  with SFXDelegate[jfxsc.TableView[S]] {

  /**
   * Creates a TableView with the content provided in the items ObservableBuffer.
   *
   * @param items The items to insert into the TableView, and the list to watch for changes
   *              (to automatically show in the TableView).
   */
  def this(items: ObservableBuffer[S]) = this(new jfxsc.TableView(items))

  /**
   * The TableColumns that are part of this TableView.
   */
  def columns: ObservableBuffer[jfxsc.TableColumn[S, _]] = delegate.getColumns

  /**
   * This is the function called when the user completes a column-resize operation.
   */
  def columnResizePolicy: ObjectProperty[TableView.ResizeFeatures[S] => Boolean] =
    ObjectProperty((features: TableView.ResizeFeatures[S]) => delegate.columnResizePolicyProperty.value.call(features))
  def columnResizePolicy_=(p: TableView.ResizeFeatures[_] => Boolean) {
    delegate.columnResizePolicyProperty().setValue(new jfxu.Callback[jfxsc.TableView.ResizeFeatures[_], java.lang.Boolean] {
      def call(v: jfxsc.TableView.ResizeFeatures[_]): java.lang.Boolean = {
        p(v)
      }
    })
  }

  /** The comparator property is a read-only property that is representative of the current state of the `sort order` list. */
  def comparator: ReadOnlyObjectProperty[java.util.Comparator[S]] = delegate.comparatorProperty

  /**
   * Specifies whether this TableView is editable - only if the TableView, the TableColumn (if applicable) and the
   * TableCells within it are both editable will a TableCell be able to go into their editing state.
   */
  def editable: BooleanProperty = delegate.editableProperty
  def editable_=(v: Boolean) {
    editable() = v
  }

  /**
   * Represents the current cell being edited, or null if there is no cell being edited.
   */
  def editingCell: ReadOnlyObjectProperty[jfxsc.TablePosition[S, _]] = delegate.editingCellProperty

  /** Specifies whether this control has cells that are a fixed height (of the specified value). */
  def fixedCellSize: DoubleProperty = delegate.fixedCellSizeProperty
  def fixedCellSize_=(v: Double) {
    fixedCellSize() = v
  }

  /**
   * Represents the currently-installed TableView.TableViewFocusModel for this TableView.
   */
  def focusModel: ObjectProperty[jfxsc.TableView.TableViewFocusModel[S]] = delegate.focusModelProperty
  def focusModel_=(v: TableView.TableViewFocusModel[S]) {
    focusModel() = v
  }

  /**
   * The underlying data model for the TableView.
   */
  def items = delegate.itemsProperty
  def items_=(v: ObservableBuffer[S]) {
    items() = v
  }

  /**
   * This Node is shown to the user when the table has no content to show.
   */
  def placeholder: ObjectProperty[jfxs.Node] = delegate.placeholderProperty
  def placeholder_=(v: Node) {
    placeholder() = v
  }

  /**
   * A function which produces a TableRow.
   */
  def rowFactory: ObjectProperty[TableView[S] => TableRow[S]] =
    ObjectProperty((view: TableView[S]) => delegate.rowFactoryProperty.value.call(view))
  def rowFactory_=(factory: TableView[S] => TableRow[S]) {
    delegate.rowFactoryProperty.setValue(new jfxu.Callback[jfxsc.TableView[S], jfxsc.TableRow[S]] {
      def call(v: jfxsc.TableView[S]): jfxsc.TableRow[S] = {
        factory(v)
      }
    })
  }

  /**
   * The SelectionModel provides the API through which it is possible to select single or multiple items within a
   * TableView, as well as inspect which items have been selected by the user.
   */
  def selectionModel: ObjectProperty[jfxsc.TableView.TableViewSelectionModel[S]] = delegate.selectionModelProperty
  def selectionModel_=(v: TableView.TableViewSelectionModel[S]) {
    selectionModel() = v
  }

  /**
   * The sortOrder list defines the order in which `TableColumn` instances are sorted.
   */
  def sortOrder: ObservableBuffer[jfxsc.TableColumn[S, _]] = delegate.getSortOrder

  /**
   * This controls whether a menu button is available when the user clicks in a designated space within the TableView,
   * within which is a radio menu item for each TableColumn in this table.
   */
  def tableMenuButtonVisible: BooleanProperty = delegate.tableMenuButtonVisibleProperty
  def tableMenuButtonVisible_=(v: Boolean) {
    tableMenuButtonVisible() = v
  }

  /**
   * Causes the cell at the given row/column view indexes to switch into its editing state, if it is not already in
   * it, and assuming that the TableView and column are also editable.
   */
  def edit(row: Int, column: TableColumn[S, _]) {
    delegate.edit(row, column)
  }

  /**
   * Applies the currently installed resize policy against the given column, resizing it based on the delta value
   * provided.
   */
  def resizeColumn(column: TableColumn[S, _], delta: Double) = delegate.resizeColumn(column, delta)

  /**
   * Called when there's a request to scroll an index into view using `scrollTo(int)` or `scrollTo(Object)`
   */
  def onScrollTo: ObjectProperty[jfxe.EventHandler[jfxsc.ScrollToEvent[Integer]]] = delegate.onScrollToProperty
  def onScrollTo_=(v: jfxe.EventHandler[jfxsc.ScrollToEvent[Integer]]) {
    ObjectProperty.fillProperty[jfxe.EventHandler[jfxsc.ScrollToEvent[Integer]]](onScrollTo, v)
  }

  /**
   * Called when there's a request to scroll a column into view using `scrollToColumn(TableColumn)` or `scrollToColumnIndex(int)`.
   */
  def onScrollToColumn: ObjectProperty[jfxe.EventHandler[jfxsc.ScrollToEvent[jfxsc.TableColumn[S, _]]]] = delegate.onScrollToColumnProperty
  def onScrollToColumn_=(v: jfxe.EventHandler[jfxsc.ScrollToEvent[jfxsc.TableColumn[S, _]]]) {
    ObjectProperty.fillProperty[jfxe.EventHandler[jfxsc.ScrollToEvent[jfxsc.TableColumn[S, _]]]](onScrollToColumn, v)
  }

  /** Called when there's a request to sort the control. */
  def onSort: ObjectProperty[jfxe.EventHandler[jfxsc.SortEvent[jfxsc.TableView[S]]]] = delegate.onSortProperty
  def onSort_=(v: jfxe.EventHandler[jfxsc.SortEvent[jfxsc.TableView[S]]]) {
    ObjectProperty.fillProperty[jfxe.EventHandler[jfxsc.SortEvent[jfxsc.TableView[S]]]](onSort, v)
  }

  /**
   * Scrolls the TableView so that the given index is visible within the viewport.
   */
  def scrollTo(index: Int) {
    delegate.scrollTo(index)
  }

  /** Scrolls the TableView so that the given object is visible within the viewport. */
  def scrollTo(o: Object) {
    delegate.scrollTo(o)
  }

  /** Scrolls the TableView so that the given object is visible within the viewport. */
  def onScrollToColumn(column: TableColumn[S, _]) {
    delegate.onScrollToColumn(column)
  }

  /**
   * Scrolls the TableView so that the given index is visible within the viewport.
   */
  def scrollToColumnIndex(index: Int) {
    delegate.scrollToColumnIndex(index)
  }

  /** The sort policy specifies how sorting in this TableView should be performed. */
  def sortPolicy: ObjectProperty[jfxu.Callback[jfxsc.TableView[S], java.lang.Boolean]] = delegate.sortPolicyProperty
  def sortPolicy_=(v: jfxu.Callback[jfxsc.TableView[S], java.lang.Boolean]) {
    ObjectProperty.fillProperty[jfxu.Callback[jfxsc.TableView[S], java.lang.Boolean]](sortPolicy, v)
  }

}
<|MERGE_RESOLUTION|>--- conflicted
+++ resolved
@@ -1,462 +1,430 @@
-/*
- * Copyright (c) 2011-2014, ScalaFX Project
- * All rights reserved.
- *
- * Redistribution and use in source and binary forms, with or without
- * modification, are permitted provided that the following conditions are met:
- *     * Redistributions of source code must retain the above copyright
- *       notice, this list of conditions and the following disclaimer.
- *     * Redistributions in binary form must reproduce the above copyright
- *       notice, this list of conditions and the following disclaimer in the
- *       documentation and/or other materials provided with the distribution.
- *     * Neither the name of the ScalaFX Project nor the
- *       names of its contributors may be used to endorse or promote products
- *       derived from this software without specific prior written permission.
- *
- * THIS SOFTWARE IS PROVIDED BY THE COPYRIGHT HOLDERS AND CONTRIBUTORS "AS IS" AND
- * ANY EXPRESS OR IMPLIED WARRANTIES, INCLUDING, BUT NOT LIMITED TO, THE IMPLIED
- * WARRANTIES OF MERCHANTABILITY AND FITNESS FOR A PARTICULAR PURPOSE ARE
- * DISCLAIMED. IN NO EVENT SHALL THE SCALAFX PROJECT OR ITS CONTRIBUTORS BE LIABLE
- * FOR ANY DIRECT, INDIRECT, INCIDENTAL, SPECIAL, EXEMPLARY, OR CONSEQUENTIAL
- * DAMAGES (INCLUDING, BUT NOT LIMITED TO, PROCUREMENT OF SUBSTITUTE GOODS OR
- * SERVICES; LOSS OF USE, DATA, OR PROFITS; OR BUSINESS INTERRUPTION) HOWEVER CAUSED
- * AND ON ANY THEORY OF LIABILITY, WHETHER IN CONTRACT, STRICT LIABILITY, OR TORT
- * (INCLUDING NEGLIGENCE OR OTHERWISE) ARISING IN ANY WAY OUT OF THE USE OF THIS
- * SOFTWARE, EVEN IF ADVISED OF THE POSSIBILITY OF SUCH DAMAGE.
- */
-package scalafx.scene.control
-
-<<<<<<< HEAD
-import scala.language.implicitConversions
-
-import javafx.{event => jfxe}
-import javafx.{scene => jfxs}
-=======
->>>>>>> 044f7b14
-import javafx.scene.{control => jfxsc}
-import javafx.{collections => jfxc, scene => jfxs, util => jfxu}
-
-import scalafx.Includes._
-<<<<<<< HEAD
-import scalafx.beans.property.BooleanProperty
-import scalafx.beans.property.DoubleProperty
-import scalafx.beans.property.ObjectProperty
-import scalafx.beans.property.ReadOnlyObjectProperty
-=======
-import scalafx.beans.property.{BooleanProperty, ObjectProperty, ReadOnlyObjectProperty}
->>>>>>> 044f7b14
-import scalafx.collections.ObservableBuffer
-import scalafx.delegate.SFXDelegate
-import scalafx.scene.Node
-
-/**
- * $OBJCOMPSTA$TV$OBJCOMPEND
- *
- * @define OBJCOMPSTA Object companion for [[scalafx.scene.control.
- * @define OBJCOMPEND ]].
- * @define JFX JavaFX
- * @define SFX ScalaFX
- * @define WRAPSTA Wraps a $JFX [[http://docs.oracle.com/javase/8/javafx/api/javafx/scene/control/
- * @define WRAPEND ]].
- * @define CONSSTA Creates a new $SFX
- * @define CONSEND from its $JFX counterpart.
- * @define CONSPARAM to be wrapped.
- * @define TV TableView
- * @define RF ResizeFeatures
- * @define TVSM TableViewSelectionModel
- * @define TVFM TableViewFocusModel
- */
-object TableView {
-<<<<<<< HEAD
-
-  /**
-   * Converts a ScalaFX $TV instance to its $JFX counterpart.
-   *
-   * @param tv ScalaFX $TV
-   * @return $JFX $TV
-   */
-  implicit def sfxTableView2jfx[S](tv: TableView[S]) = if (tv != null) tv.delegate else null
-=======
-  implicit def sfxTableView2jfx[S](tv: TableView[S]): jfxsc.TableView[S] = if (tv != null) tv.delegate else null
->>>>>>> 044f7b14
-
-  /**
-   * $OBJCOMPSTA$TV.$RF$OBJCOMPEND
-   */
-  object ResizeFeatures {
-<<<<<<< HEAD
-
-    /**
-     * Converts a ScalaFX ResizeFeatures instance to its JavaFX counterpart.
-     *
-     * @param rf ScalaFX ResizeFeatures
-     * @return JavaFX ResizeFeatures
-     */
-    implicit def sfxResizeFeatures2jfx[S](rf: ResizeFeatures[S]) = if (rf != null) rf.delegate else null
-
-=======
-    implicit def sfxResizeFeatures2jfx[S](rf: ResizeFeatures[S]): jfxsc.TableView.ResizeFeatures[S] = if (rf != null) rf.delegate else null
->>>>>>> 044f7b14
-  }
-
-  /**
-   * $WRAPSTA$TV.$RF.html $RF$WRAPEND
-   *
-   * @constructor $CONSSTA $RF $CONSEND
-   * @param delegate $JFX $RF $CONSPARAM
-   */
-  class ResizeFeatures[S](override val delegate: jfxsc.TableView.ResizeFeatures[S])
-    extends ResizeFeaturesBase[S](delegate)
-    with SFXDelegate[jfxsc.TableView.ResizeFeatures[S]] {
-
-    /**
-     * Creates an instance of this class, with the provided TableView, TableColumn and delta
-     * values being set and stored in this immutable instance.
-     *
-     * @param table The TableView upon which the resize operation is occurring.
-     * @param column The column upon which the resize is occurring, or `null` if this
-     *               `ResizeFeatures` instance is being created as a result of a TableView resize operation.
-     * @param delta The amount of horizontal space added or removed in the resize operation.
-     */
-    def this(table: TableView[S], column: TableColumn[S, _], delta: Double) =
-      this(new jfxsc.TableView.ResizeFeatures(table, column, delta))
-
-    /**
-     * Returns the column upon which the resize is occurring, or `null` if this
-     * `ResizeFeatures` instance was created as a result of a TableView resize operation.
-     */
-    def table: TableView[S] = delegate.getTable
-
-  }
-
-  /**
-   * $OBJCOMPSTA$TV.$TVSM$OBJCOMPEND
-   */
-  object TableViewSelectionModel {
-<<<<<<< HEAD
-
-    /**
-     * Converts a ScalaFX TableViewSelectionModel instance to its JavaFX counterpart.
-     *
-     * @param tvsm ScalaFX TableViewSelectionModel
-     * @return JavaFX TableViewSelectionModel
-     */
-    implicit def sfxTableViewSelectionModel2jfx[S](tvsm: TableViewSelectionModel[S]) =
-      if (tvsm != null) tvsm.delegate else null
-
-=======
-    implicit def sfxTableViewSelectionModel2jfx[S](tvsm: TableViewSelectionModel[S]): jfxsc.TableView.TableViewSelectionModel[S] = if (tvsm != null) tvsm.delegate else null
->>>>>>> 044f7b14
-  }
-
-  /**
-   * $WRAPSTA$TV.$TVSM.html $TVSM$WRAPEND
-   *
-   * @constructor $CONSSTA $TVSM $CONSEND
-   * @param delegate $JFX $TVSM $CONSPARAM
-   */
-  abstract class TableViewSelectionModel[S](override val delegate: jfxsc.TableView.TableViewSelectionModel[S])
-    extends TableSelectionModel[S](delegate)
-    with SFXDelegate[jfxsc.TableView.TableViewSelectionModel[S]] {
-
-    /**
-     * Clears all selection, and then selects the cell at the given row/column intersection.
-     */
-    def clearAndSelect(row: Int, column: TableColumn[S, _]) {
-      delegate.clearAndSelect(row, column)
-    }
-
-    /**
-     * Removes selection from the specified row/column position (in view indexes).
-     */
-    def clearSelection(row: Int, column: TableColumn[S, _]) {
-      delegate.clearSelection(row, column)
-    }
-
-    def focus(row: Int) {
-      delegate.focus(row)
-    }
-
-    def focusedIndex: Int = delegate.getFocusedIndex
-
-    /**
-     * A read-only ObservableList representing the currently selected cells in this TableView.
-     */
-    def selectedCells: ObservableBuffer[TablePosition[_, _]] =
-      ObservableBuffer(delegate.getSelectedCells.map(jtp => new TablePosition(jtp)))
-
-    /**
-     * Returns the TableView instance that this selection model is installed in.
-     */
-    def tableView: TableView[S] = delegate.getTableView
-
-    /**
-     * Selects the cell at the given row/column intersection.
-     */
-    def select(row: Int, column: TableColumn[S, _]) {
-      delegate.select(row, column)
-    }
-
-    /**
-     * Selects the cell at the given row/column intersection.
-     */
-    def isSelected(row: Int, column: TableColumn[S, _]): Boolean =
-      delegate.isSelected(row, column)
-
-  }
-
-  /**
-   * $OBJCOMPSTA$TV.$TVFM$OBJCOMPEND
-   */
-  object TableViewFocusModel {
-
-    /**
-     * Converts a ScalaFX TableViewFocusModel instance to its JavaFX counterpart.
-     *
-     * @param tvfm ScalaFX TableViewFocusModel
-     * @return JavaFX TableViewFocusModel
-     */
-    implicit def sfxTableViewFocusModel2jfx[S](tvfm: TableViewFocusModel[S]) =
-      if (tvfm != null) tvfm.delegate else null
-
-<<<<<<< HEAD
-=======
-  object TableViewFocusModel {
-    implicit def sfxTableViewFocusModel2jfx[S](tvfm: TableViewFocusModel[S]): jfxsc.TableView.TableViewFocusModel[S] = if (tvfm != null) tvfm.delegate else null
->>>>>>> 044f7b14
-  }
-
-  /**
-   * $WRAPSTA$TV.$TVFM.html $TVFM$WRAPEND
-   *
-   * @constructor $CONSSTA $TVFM $CONSEND
-   * @param delegate $JFX $TVFM $CONSPARAM
-   */
-  class TableViewFocusModel[S](override val delegate: jfxsc.TableView.TableViewFocusModel[S])
-    extends TableFocusModel[S, jfxsc.TableColumn[S, _]](delegate)
-    with SFXDelegate[jfxsc.TableView.TableViewFocusModel[S]] {
-
-    /**
-     * Creates a default TableViewFocusModel instance that will be used to manage focus of the provided TableView
-     * control.
-     *
-     * @param tableView The tableView upon which this focus model operates.
-     */
-    def this(tableView: TableView[S]) = this(new jfxsc.TableView.TableViewFocusModel(tableView))
-
-    /**
-     * The position of the current item in the TableView which has the focus.
-     */
-    def focusedCell: ReadOnlyObjectProperty[jfxsc.TablePosition[_, _]] = delegate.focusedCellProperty
-
-    /**
-     * Causes the item at the given index to receive the focus.
-     *
-     * @param row The row index of the item to give focus to.
-     * @param column The column of the item to give focus to. Can be `null`.
-     */
-    def focus(index: Int, column: TableColumn[S, _]) {
-      delegate.focus(index, column)
-    }
-
-    /**
-     * Convenience method for setting focus on a particular row or cell using a
-     * [[scalafx.scene.control.TablePosition]].
-     *
-     * @param pos The table position where focus should be set.
-     */
-    def focus(pos: TablePosition[_, _]) {
-      delegate.focus(pos)
-    }
-
-  }
-
-}
-
-/**
- * Wraps JavaFX [[http://docs.oracle.com/javase/8/javafx/api/javafx/scene/control/TableView.html TableView]].
- *
- * @constructor Creates a new ScalaFX TableView Wrapping a JavaFX TableView.
- * @param delegate JavaFX TableView to be wrapped. Its default value is a new JavaFX TableView.
- * @tparam S The type of the objects contained within the TableView items list.
- */
-class TableView[S](override val delegate: jfxsc.TableView[S] = new jfxsc.TableView[S])
-  extends Control(delegate)
-  with SFXDelegate[jfxsc.TableView[S]] {
-
-  /**
-   * Creates a TableView with the content provided in the items ObservableBuffer.
-   *
-   * @param items The items to insert into the TableView, and the list to watch for changes
-   *              (to automatically show in the TableView).
-   */
-  def this(items: ObservableBuffer[S]) = this(new jfxsc.TableView(items))
-
-  /**
-   * The TableColumns that are part of this TableView.
-   */
-  def columns: ObservableBuffer[jfxsc.TableColumn[S, _]] = delegate.getColumns
-
-  /**
-   * This is the function called when the user completes a column-resize operation.
-   */
-  def columnResizePolicy: ObjectProperty[TableView.ResizeFeatures[S] => Boolean] =
-    ObjectProperty((features: TableView.ResizeFeatures[S]) => delegate.columnResizePolicyProperty.value.call(features))
-  def columnResizePolicy_=(p: TableView.ResizeFeatures[_] => Boolean) {
-    delegate.columnResizePolicyProperty().setValue(new jfxu.Callback[jfxsc.TableView.ResizeFeatures[_], java.lang.Boolean] {
-      def call(v: jfxsc.TableView.ResizeFeatures[_]): java.lang.Boolean = {
-        p(v)
-      }
-    })
-  }
-
-  /** The comparator property is a read-only property that is representative of the current state of the `sort order` list. */
-  def comparator: ReadOnlyObjectProperty[java.util.Comparator[S]] = delegate.comparatorProperty
-
-  /**
-   * Specifies whether this TableView is editable - only if the TableView, the TableColumn (if applicable) and the
-   * TableCells within it are both editable will a TableCell be able to go into their editing state.
-   */
-  def editable: BooleanProperty = delegate.editableProperty
-  def editable_=(v: Boolean) {
-    editable() = v
-  }
-
-  /**
-   * Represents the current cell being edited, or null if there is no cell being edited.
-   */
-  def editingCell: ReadOnlyObjectProperty[jfxsc.TablePosition[S, _]] = delegate.editingCellProperty
-
-  /** Specifies whether this control has cells that are a fixed height (of the specified value). */
-  def fixedCellSize: DoubleProperty = delegate.fixedCellSizeProperty
-  def fixedCellSize_=(v: Double) {
-    fixedCellSize() = v
-  }
-
-  /**
-   * Represents the currently-installed TableView.TableViewFocusModel for this TableView.
-   */
-  def focusModel: ObjectProperty[jfxsc.TableView.TableViewFocusModel[S]] = delegate.focusModelProperty
-  def focusModel_=(v: TableView.TableViewFocusModel[S]) {
-    focusModel() = v
-  }
-
-  /**
-   * The underlying data model for the TableView.
-   */
-  def items = delegate.itemsProperty
-  def items_=(v: ObservableBuffer[S]) {
-    items() = v
-  }
-
-  /**
-   * This Node is shown to the user when the table has no content to show.
-   */
-  def placeholder: ObjectProperty[jfxs.Node] = delegate.placeholderProperty
-  def placeholder_=(v: Node) {
-    placeholder() = v
-  }
-
-  /**
-   * A function which produces a TableRow.
-   */
-  def rowFactory: ObjectProperty[TableView[S] => TableRow[S]] =
-    ObjectProperty((view: TableView[S]) => delegate.rowFactoryProperty.value.call(view))
-  def rowFactory_=(factory: TableView[S] => TableRow[S]) {
-    delegate.rowFactoryProperty.setValue(new jfxu.Callback[jfxsc.TableView[S], jfxsc.TableRow[S]] {
-      def call(v: jfxsc.TableView[S]): jfxsc.TableRow[S] = {
-        factory(v)
-      }
-    })
-  }
-
-  /**
-   * The SelectionModel provides the API through which it is possible to select single or multiple items within a
-   * TableView, as well as inspect which items have been selected by the user.
-   */
-  def selectionModel: ObjectProperty[jfxsc.TableView.TableViewSelectionModel[S]] = delegate.selectionModelProperty
-  def selectionModel_=(v: TableView.TableViewSelectionModel[S]) {
-    selectionModel() = v
-  }
-
-  /**
-   * The sortOrder list defines the order in which `TableColumn` instances are sorted.
-   */
-  def sortOrder: ObservableBuffer[jfxsc.TableColumn[S, _]] = delegate.getSortOrder
-
-  /**
-   * This controls whether a menu button is available when the user clicks in a designated space within the TableView,
-   * within which is a radio menu item for each TableColumn in this table.
-   */
-  def tableMenuButtonVisible: BooleanProperty = delegate.tableMenuButtonVisibleProperty
-  def tableMenuButtonVisible_=(v: Boolean) {
-    tableMenuButtonVisible() = v
-  }
-
-  /**
-   * Causes the cell at the given row/column view indexes to switch into its editing state, if it is not already in
-   * it, and assuming that the TableView and column are also editable.
-   */
-  def edit(row: Int, column: TableColumn[S, _]) {
-    delegate.edit(row, column)
-  }
-
-  /**
-   * Applies the currently installed resize policy against the given column, resizing it based on the delta value
-   * provided.
-   */
-  def resizeColumn(column: TableColumn[S, _], delta: Double) = delegate.resizeColumn(column, delta)
-
-  /**
-   * Called when there's a request to scroll an index into view using `scrollTo(int)` or `scrollTo(Object)`
-   */
-  def onScrollTo: ObjectProperty[jfxe.EventHandler[jfxsc.ScrollToEvent[Integer]]] = delegate.onScrollToProperty
-  def onScrollTo_=(v: jfxe.EventHandler[jfxsc.ScrollToEvent[Integer]]) {
-    ObjectProperty.fillProperty[jfxe.EventHandler[jfxsc.ScrollToEvent[Integer]]](onScrollTo, v)
-  }
-
-  /**
-   * Called when there's a request to scroll a column into view using `scrollToColumn(TableColumn)` or `scrollToColumnIndex(int)`.
-   */
-  def onScrollToColumn: ObjectProperty[jfxe.EventHandler[jfxsc.ScrollToEvent[jfxsc.TableColumn[S, _]]]] = delegate.onScrollToColumnProperty
-  def onScrollToColumn_=(v: jfxe.EventHandler[jfxsc.ScrollToEvent[jfxsc.TableColumn[S, _]]]) {
-    ObjectProperty.fillProperty[jfxe.EventHandler[jfxsc.ScrollToEvent[jfxsc.TableColumn[S, _]]]](onScrollToColumn, v)
-  }
-
-  /** Called when there's a request to sort the control. */
-  def onSort: ObjectProperty[jfxe.EventHandler[jfxsc.SortEvent[jfxsc.TableView[S]]]] = delegate.onSortProperty
-  def onSort_=(v: jfxe.EventHandler[jfxsc.SortEvent[jfxsc.TableView[S]]]) {
-    ObjectProperty.fillProperty[jfxe.EventHandler[jfxsc.SortEvent[jfxsc.TableView[S]]]](onSort, v)
-  }
-
-  /**
-   * Scrolls the TableView so that the given index is visible within the viewport.
-   */
-  def scrollTo(index: Int) {
-    delegate.scrollTo(index)
-  }
-
-  /** Scrolls the TableView so that the given object is visible within the viewport. */
-  def scrollTo(o: Object) {
-    delegate.scrollTo(o)
-  }
-
-  /** Scrolls the TableView so that the given object is visible within the viewport. */
-  def onScrollToColumn(column: TableColumn[S, _]) {
-    delegate.onScrollToColumn(column)
-  }
-
-  /**
-   * Scrolls the TableView so that the given index is visible within the viewport.
-   */
-  def scrollToColumnIndex(index: Int) {
-    delegate.scrollToColumnIndex(index)
-  }
-
-  /** The sort policy specifies how sorting in this TableView should be performed. */
-  def sortPolicy: ObjectProperty[jfxu.Callback[jfxsc.TableView[S], java.lang.Boolean]] = delegate.sortPolicyProperty
-  def sortPolicy_=(v: jfxu.Callback[jfxsc.TableView[S], java.lang.Boolean]) {
-    ObjectProperty.fillProperty[jfxu.Callback[jfxsc.TableView[S], java.lang.Boolean]](sortPolicy, v)
-  }
-
-}
+/*
+ * Copyright (c) 2011-2014, ScalaFX Project
+ * All rights reserved.
+ *
+ * Redistribution and use in source and binary forms, with or without
+ * modification, are permitted provided that the following conditions are met:
+ *     * Redistributions of source code must retain the above copyright
+ *       notice, this list of conditions and the following disclaimer.
+ *     * Redistributions in binary form must reproduce the above copyright
+ *       notice, this list of conditions and the following disclaimer in the
+ *       documentation and/or other materials provided with the distribution.
+ *     * Neither the name of the ScalaFX Project nor the
+ *       names of its contributors may be used to endorse or promote products
+ *       derived from this software without specific prior written permission.
+ *
+ * THIS SOFTWARE IS PROVIDED BY THE COPYRIGHT HOLDERS AND CONTRIBUTORS "AS IS" AND
+ * ANY EXPRESS OR IMPLIED WARRANTIES, INCLUDING, BUT NOT LIMITED TO, THE IMPLIED
+ * WARRANTIES OF MERCHANTABILITY AND FITNESS FOR A PARTICULAR PURPOSE ARE
+ * DISCLAIMED. IN NO EVENT SHALL THE SCALAFX PROJECT OR ITS CONTRIBUTORS BE LIABLE
+ * FOR ANY DIRECT, INDIRECT, INCIDENTAL, SPECIAL, EXEMPLARY, OR CONSEQUENTIAL
+ * DAMAGES (INCLUDING, BUT NOT LIMITED TO, PROCUREMENT OF SUBSTITUTE GOODS OR
+ * SERVICES; LOSS OF USE, DATA, OR PROFITS; OR BUSINESS INTERRUPTION) HOWEVER CAUSED
+ * AND ON ANY THEORY OF LIABILITY, WHETHER IN CONTRACT, STRICT LIABILITY, OR TORT
+ * (INCLUDING NEGLIGENCE OR OTHERWISE) ARISING IN ANY WAY OUT OF THE USE OF THIS
+ * SOFTWARE, EVEN IF ADVISED OF THE POSSIBILITY OF SUCH DAMAGE.
+ */
+package scalafx.scene.control
+
+import javafx.scene.{control => jfxsc}
+import javafx.{collections => jfxc, event => jfxe, scene => jfxs, util => jfxu}
+
+import scala.language.implicitConversions
+import scalafx.Includes._
+import scalafx.beans.property.{BooleanProperty, DoubleProperty, ObjectProperty, ReadOnlyObjectProperty}
+import scalafx.collections.ObservableBuffer
+import scalafx.delegate.SFXDelegate
+import scalafx.scene.Node
+
+/**
+ * $OBJCOMPSTA$TV$OBJCOMPEND
+ *
+ * @define OBJCOMPSTA Object companion for [[scalafx.scene.control.
+ * @define OBJCOMPEND ]].
+ * @define JFX JavaFX
+ * @define SFX ScalaFX
+ * @define WRAPSTA Wraps a $JFX [[http://docs.oracle.com/javase/8/javafx/api/javafx/scene/control/
+ * @define WRAPEND ]].
+ * @define CONSSTA Creates a new $SFX
+ * @define CONSEND from its $JFX counterpart.
+ * @define CONSPARAM to be wrapped.
+ * @define TV TableView
+ * @define RF ResizeFeatures
+ * @define TVSM TableViewSelectionModel
+ * @define TVFM TableViewFocusModel
+ */
+object TableView {
+  /**
+   * Converts a ScalaFX $TV instance to its $JFX counterpart.
+   *
+   * @param tv ScalaFX $TV
+   * @return $JFX $TV
+   */
+  implicit def sfxTableView2jfx[S](tv: TableView[S]): jfxsc.TableView[S] = if (tv != null) tv.delegate else null
+
+  /**
+   * $OBJCOMPSTA$TV.$RF$OBJCOMPEND
+   */
+  object ResizeFeatures {
+
+    /**
+     * Converts a ScalaFX ResizeFeatures instance to its JavaFX counterpart.
+     *
+     * @param rf ScalaFX ResizeFeatures
+     * @return JavaFX ResizeFeatures
+     */
+    implicit def sfxResizeFeatures2jfx[S](rf: ResizeFeatures[S]): jfxsc.TableView.ResizeFeatures[S] = if (rf != null) rf.delegate else null
+  }
+
+  /**
+   * $WRAPSTA$TV.$RF.html $RF$WRAPEND
+   *
+   * @constructor $CONSSTA $RF $CONSEND
+   * @param delegate $JFX $RF $CONSPARAM
+   */
+  class ResizeFeatures[S](override val delegate: jfxsc.TableView.ResizeFeatures[S])
+    extends ResizeFeaturesBase[S](delegate)
+    with SFXDelegate[jfxsc.TableView.ResizeFeatures[S]] {
+
+    /**
+     * Creates an instance of this class, with the provided TableView, TableColumn and delta
+     * values being set and stored in this immutable instance.
+     *
+     * @param table The TableView upon which the resize operation is occurring.
+     * @param column The column upon which the resize is occurring, or `null` if this
+     *               `ResizeFeatures` instance is being created as a result of a TableView resize operation.
+     * @param delta The amount of horizontal space added or removed in the resize operation.
+     */
+    def this(table: TableView[S], column: TableColumn[S, _], delta: Double) =
+      this(new jfxsc.TableView.ResizeFeatures(table, column, delta))
+
+    /**
+     * Returns the column upon which the resize is occurring, or `null` if this
+     * `ResizeFeatures` instance was created as a result of a TableView resize operation.
+     */
+    def table: TableView[S] = delegate.getTable
+
+  }
+
+  /**
+   * $OBJCOMPSTA$TV.$TVSM$OBJCOMPEND
+   */
+  object TableViewSelectionModel {
+
+    /**
+     * Converts a ScalaFX TableViewSelectionModel instance to its JavaFX counterpart.
+     *
+     * @param tvsm ScalaFX TableViewSelectionModel
+     * @return JavaFX TableViewSelectionModel
+     */
+    implicit def sfxTableViewSelectionModel2jfx[S](tvsm: TableViewSelectionModel[S]): jfxsc.TableView.TableViewSelectionModel[S] =
+      if (tvsm != null) tvsm.delegate else null
+
+  }
+
+  /**
+   * $WRAPSTA$TV.$TVSM.html $TVSM$WRAPEND
+   *
+   * @constructor $CONSSTA $TVSM $CONSEND
+   * @param delegate $JFX $TVSM $CONSPARAM
+   */
+  abstract class TableViewSelectionModel[S](override val delegate: jfxsc.TableView.TableViewSelectionModel[S])
+    extends TableSelectionModel[S](delegate)
+    with SFXDelegate[jfxsc.TableView.TableViewSelectionModel[S]] {
+
+    /**
+     * Clears all selection, and then selects the cell at the given row/column intersection.
+     */
+    def clearAndSelect(row: Int, column: TableColumn[S, _]) {
+      delegate.clearAndSelect(row, column)
+    }
+
+    /**
+     * Removes selection from the specified row/column position (in view indexes).
+     */
+    def clearSelection(row: Int, column: TableColumn[S, _]) {
+      delegate.clearSelection(row, column)
+    }
+
+    def focus(row: Int) {
+      delegate.focus(row)
+    }
+
+    def focusedIndex: Int = delegate.getFocusedIndex
+
+    /**
+     * A read-only ObservableList representing the currently selected cells in this TableView.
+     */
+    def selectedCells: ObservableBuffer[TablePosition[_, _]] =
+      ObservableBuffer(delegate.getSelectedCells.map(jtp => new TablePosition(jtp)))
+
+    /**
+     * Returns the TableView instance that this selection model is installed in.
+     */
+    def tableView: TableView[S] = delegate.getTableView
+
+    /**
+     * Selects the cell at the given row/column intersection.
+     */
+    def select(row: Int, column: TableColumn[S, _]) {
+      delegate.select(row, column)
+    }
+
+    /**
+     * Selects the cell at the given row/column intersection.
+     */
+    def isSelected(row: Int, column: TableColumn[S, _]): Boolean =
+      delegate.isSelected(row, column)
+
+  }
+
+  /**
+   * $OBJCOMPSTA$TV.$TVFM$OBJCOMPEND
+   */
+  object TableViewFocusModel {
+
+    /**
+     * Converts a ScalaFX TableViewFocusModel instance to its JavaFX counterpart.
+     *
+     * @param tvfm ScalaFX TableViewFocusModel
+     * @return JavaFX TableViewFocusModel
+     */
+    implicit def sfxTableViewFocusModel2jfx[S](tvfm: TableViewFocusModel[S]): jfxsc.TableView.TableViewFocusModel[S] =
+      if (tvfm != null) tvfm.delegate else null
+
+  }
+
+  /**
+   * $WRAPSTA$TV.$TVFM.html $TVFM$WRAPEND
+   *
+   * @constructor $CONSSTA $TVFM $CONSEND
+   * @param delegate $JFX $TVFM $CONSPARAM
+   */
+  class TableViewFocusModel[S](override val delegate: jfxsc.TableView.TableViewFocusModel[S])
+    extends TableFocusModel[S, jfxsc.TableColumn[S, _]](delegate)
+    with SFXDelegate[jfxsc.TableView.TableViewFocusModel[S]] {
+
+    /**
+     * Creates a default TableViewFocusModel instance that will be used to manage focus of the provided TableView
+     * control.
+     *
+     * @param tableView The tableView upon which this focus model operates.
+     */
+    def this(tableView: TableView[S]) = this(new jfxsc.TableView.TableViewFocusModel(tableView))
+
+    /**
+     * The position of the current item in the TableView which has the focus.
+     */
+    def focusedCell: ReadOnlyObjectProperty[jfxsc.TablePosition[_, _]] = delegate.focusedCellProperty
+
+    /**
+     * Causes the item at the given index to receive the focus.
+     *
+     * @param row The row index of the item to give focus to.
+     * @param column The column of the item to give focus to. Can be `null`.
+     */
+    def focus(index: Int, column: TableColumn[S, _]) {
+      delegate.focus(index, column)
+    }
+
+    /**
+     * Convenience method for setting focus on a particular row or cell using a
+     * [[scalafx.scene.control.TablePosition]].
+     *
+     * @param pos The table position where focus should be set.
+     */
+    def focus(pos: TablePosition[_, _]) {
+      delegate.focus(pos)
+    }
+
+  }
+
+}
+
+/**
+ * Wraps JavaFX [[http://docs.oracle.com/javase/8/javafx/api/javafx/scene/control/TableView.html TableView]].
+ *
+ * @constructor Creates a new ScalaFX TableView Wrapping a JavaFX TableView.
+ * @param delegate JavaFX TableView to be wrapped. Its default value is a new JavaFX TableView.
+ * @tparam S The type of the objects contained within the TableView items list.
+ */
+class TableView[S](override val delegate: jfxsc.TableView[S] = new jfxsc.TableView[S])
+  extends Control(delegate)
+  with SFXDelegate[jfxsc.TableView[S]] {
+
+  /**
+   * Creates a TableView with the content provided in the items ObservableBuffer.
+   *
+   * @param items The items to insert into the TableView, and the list to watch for changes
+   *              (to automatically show in the TableView).
+   */
+  def this(items: ObservableBuffer[S]) = this(new jfxsc.TableView(items))
+
+  /**
+   * The TableColumns that are part of this TableView.
+   */
+  def columns: ObservableBuffer[jfxsc.TableColumn[S, _]] = delegate.getColumns
+
+  /**
+   * This is the function called when the user completes a column-resize operation.
+   */
+  def columnResizePolicy: ObjectProperty[TableView.ResizeFeatures[S] => Boolean] =
+    ObjectProperty((features: TableView.ResizeFeatures[S]) => delegate.columnResizePolicyProperty.value.call(features))
+  def columnResizePolicy_=(p: TableView.ResizeFeatures[_] => Boolean) {
+    delegate.columnResizePolicyProperty().setValue(new jfxu.Callback[jfxsc.TableView.ResizeFeatures[_], java.lang.Boolean] {
+      def call(v: jfxsc.TableView.ResizeFeatures[_]): java.lang.Boolean = {
+        p(v)
+      }
+    })
+  }
+
+  /** The comparator property is a read-only property that is representative of the current state of the `sort order` list. */
+  def comparator: ReadOnlyObjectProperty[java.util.Comparator[S]] = delegate.comparatorProperty
+
+  /**
+   * Specifies whether this TableView is editable - only if the TableView, the TableColumn (if applicable) and the
+   * TableCells within it are both editable will a TableCell be able to go into their editing state.
+   */
+  def editable: BooleanProperty = delegate.editableProperty
+  def editable_=(v: Boolean) {
+    editable() = v
+  }
+
+  /**
+   * Represents the current cell being edited, or null if there is no cell being edited.
+   */
+  def editingCell: ReadOnlyObjectProperty[jfxsc.TablePosition[S, _]] = delegate.editingCellProperty
+
+  /** Specifies whether this control has cells that are a fixed height (of the specified value). */
+  def fixedCellSize: DoubleProperty = delegate.fixedCellSizeProperty
+  def fixedCellSize_=(v: Double) {
+    fixedCellSize() = v
+  }
+
+  /**
+   * Represents the currently-installed TableView.TableViewFocusModel for this TableView.
+   */
+  def focusModel: ObjectProperty[jfxsc.TableView.TableViewFocusModel[S]] = delegate.focusModelProperty
+  def focusModel_=(v: TableView.TableViewFocusModel[S]) {
+    focusModel() = v
+  }
+
+  /**
+   * The underlying data model for the TableView.
+   */
+  def items = delegate.itemsProperty
+  def items_=(v: ObservableBuffer[S]) {
+    items() = v
+  }
+
+  /**
+   * This Node is shown to the user when the table has no content to show.
+   */
+  def placeholder: ObjectProperty[jfxs.Node] = delegate.placeholderProperty
+  def placeholder_=(v: Node) {
+    placeholder() = v
+  }
+
+  /**
+   * A function which produces a TableRow.
+   */
+  def rowFactory: ObjectProperty[TableView[S] => TableRow[S]] =
+    ObjectProperty((view: TableView[S]) => delegate.rowFactoryProperty.value.call(view))
+  def rowFactory_=(factory: TableView[S] => TableRow[S]) {
+    delegate.rowFactoryProperty.setValue(new jfxu.Callback[jfxsc.TableView[S], jfxsc.TableRow[S]] {
+      def call(v: jfxsc.TableView[S]): jfxsc.TableRow[S] = {
+        factory(v)
+      }
+    })
+  }
+
+  /**
+   * The SelectionModel provides the API through which it is possible to select single or multiple items within a
+   * TableView, as well as inspect which items have been selected by the user.
+   */
+  def selectionModel: ObjectProperty[jfxsc.TableView.TableViewSelectionModel[S]] = delegate.selectionModelProperty
+  def selectionModel_=(v: TableView.TableViewSelectionModel[S]) {
+    selectionModel() = v
+  }
+
+  /**
+   * The sortOrder list defines the order in which `TableColumn` instances are sorted.
+   */
+  def sortOrder: ObservableBuffer[jfxsc.TableColumn[S, _]] = delegate.getSortOrder
+
+  /**
+   * This controls whether a menu button is available when the user clicks in a designated space within the TableView,
+   * within which is a radio menu item for each TableColumn in this table.
+   */
+  def tableMenuButtonVisible: BooleanProperty = delegate.tableMenuButtonVisibleProperty
+  def tableMenuButtonVisible_=(v: Boolean) {
+    tableMenuButtonVisible() = v
+  }
+
+  /**
+   * Causes the cell at the given row/column view indexes to switch into its editing state, if it is not already in
+   * it, and assuming that the TableView and column are also editable.
+   */
+  def edit(row: Int, column: TableColumn[S, _]) {
+    delegate.edit(row, column)
+  }
+
+  /**
+   * Applies the currently installed resize policy against the given column, resizing it based on the delta value
+   * provided.
+   */
+  def resizeColumn(column: TableColumn[S, _], delta: Double) = delegate.resizeColumn(column, delta)
+
+  /**
+   * Called when there's a request to scroll an index into view using `scrollTo(int)` or `scrollTo(Object)`
+   */
+  def onScrollTo: ObjectProperty[jfxe.EventHandler[jfxsc.ScrollToEvent[Integer]]] = delegate.onScrollToProperty
+  def onScrollTo_=(v: jfxe.EventHandler[jfxsc.ScrollToEvent[Integer]]) {
+    ObjectProperty.fillProperty[jfxe.EventHandler[jfxsc.ScrollToEvent[Integer]]](onScrollTo, v)
+  }
+
+  /**
+   * Called when there's a request to scroll a column into view using `scrollToColumn(TableColumn)` or `scrollToColumnIndex(int)`.
+   */
+  def onScrollToColumn: ObjectProperty[jfxe.EventHandler[jfxsc.ScrollToEvent[jfxsc.TableColumn[S, _]]]] = delegate.onScrollToColumnProperty
+  def onScrollToColumn_=(v: jfxe.EventHandler[jfxsc.ScrollToEvent[jfxsc.TableColumn[S, _]]]) {
+    ObjectProperty.fillProperty[jfxe.EventHandler[jfxsc.ScrollToEvent[jfxsc.TableColumn[S, _]]]](onScrollToColumn, v)
+  }
+
+  /** Called when there's a request to sort the control. */
+  def onSort: ObjectProperty[jfxe.EventHandler[jfxsc.SortEvent[jfxsc.TableView[S]]]] = delegate.onSortProperty
+  def onSort_=(v: jfxe.EventHandler[jfxsc.SortEvent[jfxsc.TableView[S]]]) {
+    ObjectProperty.fillProperty[jfxe.EventHandler[jfxsc.SortEvent[jfxsc.TableView[S]]]](onSort, v)
+  }
+
+  /**
+   * Scrolls the TableView so that the given index is visible within the viewport.
+   */
+  def scrollTo(index: Int) {
+    delegate.scrollTo(index)
+  }
+
+  /** Scrolls the TableView so that the given object is visible within the viewport. */
+  def scrollTo(o: Object) {
+    delegate.scrollTo(o)
+  }
+
+  /** Scrolls the TableView so that the given object is visible within the viewport. */
+  def onScrollToColumn(column: TableColumn[S, _]) {
+    delegate.onScrollToColumn(column)
+  }
+
+  /**
+   * Scrolls the TableView so that the given index is visible within the viewport.
+   */
+  def scrollToColumnIndex(index: Int) {
+    delegate.scrollToColumnIndex(index)
+  }
+
+  /** The sort policy specifies how sorting in this TableView should be performed. */
+  def sortPolicy: ObjectProperty[jfxu.Callback[jfxsc.TableView[S], java.lang.Boolean]] = delegate.sortPolicyProperty
+  def sortPolicy_=(v: jfxu.Callback[jfxsc.TableView[S], java.lang.Boolean]) {
+    ObjectProperty.fillProperty[jfxu.Callback[jfxsc.TableView[S], java.lang.Boolean]](sortPolicy, v)
+  }
+
+}