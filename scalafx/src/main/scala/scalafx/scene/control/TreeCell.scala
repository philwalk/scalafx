--- conflicted
+++ resolved
@@ -1,104 +1,96 @@
-/*
- * Copyright (c) 2011-2013, ScalaFX Project
- * All rights reserved.
- *
- * Redistribution and use in source and binary forms, with or without
- * modification, are permitted provided that the following conditions are met:
- *     * Redistributions of source code must retain the above copyright
- *       notice, this list of conditions and the following disclaimer.
- *     * Redistributions in binary form must reproduce the above copyright
- *       notice, this list of conditions and the following disclaimer in the
- *       documentation and/or other materials provided with the distribution.
- *     * Neither the name of the ScalaFX Project nor the
- *       names of its contributors may be used to endorse or promote products
- *       derived from this software without specific prior written permission.
- *
- * THIS SOFTWARE IS PROVIDED BY THE COPYRIGHT HOLDERS AND CONTRIBUTORS "AS IS" AND
- * ANY EXPRESS OR IMPLIED WARRANTIES, INCLUDING, BUT NOT LIMITED TO, THE IMPLIED
- * WARRANTIES OF MERCHANTABILITY AND FITNESS FOR A PARTICULAR PURPOSE ARE
- * DISCLAIMED. IN NO EVENT SHALL THE SCALAFX PROJECT OR ITS CONTRIBUTORS BE LIABLE
- * FOR ANY DIRECT, INDIRECT, INCIDENTAL, SPECIAL, EXEMPLARY, OR CONSEQUENTIAL
- * DAMAGES (INCLUDING, BUT NOT LIMITED TO, PROCUREMENT OF SUBSTITUTE GOODS OR
- * SERVICES; LOSS OF USE, DATA, OR PROFITS; OR BUSINESS INTERRUPTION) HOWEVER CAUSED
- * AND ON ANY THEORY OF LIABILITY, WHETHER IN CONTRACT, STRICT LIABILITY, OR TORT
- * (INCLUDING NEGLIGENCE OR OTHERWISE) ARISING IN ANY WAY OUT OF THE USE OF THIS
- * SOFTWARE, EVEN IF ADVISED OF THE POSSIBILITY OF SUCH DAMAGE.
- */
-package scalafx.scene.control
-
-import javafx.{ scene => jfxs }
-import javafx.scene.{ control => jfxsc }
-import scalafx.Includes._
-import scalafx.beans.property.ObjectProperty
-import scalafx.beans.property.ReadOnlyObjectProperty
-import scalafx.scene.Node
-import scalafx.delegate.SFXDelegate
-
-object TreeCell {
-  implicit def sfxTreeCell2jfx[T](t: TreeCell[T]) = t.delegate
-}
-
-/**
- * Wraps [[http://docs.oracle.com/javafx/2/api/javafx/scene/control/TreeCell.html]]
- *
- * @tparam T The type of the value contained within the `TreeItem` property.
- */
-class TreeCell[T](override val delegate: jfxsc.TreeCell[T] = new jfxsc.TreeCell[T])
-  extends IndexedCell(delegate)
-  with SFXDelegate[jfxsc.TreeCell[T]] {
-
-  /**
-   * The disclosure node is commonly seen represented as a triangle that rotates on screen to indicate whether or
-   * not the TreeItem that it is placed beside is expanded or collapsed.
-   */
-  def disclosureNode: ObjectProperty[jfxs.Node] = delegate.disclosureNodeProperty
-  def disclosureNode_=(v: Node) {
-    disclosureNode() = v
-  }
-
-  /**
-   * Each TreeCell represents at most a single `TreeItem`, which is represented by this property.
-   */
-  def treeItem: ReadOnlyObjectProperty[jfxsc.TreeItem[T]] = delegate.treeItemProperty
-  def treeItem_=(treeItem: TreeItem[T]) {
-    delegate.updateTreeItem(treeItem)
-  }
-
-  /**
-   * A TreeCell is explicitly linked to a single `TreeView` instance, which is represented by this property.
-   */
-  def treeView: ReadOnlyObjectProperty[jfxsc.TreeView[T]] = delegate.treeViewProperty
-  def treeView_=(tree: TreeView[T]) {
-    delegate.updateTreeView(tree)
-  }
-
-  /**
-   * Call this function to transition from an editing state into a non-editing state, without saving any user input.
-   */
-<<<<<<< HEAD
-  def cancelEdit() {
-    delegate.cancelEdit()
-  }
-=======
-  def cancelEdit() = delegate.cancelEdit()
->>>>>>> a134f7f9
-
-  /**
-   * Call this function to transition from an editing state into a non-editing state, and in the process saving any user input.
-   */
-  def commitEdit(newValue: T) {
-    delegate.commitEdit(newValue)
-  }
-
-  /**
-   * Call this function to transition from a non-editing state into an editing state, if the cell is editable.
-   */
-<<<<<<< HEAD
-  def startEdit() {
-    delegate.startEdit()
-  }
-=======
-  def startEdit() = delegate.startEdit()
->>>>>>> a134f7f9
-
-}+/*
+ * Copyright (c) 2011-2013, ScalaFX Project
+ * All rights reserved.
+ *
+ * Redistribution and use in source and binary forms, with or without
+ * modification, are permitted provided that the following conditions are met:
+ *     * Redistributions of source code must retain the above copyright
+ *       notice, this list of conditions and the following disclaimer.
+ *     * Redistributions in binary form must reproduce the above copyright
+ *       notice, this list of conditions and the following disclaimer in the
+ *       documentation and/or other materials provided with the distribution.
+ *     * Neither the name of the ScalaFX Project nor the
+ *       names of its contributors may be used to endorse or promote products
+ *       derived from this software without specific prior written permission.
+ *
+ * THIS SOFTWARE IS PROVIDED BY THE COPYRIGHT HOLDERS AND CONTRIBUTORS "AS IS" AND
+ * ANY EXPRESS OR IMPLIED WARRANTIES, INCLUDING, BUT NOT LIMITED TO, THE IMPLIED
+ * WARRANTIES OF MERCHANTABILITY AND FITNESS FOR A PARTICULAR PURPOSE ARE
+ * DISCLAIMED. IN NO EVENT SHALL THE SCALAFX PROJECT OR ITS CONTRIBUTORS BE LIABLE
+ * FOR ANY DIRECT, INDIRECT, INCIDENTAL, SPECIAL, EXEMPLARY, OR CONSEQUENTIAL
+ * DAMAGES (INCLUDING, BUT NOT LIMITED TO, PROCUREMENT OF SUBSTITUTE GOODS OR
+ * SERVICES; LOSS OF USE, DATA, OR PROFITS; OR BUSINESS INTERRUPTION) HOWEVER CAUSED
+ * AND ON ANY THEORY OF LIABILITY, WHETHER IN CONTRACT, STRICT LIABILITY, OR TORT
+ * (INCLUDING NEGLIGENCE OR OTHERWISE) ARISING IN ANY WAY OUT OF THE USE OF THIS
+ * SOFTWARE, EVEN IF ADVISED OF THE POSSIBILITY OF SUCH DAMAGE.
+ */
+package scalafx.scene.control
+
+import javafx.{ scene => jfxs }
+import javafx.scene.{ control => jfxsc }
+import scalafx.Includes._
+import scalafx.beans.property.ObjectProperty
+import scalafx.beans.property.ReadOnlyObjectProperty
+import scalafx.scene.Node
+import scalafx.delegate.SFXDelegate
+
+object TreeCell {
+  implicit def sfxTreeCell2jfx[T](t: TreeCell[T]) = t.delegate
+}
+
+/**
+ * Wraps [[http://docs.oracle.com/javafx/2/api/javafx/scene/control/TreeCell.html]]
+ *
+ * @tparam T The type of the value contained within the `TreeItem` property.
+ */
+class TreeCell[T](override val delegate: jfxsc.TreeCell[T] = new jfxsc.TreeCell[T])
+  extends IndexedCell(delegate)
+  with SFXDelegate[jfxsc.TreeCell[T]] {
+
+  /**
+   * The disclosure node is commonly seen represented as a triangle that rotates on screen to indicate whether or
+   * not the TreeItem that it is placed beside is expanded or collapsed.
+   */
+  def disclosureNode: ObjectProperty[jfxs.Node] = delegate.disclosureNodeProperty
+  def disclosureNode_=(v: Node) {
+    disclosureNode() = v
+  }
+
+  /**
+   * Each TreeCell represents at most a single `TreeItem`, which is represented by this property.
+   */
+  def treeItem: ReadOnlyObjectProperty[jfxsc.TreeItem[T]] = delegate.treeItemProperty
+  def treeItem_=(treeItem: TreeItem[T]) {
+    delegate.updateTreeItem(treeItem)
+  }
+
+  /**
+   * A TreeCell is explicitly linked to a single `TreeView` instance, which is represented by this property.
+   */
+  def treeView: ReadOnlyObjectProperty[jfxsc.TreeView[T]] = delegate.treeViewProperty
+  def treeView_=(tree: TreeView[T]) {
+    delegate.updateTreeView(tree)
+  }
+
+  /**
+   * Call this function to transition from an editing state into a non-editing state, without saving any user input.
+   */
+  def cancelEdit() {
+    delegate.cancelEdit()
+  }
+
+  /**
+   * Call this function to transition from an editing state into a non-editing state, and in the process saving any user input.
+   */
+  def commitEdit(newValue: T) {
+    delegate.commitEdit(newValue)
+  }
+
+  /**
+   * Call this function to transition from a non-editing state into an editing state, if the cell is editable.
+   */
+  def startEdit() {
+    delegate.startEdit()
+  }
+
+}