/*
 * Copyright (c) 2011-2013, ScalaFX Project
 * All rights reserved.
 *
 * Redistribution and use in source and binary forms, with or without
 * modification, are permitted provided that the following conditions are met:
 *     * Redistributions of source code must retain the above copyright
 *       notice, this list of conditions and the following disclaimer.
 *     * Redistributions in binary form must reproduce the above copyright
 *       notice, this list of conditions and the following disclaimer in the
 *       documentation and/or other materials provided with the distribution.
 *     * Neither the name of the ScalaFX Project nor the
 *       names of its contributors may be used to endorse or promote products
 *       derived from this software without specific prior written permission.
 *
 * THIS SOFTWARE IS PROVIDED BY THE COPYRIGHT HOLDERS AND CONTRIBUTORS "AS IS" AND
 * ANY EXPRESS OR IMPLIED WARRANTIES, INCLUDING, BUT NOT LIMITED TO, THE IMPLIED
 * WARRANTIES OF MERCHANTABILITY AND FITNESS FOR A PARTICULAR PURPOSE ARE
 * DISCLAIMED. IN NO EVENT SHALL THE SCALAFX PROJECT OR ITS CONTRIBUTORS BE LIABLE
 * FOR ANY DIRECT, INDIRECT, INCIDENTAL, SPECIAL, EXEMPLARY, OR CONSEQUENTIAL
 * DAMAGES (INCLUDING, BUT NOT LIMITED TO, PROCUREMENT OF SUBSTITUTE GOODS OR
 * SERVICES; LOSS OF USE, DATA, OR PROFITS; OR BUSINESS INTERRUPTION) HOWEVER CAUSED
 * AND ON ANY THEORY OF LIABILITY, WHETHER IN CONTRACT, STRICT LIABILITY, OR TORT
 * (INCLUDING NEGLIGENCE OR OTHERWISE) ARISING IN ANY WAY OUT OF THE USE OF THIS
 * SOFTWARE, EVEN IF ADVISED OF THE POSSIBILITY OF SUCH DAMAGE.
 */
package scalafx.scene.control

import javafx.{event => jfxe, scene, application}
import javafx.scene.{ control => jfxsc }
import scalafx.scene.control.cell.CellIncludes
import scalafx.application.ConditionalFeature
import scalafx.beans.property.ReadOnlyObjectProperty

object ControlIncludes extends ControlIncludes

/**
 * Contains implcit methods to convert from
 * [[http://docs.oracle.com/javafx/2/api/javafx/scene/control/package-summary.html `javafx.scene.control`]]
 * Classes/Traits to their $SFX counterparts.
 *
 * @define JFX JavaFX
 * @define SFX ScalaFX
 * @define START Converts a $JFX `[[http://docs.oracle.com/javafx/2/api/javafx/scene/control/
 * @define END ]]` instance to its $SFX counterpart.
 *
 * @define TTYPE The type of the 
 * @define ACCD Accordion
 * @define TGGR ToggleGroup
 * @define TGBT ToggleButton
 * @define RDBT RadioButton
 * @define BTBS ButtonBase
 * @define BUTN Button
 * @define CELL Cell
 * @define CHBX ChoiceBox
 * @define CEBX CheckBox
 * @define CTDP ContentDisplay
 * @define CTMN ContextMenu
 * @define CTRL Control
 * @define CLPK ColorPicker
 * @define CBBS ComboBoxBase
 * @define CBBX ComboBox
 * @define FCMD FocusModel
 * @define HYLK Hyperlink
 * @define IDCL IndexedCell
 * @define IDRG IndexRange
 * @define LBEL Label
 * @define LBLD Labeled
 * @define LSCL ListCell
 * @define LSVW ListView
 * @define LVEE ListView.EditEvent
 * @define MENU Menu
 * @define MNBR MenuBar
 * @define MNBT MenuButton
 * @define MNIT MenuItem
 * @define MSMD MultipleSelectionModel
 * @define ORST OverrunStyle
 * @define PGNT Pagination
 * @define SCPN ScrollPane
 * @define SCSB ScrollPane.ScrollBarPolicy
 * @define SCBR ScrollBar
 * @define SLMD SelectionMode
 * @define SLDR Slider
 * @define SPMB SplitMenuButton
 * @define TBCL TableCell
 * @define TBCM TableColumn
 * @define TBST TableColumn.SortType
 * @define TCCD TableColumn.CellDataFeatures
 * @define TCCE TableColumn.CellEditEvent
 * @define TBPS TablePosition
 * @define TBRW TableRow
 * @define TBVW TableView
 * @define TVRF TableView.ResizeFeatures
 * @define TVSM TableView.TableViewSelectionModel
 * @define TVFM TableView.TableViewFocusModel
 * @define TTPN TitledPane
 * @define TGGL Toggle
 * @define SPRT Separator
 * @define SKIN Skin
 * @define SKNB Skinnable
 * @define PRGI ProgressIndicator
 * @define PRGB ProgressBar
 * @define PSFD PasswordField
 * @define PPCT PopupControl
 * @define RDMI RadioMenuItem
 * @define SCMD SelectionModel
 * @define SSMD SingleSelectionModel
 * @define SPPN SplitPane
 * @define SPDV SplitPane.Divider
 * @define TAB  Tab
 * @define TBPN TabPane
 * @define TPCP TabPane.TabClosingPolicy
 * @define TXFD TextField
 * @define TXAR TextArea
 * @define TXIC TextInputControl
 * @define TOTP Tooltip
 * @define TOBR ToolBar
 * @define TRCL TreeCell
 * @define TRIT TreeItem
 * @define TIME TreeItem.TreeModificationEvent
 * @define TRVW TreeView
 * @define TVEE TreeView.EditEvent
 */
trait ControlIncludes
  extends CellIncludes {

  /**
   * $START$ACCD.html $ACCD$END
   *
   * @param a $JFX $ACCD
   * @return $SFX $ACCD
   */
  implicit def jfxAccordion2sfx(a: jfxsc.Accordion) = new Accordion(a)

  /**
   * $START$TGGR.html $TGGR$END
   *
   * @param tg $JFX $TGGR
   * @return $SFX $TGGR
   */
  implicit def jfxToggleGroup2sfx(tg: jfxsc.ToggleGroup) = new ToggleGroup(tg)

  /**
   * $START$TGBT.html $TGBT$END
   *
   * @param tb $JFX $TGBT
   * @return $SFX $TGBT
   */
  implicit def jfxToggleButton2sfx(tb: jfxsc.ToggleButton) = new ToggleButton(tb)

  /**
   * $START$RDBT.html $RDBT$END
   *
   * @param rb $JFX $RDBT
   * @return $SFX $RDBT
   */
  implicit def jfxRadioButton2sfx(rb: jfxsc.RadioButton) = new RadioButton(rb)

  /**
   * $START$BTBS.html $BTBS$END
   *
   * @param b $JFX $BTBS
   * @return $SFX $BTBS
   */
  implicit def jfxButtonBase2sfx(b: jfxsc.ButtonBase) = new ButtonBase(b)

  /**
   * $START$BUTN.html $BUTN$END
   *
   * @param b $JFX $BUTN
   * @return $SFX $BUTN
   */
  implicit def jfxButton2sfx(b: jfxsc.Button) = new Button(b)

  /**
   * $START$CELL.html $CELL$END
   *
   * @tparam T $TTYPE $CELL
   * @param c $JFX $CELL
   * @return $SFX $CELL
   */
  implicit def jfxCell2sfx[T](c: jfxsc.Cell[T]) = new Cell[T](c)

  /**
   * $START$CHBX.html $CHBX$END
   *
   * @tparam J $TTYPE $CHBX
   * @param cb $JFX $CHBX
   * @return $SFX $CHBX
   */
  implicit def jfxChoiceBox2sfx[J <: AnyRef](cb: jfxsc.ChoiceBox[J]) = new ChoiceBox[J](cb)

  /**
   * $START$CEBX.html $CEBX$END
   *
   * @param c $JFX $CEBX
   * @return $SFX $CEBX
   */
  implicit def jfxCheckBox2sfx(c: jfxsc.CheckBox) = new CheckBox(c)

  /**
   * $START$CTDP.html $CTDP$END
   *
   * @param e $JFX $CTDP
   * @return $SFX $CTDP
   */
  implicit def jfxContentDisplay2sfx(e: jfxsc.ContentDisplay) = ContentDisplay.jfxEnum2sfx(e)

  /**
   * $START$CTMN.html $CTMN$END
   *
   * @param c $JFX $CTMN
   * @return $SFX $CTMN
   */
  implicit def jfxContextMenu2sfx(c: jfxsc.ContextMenu) = new ContextMenu(c)

  /**
   * $START$CTRL.html $CTRL$END
   *
   * @param c $JFX $CTRL
   * @return $SFX $CTRL
   */
  implicit def jfxControl2sfx(c: jfxsc.Control) = new Control(c) {}

  /**
   * $START$CLPK.html $CLPK$END
   *
   * @param cp $JFX $CLPK
   * @return $SFX $CLPK
   */
  implicit def jfxColorPicker2sfx(cp: jfxsc.ColorPicker) = new ColorPicker(cp)

  /**
   * $START$CBBS.html $CBBS$END
   *
   * @tparam T $TTYPE $CBBS
   * @param v $JFX $CBBS
   * @return $SFX $CBBS
   */
  implicit def jfxComboBoxBase2sfx[T](v: jfxsc.ComboBoxBase[T]) = new ComboBoxBase[T](v) {}

  /**
   * $START$CBBX.html $CBBX$END
   *
   * @tparam T $TTYPE $CBBX
   * @param v $JFX $CBBX
   * @return $SFX $CBBX
   */
  implicit def jfxComboBox2sfx[T](v: jfxsc.ComboBox[T]) = new ComboBox[T](v)

  /**
   * $START$FCMD.html $FCMD$END
   *
   * @tparam T $TTYPE $FCMD
   * @param v $JFX $FCMD
   * @return $SFX $FCMD
   */
  implicit def jfxFocusModel2sfx[T](v: jfxsc.FocusModel[T]) = new FocusModel[T](v) {}

  /**
   * $START$HYLK.html $HYLK$END
   *
   * @param h $JFX $HYLK
   * @return $SFX $HYLK
   */
  implicit def jfxHyperlink2sfx(h: jfxsc.Hyperlink) = new Hyperlink(h)

  /**
   * $START$IDCL.html $IDCL$END
   *
   * @tparam T $TTYPE $IDCL
   * @param c $JFX $IDCL
   * @return $SFX $IDCL
   */
  implicit def jfxIndexedCell2sfx[T](c: jfxsc.IndexedCell[T]) = new IndexedCell[T](c)

  /**
   * $START$IDRG.html $IDRG$END
   *
   * @param r $JFX $IDRG
   * @return $SFX $IDRG
   */
  implicit def jfxIndexRange2sfx(r: jfxsc.IndexRange) = new IndexRange(r)

  /**
   * $START$LBEL.html $LBEL$END
   *
   * @param l $JFX $LBEL
   * @return $SFX $LBEL
   */
  implicit def jfxLabel2sfx(l: jfxsc.Label) = new Label(l)

  /**
   * $START$LBLD.html $LBLD$END
   *
   * @param l $JFX $LBLD
   * @return $SFX $LBLD
   */
  implicit def jfxLabeled2sfx(l: jfxsc.Labeled) = new Labeled(l) {}

  /**
   * $START$LSCL.html $LSCL$END
   *
   * @tparam T $TTYPE $LSCL
   * @param l $JFX $LSCL
   * @return $SFX $LSCL
   */
  implicit def jfxListCell[T](l: jfxsc.ListCell[T]) = new ListCell(l)

  /**
   * $START$LSVW.html $LSVW$END
   *
   * @tparam T $TTYPE $LSVW
   * @param l $JFX $LSVW
   * @return $SFX $LSVW
   */
  implicit def jfxListView2sfx[T](l: jfxsc.ListView[T]) = new ListView(l)

  /**
   * $START$LVEE.html $LVEE$END
   *
   * @tparam T $TTYPE $LVEE
   * @param l $JFX $LVEE
   * @return $SFX $LVEE
   */
  implicit def jfxListViewEditEvent2sfx[T](l: jfxsc.ListView.EditEvent[T]) = new ListView.EditEvent(l)

  /**
   * $START$MENU.html $MENU$END
   *
   * @param h $JFX $MENU
   * @return $SFX $MENU
   */
  implicit def jfxMenu2sfx(h: jfxsc.Menu) = new Menu(h)

  /**
   * $START$MNBR.html $MNBR$END
   *
   * @param h $JFX $MNBR
   * @return $SFX $MNBR
   */
  implicit def jfxMenuBar2sfx(h: jfxsc.MenuBar) = new MenuBar(h)

  /**
   * $START$MNBT.html $MNBT$END
   *
   * @param h $JFX $MNBT
   * @return $SFX $MNBT
   */
  implicit def jfxMenuButton2sfx(h: jfxsc.MenuButton) = new MenuButton(h)

  /**
   * $START$MNIT.html $MNIT$END
   *
   * @param m $JFX $MNIT
   * @return $SFX $MNIT
   */
  implicit def jfxMenuItem2sfx(m: jfxsc.MenuItem) = new MenuItem(m)

  /**
   * $START$MSMD.html $MSMD$END
   *
   * @param v $JFX $MSMD
   * @return $SFX $MSMD
   */
  implicit def jfxMultipleSelectionModel2sfx[T](v: jfxsc.MultipleSelectionModel[T]) = new MultipleSelectionModel[T](v) {}

  /**
   * $START$ORST.html $ORST$END
   *
   * @param e $JFX $ORST
   * @return $SFX $ORST
   */
  implicit def jfxOverrunStyle2sfx(e: jfxsc.OverrunStyle) = OverrunStyle.jfxEnum2sfx(e)

  /**
   * $START$PGNT.html $PGNT$END
   *
   * @param p $JFX $PGNT
   * @return $SFX $PGNT
   */
  implicit def jfxPagination2sfx(p: jfxsc.Pagination) = new Pagination(p)

  /**
   * $START$SCPN.html $SCPN$END
   *
   * @param s $JFX $SCPN
   * @return $SFX $SCPN
   */
  implicit def jfxScrollPane2sfx(s: jfxsc.ScrollPane) = new ScrollPane(s)

  /**
   * $START$SCSB.html $SCSB$END
   *
   * @param s $JFX $SCSB
   * @return $SFX $SCSB
   */
  implicit def jfxScrollPaneScrollBarPolicy2sfx(s: jfxsc.ScrollPane.ScrollBarPolicy) = ScrollPane.ScrollBarPolicy.jfxEnum2sfx(s)

  /**
   * $START$SCBR.html $SCBR$END
   *
   * @param s $JFX $SCBR
   * @return $SFX $SCBR
   */
  implicit def jfxScrollBar2sfx(s: jfxsc.ScrollBar) = new ScrollBar(s)

  /**
   * $START$SLMD.html $SLMD$END
   *
   * @param e $JFX $SLMD
   * @return $SFX $SLMD
   */
  implicit def jfxSelectionMode2sfx(e: jfxsc.SelectionMode) = SelectionMode.jfxEnum2sfx(e)

  /**
   * $START$SLDR.html $SLDR$END
   *
   * @param s $JFX $SLDR
   * @return $SFX $SLDR
   */
  implicit def jfxSlider2sfx(s: jfxsc.Slider) = new Slider(s)

  /**
   * $START$SPMB.html $SPMB$END
   *
   * @param h $JFX $SPMB
   * @return $SFX $SPMB
   */
  implicit def jfxSplitMenuButton2sfx(h: jfxsc.SplitMenuButton) = new SplitMenuButton(h)

  /**
   * $START$TBCL.html $TBCL$END
   *
   * @tparam T $TTYPE $TBCL
   * @param tc $JFX $TBCL
   * @return $SFX $TBCL
   */
  implicit def jfxTableCell2sfx[S, T](tc: jfxsc.TableCell[S, T]) = new TableCell[S, T](tc)

  /**
   * $START$TBCM.html $TBCM$END
   *
   * @tparam T $TTYPE $TBCM
   * @param tc $JFX $TBCM
   * @return $SFX $TBCM
   */
  implicit def jfxTableColumn2sfx[S, T](tc: jfxsc.TableColumn[S, T]) = new TableColumn[S, T](tc)

  /**
   * $START$TBST.html $TBST$END
   *
   * @param st $JFX $TBST
   * @return $SFX $TBST
   */
  implicit def jfxSortType2sfx(st: jfxsc.TableColumn.SortType) = TableColumn.SortType.jfxEnum2sfx(st)

  /**
   * $START$TCCD.html $TCCD$END
   *
   * @tparam T $TTYPE $TCCD
   * @param cdf $JFX $TCCD
   * @return $SFX $TCCD
   */
  implicit def jfxCellDataFeatures2sfx[S, T](cdf: jfxsc.TableColumn.CellDataFeatures[S, T]) = new TableColumn.CellDataFeatures[S, T](cdf)

  /**
   * $START$TCCE.html $TCCE$END
   *
   * @tparam T $TTYPE $TCCE
   * @param cee $JFX $TCCE
   * @return $SFX $TCCE
   */
  implicit def jfxCellEditEvent2sfx[S, T](cee: jfxsc.TableColumn.CellEditEvent[S, T]) = new TableColumn.CellEditEvent[S, T](cee)

  /**
   * $START$TBPS.html $TBPS$END
   *
   * @tparam T $TTYPE  $TBPS
   * @param tp $JFX $TBPS
   * @return $SFX $TBPS
   */
  implicit def jfxTablePosition2sfx[S, T](tp: jfxsc.TablePosition[S, T]) = new TablePosition[S, T](tp)

  /**
   * $START$TBRW.html $TBRW$END
   *
   * @tparam T $TTYPE $TBRW
   * @param tr $JFX $TBRW
   * @return $SFX $TBRW
   */
  implicit def jfxTableRow2sfx[T](tr: jfxsc.TableRow[T]) = new TableRow[T](tr)

  /**
   * $START$TBVW.html $TBVW$END
   *
   * @tparam S $TTYPE $TBVW
   * @param tv $JFX $TBVW
   * @return $SFX $TBVW
   */
  implicit def jfxTableView2sfx[S](tv: jfxsc.TableView[S]) = new TableView[S](tv)

  /**
   * $START$TVRF.html $TVRF$END
   *
   * @tparam S $TTYPE $TVRF
   * @param rf $JFX $TVRF
   * @return $SFX $TVRF
   */
  implicit def jfxResizeFeatures2sfx[S](rf: jfxsc.TableView.ResizeFeatures[S]) = new TableView.ResizeFeatures[S](rf)

  /**
   * $START$TVSM.html $TVSM$END
   *
   * @tparam S $TTYPE $TVSM
   * @param tvsm $JFX $TVSM
   * @return $SFX $TVSM
   */
  implicit def jfxTableViewSelectionModel2sfx[S](tvsm: jfxsc.TableView.TableViewSelectionModel[S]) = new TableView.TableViewSelectionModel[S](tvsm) {}

  /**
   * $START$TVFM.html $TVFM$END
   *
   * @tparam S $TTYPE $TVFM
   * @param tvfm $JFX $TVFM
   * @return $SFX $TVFM
   */
  implicit def jfxTableViewFocusModel2sfx[S](tvfm: jfxsc.TableView.TableViewFocusModel[S]) = new TableView.TableViewFocusModel[S](tvfm)

  /**
   * $START$TTPN.html $TTPN$END
   *
   * @param t $JFX $TTPN
   * @return $SFX $TTPN
   */
  implicit def jfxTitledPane2sfx(t: jfxsc.TitledPane) = new TitledPane(t)

  /**
   * $START$TGGL.html $TGGL$END
   *
   * @param t $JFX $TGGL
   * @return $SFX $TGGL
   */
  implicit def jfxToggle2sfx(t: jfxsc.Toggle) = new Toggle {
    override val delegate = t
    def userData: AnyRef = delegate.getUserData
    def userData_=(v: AnyRef) {
      delegate.setUserData(v)
    }
  }

  /**
   * $START$SPRT.html $SPRT$END
   *
   * @param s $JFX $SPRT
   * @return $SFX $SPRT
   */
  implicit def jfxSeparator2sfx(s: jfxsc.Separator) = new Separator(s)

  /**
   * $START$SKIN.html $SKIN$END
   *
   * @tparam C $TTYPE $SKIN
   * @param s $JFX $SKIN
   * @return $SFX $SKIN
   */
  implicit def jfxSkin2sfxSkin[C <: jfxsc.Skinnable](s: jfxsc.Skin[C]) = new Skin[C] {
    override val delegate = s
  }

  /**
   * $START$SKNB.html $SKNB$END
   *
   * @param s $JFX $SKNB
   * @return $SFX $SKNB
   */
  implicit def jfxSkinnable2sfxSkinnable(s: jfxsc.Skinnable) = new Skinnable {
    override val delegate = s
  }

  /**
   * $START$PRGI.html $PRGI$END
   *
   * @param p $JFX $PRGI
   * @return $SFX $PRGI
   */
  implicit def jfxProgressIndicator2sfx(p: jfxsc.ProgressIndicator) = new ProgressIndicator(p)

  /**
   * $START$PRGB.html $PRGB$END
   *
   * @param p $JFX $PRGB
   * @return $SFX $PRGB
   */
  implicit def jfxProgressBar2sfx(p: jfxsc.ProgressBar) = new ProgressBar(p)

  /**
   * $START$PSFD.html $PSFD$END
   *
   * @param v $JFX $PSFD
   * @return $SFX $PSFD
   */
  implicit def jfxPasswordField2sfx(v: jfxsc.PasswordField) = new PasswordField(v)

  /**
   * $START$PPCT.html $PPCT$END
   *
   * @param v $JFX $PPCT
   * @return $SFX $PPCT
   */
  implicit def jfxPopupControl2sfx(v: jfxsc.PopupControl) = new PopupControl(v)

  /**
   * $START$RDMI.html $RDMI$END
   *
   * @param m $JFX $RDMI
   * @return $SFX $RDMI
   */
  implicit def jfxRadioMenuItem2sfx(m: jfxsc.RadioMenuItem) = new RadioMenuItem(m)

  /**
   * $START$SCMD.html $SCMD$END
   *
   * @tparam T $TTYPE $SCMD
   * @param v $JFX $SCMD
   * @return $SFX $SCMD
   */
  implicit def jfxSelectionModel2sfx[T](v: jfxsc.SelectionModel[T]) = new SelectionModel[T](v) {}
  
  /**
   * $START$SSMD.html $SSMD$END
   *
   * @tparam T $TTYPE $SSMD
   * @param v $JFX $SSMD
   * @return $SFX $SSMD
   */
  implicit def jfxSingleSelectionModel2sfx[T](v: jfxsc.SingleSelectionModel[T]) = new SingleSelectionModel[T](v) {}

  /**
   * $START$SPPN.html $SPPN$END
   *
   * @param s $JFX $SPPN
   * @return $SFX $SPPN
   */
  implicit def jfxSplitPane2sfx(s: jfxsc.SplitPane) = new SplitPane(s)

  /**
   * $START$SPDV.html $SPDV$END
   *
   * @param d $JFX $SPDV
   * @return $SFX $SPDV
   */
  implicit def jfxSplitPaneDivider2sfx(d: jfxsc.SplitPane.Divider) = new SplitPane.Divider(d)

  /**
   * $START$TAB.html $TAB$END
   *
   * @param v $JFX $TAB
   * @return $SFX $TAB
   */
  implicit def jfxTab2sfx(v: jfxsc.Tab) = new Tab(v)

  /**
   * $START$TBPN.html $TBPN$END
   *
   * @param v $JFX $TBPN
   * @return $SFX $TBPN
   */
  implicit def jfxTabPane2sfx(v: jfxsc.TabPane) = new TabPane(v)

  /**
   * $START$TPCP.html $TPCP$END
   *
   * @param v $JFX $TPCP
   * @return $SFX $TPCP
   */
  implicit def jfxTabClosingPolicy2sfx(v: jfxsc.TabPane.TabClosingPolicy) = TabPane.TabClosingPolicy.jfxEnum2sfx(v)

  /**
   * $START$TXFD.html $TXFD$END
   *
   * @param v $JFX $TXFD
   * @return $SFX $TXFD
   */
  implicit def jfxTextField2sfx(v: jfxsc.TextField) = new TextField(v)
<<<<<<< HEAD
  implicit def jfxTextFieldProperty2sfx(p: ReadOnlyObjectProperty[jfxsc.TextField]) = new TextFieldProperty(p)
=======

  /**
   * $START$TXAR.html $TXAR$END
   *
   * @param t $JFX $TXAR
   * @return $SFX $TXAR
   */
>>>>>>> 112f90a9
  implicit def jfxTextArea2sfx(t: jfxsc.TextArea) = new TextArea(t)

  /**
   * $START$TXIC.html $TXIC$END
   *
   * @param t $JFX $TXIC
   * @return $SFX $TXIC
   */
  implicit def jfxTextInputControl2sfx(t: jfxsc.TextInputControl) = new TextInputControl(t) {}

  /**
   * $START$TOTP.html $TOTP$END
   *
   * @param t $JFX $TOTP
   * @return $SFX $TOTP
   */
  implicit def jfxTooltip2sfx(t: jfxsc.Tooltip) = new Tooltip(t) {}

  /**
   * $START$TOBR.html $TOBR$END
   *
   * @param t $JFX $TOBR
   * @return $SFX $TOBR
   */
  implicit def jfxToolBar2sfx(t: jfxsc.ToolBar) = new ToolBar(t) {}

  /**
   * $START$TRCL.html $TRCL$END
   *
   * @tparam T $TTYPE $TRCL
   * @param t $JFX $TRCL
   * @return $SFX $TRCL
   */
  implicit def jfxTreeCell2sfx[T](t: jfxsc.TreeCell[T]) = new TreeCell[T](t)

  /**
   * $START$TRIT.html $TRIT$END
   *
   * @tparam T $TTYPE $TRIT
   * @param t $JFX $TRIT
   * @return $SFX $TRIT
   */
  implicit def jfxTreeItem2sfx[T](t: jfxsc.TreeItem[T]) = new TreeItem[T](t)

  /**
   * $START$TIME.html $TIME$END
   *
   * @tparam T $TTYPE $TIME
   * @param tmi $JFX $TIME
   * @return $SFX $TIME
   */
  implicit def jfxTreeModificationEvent2sfx[T](tmi: jfxsc.TreeItem.TreeModificationEvent[T]) = new TreeItem.TreeModificationEvent[T](tmi)

  /**
   * $START$TRVW.html $TRVW$END
   *
   * @tparam T $TTYPE $TRVW
   * @param t $JFX $TRVW
   * @return $SFX $TRVW
   */
  implicit def jfxTreeView2sfx[T](t: jfxsc.TreeView[T]) = new TreeView[T](t)

  /**
   * $START$TVEE.html $TVEE$END
   *
   * @tparam T $TTYPE $TVEE
   * @param t $JFX $TVEE
   * @return $SFX $TVEE
   */
  implicit def jfxTreeViewEditEvent2sfx[T](t: jfxsc.TreeView.EditEvent[T]) = new TreeView.EditEvent[T](t)
  
  /**
   * Converts a Function that manipulates a [[scalafx.scene.control.ListView.EditEvent]]
   * and returns a [[scala.Any]] into a
   * [[http://docs.oracle.com/javafx/2/api/javafx/event/EventHandler.html JavaFX`s EventHandler]]
   * that manipulates a
   * [[http://docs.oracle.com/javafx/2/api/javafx/scene/control/ListView.EditEvent.html JavaFX`s ListView.EditEvent]]
   *
   * @param handler function that manipulates a ScalaFX's ListView.EditEvent
   * @return a JavaFX's EventHandler that manipulates a JavaFX's ListView.EditEvent
   */
  implicit def listViewEditEventClosureWrapper[T](handler: (ListView.EditEvent[T]) => Any) = new jfxe.EventHandler[jfxsc.ListView.EditEvent[T]] {
    def handle(event: jfxsc.ListView.EditEvent[T]) {
      handler(event)
    }
  }

  /**
   * Converts a Function that manipulates a [[scalafx.scene.control.TableColumn.CellEditEvent]]
   * and returns a [[scala.Any]] into a
   * [[http://docs.oracle.com/javafx/2/api/javafx/event/EventHandler.html JavaFX`s EventHandler]]
   * that manipulates a
   * [[http://docs.oracle.com/javafx/2/api/javafx/scene/control/TableColumn.CellEditEvent.html JavaFX`s TableColumn.CellEditEvent]]
   *
   * @param handler function that manipulates a ScalaFX's TableColumn.CellEditEvent
   * @return a JavaFX's EventHandler that manipulates a JavaFX's TableColumn.CellEditEvent
   */
  implicit def tableColumnCellEditEventClosureWrapper[S, T](handler: (TableColumn.CellEditEvent[S, T]) => Any) = new jfxe.EventHandler[jfxsc.TableColumn.CellEditEvent[S, T]] {
    def handle(event: jfxsc.TableColumn.CellEditEvent[S, T]) {
      handler(event)
    }
  }

}<|MERGE_RESOLUTION|>--- conflicted
+++ resolved
@@ -683,9 +683,8 @@
    * @return $SFX $TXFD
    */
   implicit def jfxTextField2sfx(v: jfxsc.TextField) = new TextField(v)
-<<<<<<< HEAD
+
   implicit def jfxTextFieldProperty2sfx(p: ReadOnlyObjectProperty[jfxsc.TextField]) = new TextFieldProperty(p)
-=======
 
   /**
    * $START$TXAR.html $TXAR$END
@@ -693,7 +692,6 @@
    * @param t $JFX $TXAR
    * @return $SFX $TXAR
    */
->>>>>>> 112f90a9
   implicit def jfxTextArea2sfx(t: jfxsc.TextArea) = new TextArea(t)
 
   /**
