--- conflicted
+++ resolved
@@ -31,8 +31,6 @@
 
 import scala.language.implicitConversions
 import scalafx.beans.property.ReadOnlyObjectProperty
-<<<<<<< HEAD
-=======
 import scalafx.scene.control.ScrollPane.ScrollBarPolicy
 import scalafx.scene.control.SplitPane.Divider
 import scalafx.scene.control.TabPane.TabClosingPolicy
@@ -41,7 +39,6 @@
 import scalafx.scene.control.TreeItem.TreeModificationEvent
 import scalafx.scene.control.TreeView.EditEvent
 import scalafx.scene.control.cell.CellIncludes
->>>>>>> cfe95db6
 
 object ControlIncludes extends ControlIncludes
 
@@ -154,11 +151,6 @@
  * @define TRSM TreeSortMode
  * @define TRTP TreeTablePosition
  */
-
-
-
-
-
 trait ControlIncludes
   extends CellIncludes {
 
@@ -319,6 +311,7 @@
   /**
    * $START$DTCL.html $DTCL$END
    *
+   * @tparam T $TTYPE $DTCL
    * @param v $JFX $DTCL
    * @return $SFX $DTCL
    */
@@ -327,6 +320,7 @@
   /**
    * $START$DTPR.html $DTPR$END
    *
+   * @tparam T $TTYPE $DTPR
    * @param v $JFX $DTPR
    * @return $SFX $DTPR
    */
