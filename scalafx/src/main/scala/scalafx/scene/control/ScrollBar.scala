/*
 * Copyright (c) 2011-2014, ScalaFX Project
 * All rights reserved.
 *
 * Redistribution and use in source and binary forms, with or without
 * modification, are permitted provided that the following conditions are met:
 *     * Redistributions of source code must retain the above copyright
 *       notice, this list of conditions and the following disclaimer.
 *     * Redistributions in binary form must reproduce the above copyright
 *       notice, this list of conditions and the following disclaimer in the
 *       documentation and/or other materials provided with the distribution.
 *     * Neither the name of the ScalaFX Project nor the
 *       names of its contributors may be used to endorse or promote products
 *       derived from this software without specific prior written permission.
 *
 * THIS SOFTWARE IS PROVIDED BY THE COPYRIGHT HOLDERS AND CONTRIBUTORS "AS IS" AND
 * ANY EXPRESS OR IMPLIED WARRANTIES, INCLUDING, BUT NOT LIMITED TO, THE IMPLIED
 * WARRANTIES OF MERCHANTABILITY AND FITNESS FOR A PARTICULAR PURPOSE ARE
 * DISCLAIMED. IN NO EVENT SHALL THE SCALAFX PROJECT OR ITS CONTRIBUTORS BE LIABLE
 * FOR ANY DIRECT, INDIRECT, INCIDENTAL, SPECIAL, EXEMPLARY, OR CONSEQUENTIAL
 * DAMAGES (INCLUDING, BUT NOT LIMITED TO, PROCUREMENT OF SUBSTITUTE GOODS OR
 * SERVICES; LOSS OF USE, DATA, OR PROFITS; OR BUSINESS INTERRUPTION) HOWEVER CAUSED
 * AND ON ANY THEORY OF LIABILITY, WHETHER IN CONTRACT, STRICT LIABILITY, OR TORT
 * (INCLUDING NEGLIGENCE OR OTHERWISE) ARISING IN ANY WAY OUT OF THE USE OF THIS
 * SOFTWARE, EVEN IF ADVISED OF THE POSSIBILITY OF SUCH DAMAGE.
 */
package scalafx.scene.control

<<<<<<< HEAD
import scala.language.implicitConversions
import javafx.{geometry => jfxg}
import javafx.scene.{control => jfxsc}
import scalafx.Includes._
import scalafx.beans.property.DoubleProperty
import scalafx.beans.property.ObjectProperty
import scalafx.geometry.Orientation
import scalafx.delegate.SFXDelegate

object ScrollBar {
  implicit def sfxScrollBar2jfx(sc: ScrollBar) = if (sc != null) sc.delegate else null
=======
import javafx.scene.{control => jfxsc}
import javafx.{geometry => jfxg}

import scala.language.implicitConversions
import scalafx.Includes._
import scalafx.beans.property.{DoubleProperty, ObjectProperty}
import scalafx.delegate.SFXDelegate
import scalafx.geometry.Orientation

object ScrollBar {
  implicit def sfxScrollBar2jfx(sc: ScrollBar): jfxsc.ScrollBar = if (sc != null) sc.delegate else null
>>>>>>> df8b3993
}

/**
 * Wraps [[http://docs.oracle.com/javase/8/javafx/api/javafx/scene/control/ScrollBar.html]]
 */
class ScrollBar(override val delegate: jfxsc.ScrollBar = new jfxsc.ScrollBar)
  extends Control(delegate)
  with SFXDelegate[jfxsc.ScrollBar] {

  /**
   * The amount by which to adjust the scrollbar if the track of the bar is clicked.
   */
  def blockIncrement: DoubleProperty = delegate.blockIncrementProperty
  def blockIncrement_=(v: Double) {
    blockIncrement() = v
  }

  /**
   * The maximum value represented by this ScrollBar.
   */
  def max: DoubleProperty = delegate.maxProperty
  def max_=(v: Double) {
    max() = v
  }

  /**
   * The minimum value represented by this ScrollBar.
   */
  def min: DoubleProperty = delegate.minProperty
  def min_=(v: Double) {
    min() = v
  }

  /**
   * The orientation of the ScrollBar can either be HORIZONTAL or VERTICAL.
   */
  def orientation: ObjectProperty[jfxg.Orientation] = delegate.orientationProperty
  def orientation_=(v: Orientation) {
    orientation() = v
  }

  /**
   * The amount by which to adjust the ScrollBar when the increment or decrement methods are called.
   */
  def unitIncrement: DoubleProperty = delegate.unitIncrementProperty
  def unitIncrement_=(v: Double) {
    unitIncrement() = v
  }

  /**
   * The current value represented by this ScrollBar.
   */
  def value: DoubleProperty = delegate.valueProperty
  def value_=(v: Double) {
    value() = v
  }

  /**
   * Visible amount of the scrollbar's range, typically represented by the size of the scroll bar's thumb.
   */
  def visibleAmount: DoubleProperty = delegate.visibleAmountProperty
  def visibleAmount_=(v: Double) {
    visibleAmount() = v
  }

  /**
   * Adjusts the `value` property by `blockIncrement`.
   */
  def adjustValue(position: Double) {
    delegate.adjustValue(position)
  }

  /**
   * Decrements the value of the ScrollBar by the `unitIncrement`.
   */
  def decrement() {
    delegate.decrement()
  }

  /**
   * Increments the value of the ScrollBar by the `unitIncrement`.
   */
  def increment() {
    delegate.increment()
  }

}<|MERGE_RESOLUTION|>--- conflicted
+++ resolved
@@ -26,19 +26,6 @@
  */
 package scalafx.scene.control
 
-<<<<<<< HEAD
-import scala.language.implicitConversions
-import javafx.{geometry => jfxg}
-import javafx.scene.{control => jfxsc}
-import scalafx.Includes._
-import scalafx.beans.property.DoubleProperty
-import scalafx.beans.property.ObjectProperty
-import scalafx.geometry.Orientation
-import scalafx.delegate.SFXDelegate
-
-object ScrollBar {
-  implicit def sfxScrollBar2jfx(sc: ScrollBar) = if (sc != null) sc.delegate else null
-=======
 import javafx.scene.{control => jfxsc}
 import javafx.{geometry => jfxg}
 
@@ -50,7 +37,6 @@
 
 object ScrollBar {
   implicit def sfxScrollBar2jfx(sc: ScrollBar): jfxsc.ScrollBar = if (sc != null) sc.delegate else null
->>>>>>> df8b3993
 }
 
 /**
