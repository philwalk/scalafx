/*
 * Copyright (c) 2011-2014, ScalaFX Project
 * All rights reserved.
 *
 * Redistribution and use in source and binary forms, with or without
 * modification, are permitted provided that the following conditions are met:
 *     * Redistributions of source code must retain the above copyright
 *       notice, this list of conditions and the following disclaimer.
 *     * Redistributions in binary form must reproduce the above copyright
 *       notice, this list of conditions and the following disclaimer in the
 *       documentation and/or other materials provided with the distribution.
 *     * Neither the name of the ScalaFX Project nor the
 *       names of its contributors may be used to endorse or promote products
 *       derived from this software without specific prior written permission.
 *
 * THIS SOFTWARE IS PROVIDED BY THE COPYRIGHT HOLDERS AND CONTRIBUTORS "AS IS" AND
 * ANY EXPRESS OR IMPLIED WARRANTIES, INCLUDING, BUT NOT LIMITED TO, THE IMPLIED
 * WARRANTIES OF MERCHANTABILITY AND FITNESS FOR A PARTICULAR PURPOSE ARE
 * DISCLAIMED. IN NO EVENT SHALL THE SCALAFX PROJECT OR ITS CONTRIBUTORS BE LIABLE
 * FOR ANY DIRECT, INDIRECT, INCIDENTAL, SPECIAL, EXEMPLARY, OR CONSEQUENTIAL
 * DAMAGES (INCLUDING, BUT NOT LIMITED TO, PROCUREMENT OF SUBSTITUTE GOODS OR
 * SERVICES; LOSS OF USE, DATA, OR PROFITS; OR BUSINESS INTERRUPTION) HOWEVER CAUSED
 * AND ON ANY THEORY OF LIABILITY, WHETHER IN CONTRACT, STRICT LIABILITY, OR TORT
 * (INCLUDING NEGLIGENCE OR OTHERWISE) ARISING IN ANY WAY OUT OF THE USE OF THIS
 * SOFTWARE, EVEN IF ADVISED OF THE POSSIBILITY OF SUCH DAMAGE.
 */
package scalafx.scene.control

<<<<<<< HEAD
import scala.language.implicitConversions
import javafx.beans.property.IntegerProperty
import javafx.{scene => jfxs}
import jfxs.{control => jfxsc}
import javafx.{util => jfxu}
import scalafx.Includes._
import scalafx.beans.property.ObjectProperty
import scalafx.scene.Node
import scalafx.delegate.SFXDelegate

object Pagination {
  implicit def sfxPagination2jfx(p: Pagination) = if (p != null) p.delegate else null
=======
import javafx.beans.property.IntegerProperty
import javafx.scene.{control => jfxsc}
import javafx.{scene => jfxs, util => jfxu}

import scala.language.implicitConversions
import scalafx.Includes._
import scalafx.beans.property.ObjectProperty
import scalafx.delegate.SFXDelegate
import scalafx.scene.Node

object Pagination {
  implicit def sfxPagination2jfx(p: Pagination): jfxsc.Pagination = if (p != null) p.delegate else null
>>>>>>> df8b3993

  /**
   * The style class to change the numeric page indicators to bullet indicators.
   */
  val STYLE_CLASS_BULLET = jfxsc.Pagination.STYLE_CLASS_BULLET

  /**
   * Value for indicating that the page count is indeterminate.
   */
  val INDETERMINATE = jfxsc.Pagination.INDETERMINATE

}

/**
 * Wraps [[http://docs.oracle.com/javase/8/javafx/api/javafx/scene/control/Pagination.html]]
 */
class Pagination(override val delegate: jfxsc.Pagination = new jfxsc.Pagination)
  extends Control(delegate)
  with SFXDelegate[jfxsc.Pagination] {

  /**
   * Constructs a new Pagination control with the specified page count.
   */
  def this(pageCount: Int) = this(new jfxsc.Pagination(pageCount))

  /**
   * Constructs a new Pagination control with the specified page count and page index.
   */
  def this(pageCount: Int, pageIndex: Int) = this(new jfxsc.Pagination(pageCount, pageIndex))

  /**
   * The current page index to display for this pagination control.
   */
  def currentPageIndex: IntegerProperty = delegate.currentPageIndexProperty
  def currentPageIndex_=(value: Int) {
    currentPageIndex() = value
  }

  /**
   * The maximum number of page indicators to use for this pagination control.
   */
  def maxPageIndicatorCount: IntegerProperty = delegate.maxPageIndicatorCountProperty
  def maxPageIndicatorCount_=(value: Int) {
    maxPageIndicatorCount() = value
  }

  /**
   * The number of pages for this pagination control.
   */
  def pageCount: IntegerProperty = delegate.pageCountProperty
  def pageCount_=(value: Int) {
    pageCount() = value
  }

  /**
   * The pageFactory callback function that is called when a page has been selected by the application or the user.
   */
  def pageFactory: ObjectProperty[Int => Node] = ObjectProperty((page: Int) => delegate.pageFactoryProperty.get.call(page))
  def pageFactory_=(callback: Int => Node) {
    val jCallback = new jfxu.Callback[java.lang.Integer, jfxs.Node] {
      def call(pageIndex: java.lang.Integer) = callback(pageIndex).delegate
    }

    delegate.setPageFactory(jCallback)
  }

}<|MERGE_RESOLUTION|>--- conflicted
+++ resolved
@@ -26,20 +26,6 @@
  */
 package scalafx.scene.control
 
-<<<<<<< HEAD
-import scala.language.implicitConversions
-import javafx.beans.property.IntegerProperty
-import javafx.{scene => jfxs}
-import jfxs.{control => jfxsc}
-import javafx.{util => jfxu}
-import scalafx.Includes._
-import scalafx.beans.property.ObjectProperty
-import scalafx.scene.Node
-import scalafx.delegate.SFXDelegate
-
-object Pagination {
-  implicit def sfxPagination2jfx(p: Pagination) = if (p != null) p.delegate else null
-=======
 import javafx.beans.property.IntegerProperty
 import javafx.scene.{control => jfxsc}
 import javafx.{scene => jfxs, util => jfxu}
@@ -52,7 +38,6 @@
 
 object Pagination {
   implicit def sfxPagination2jfx(p: Pagination): jfxsc.Pagination = if (p != null) p.delegate else null
->>>>>>> df8b3993
 
   /**
    * The style class to change the numeric page indicators to bullet indicators.
