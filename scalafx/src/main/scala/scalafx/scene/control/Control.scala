/*
 * Copyright (c) 2011-2013, ScalaFX Project
 * All rights reserved.
 *
 * Redistribution and use in source and binary forms, with or without
 * modification, are permitted provided that the following conditions are met:
 *     * Redistributions of source code must retain the above copyright
 *       notice, this list of conditions and the following disclaimer.
 *     * Redistributions in binary form must reproduce the above copyright
 *       notice, this list of conditions and the following disclaimer in the
 *       documentation and/or other materials provided with the distribution.
 *     * Neither the name of the ScalaFX Project nor the
 *       names of its contributors may be used to endorse or promote products
 *       derived from this software without specific prior written permission.
 *
 * THIS SOFTWARE IS PROVIDED BY THE COPYRIGHT HOLDERS AND CONTRIBUTORS "AS IS" AND
 * ANY EXPRESS OR IMPLIED WARRANTIES, INCLUDING, BUT NOT LIMITED TO, THE IMPLIED
 * WARRANTIES OF MERCHANTABILITY AND FITNESS FOR A PARTICULAR PURPOSE ARE
 * DISCLAIMED. IN NO EVENT SHALL THE SCALAFX PROJECT OR ITS CONTRIBUTORS BE LIABLE
 * FOR ANY DIRECT, INDIRECT, INCIDENTAL, SPECIAL, EXEMPLARY, OR CONSEQUENTIAL
 * DAMAGES (INCLUDING, BUT NOT LIMITED TO, PROCUREMENT OF SUBSTITUTE GOODS OR
 * SERVICES; LOSS OF USE, DATA, OR PROFITS; OR BUSINESS INTERRUPTION) HOWEVER CAUSED
 * AND ON ANY THEORY OF LIABILITY, WHETHER IN CONTRACT, STRICT LIABILITY, OR TORT
 * (INCLUDING NEGLIGENCE OR OTHERWISE) ARISING IN ANY WAY OUT OF THE USE OF THIS
 * SOFTWARE, EVEN IF ADVISED OF THE POSSIBILITY OF SUCH DAMAGE.
 */
package scalafx.scene.control

import javafx.scene.{ control => jfxsc }
import scalafx.Includes._
import scalafx.beans.property.ObjectProperty
<<<<<<< HEAD
=======
import scalafx.beans.property.ReadOnlyDoubleProperty
import scalafx.scene.Parent
>>>>>>> 249fc707
import scalafx.delegate.SFXDelegate
import scalafx.scene.layout.Region

object Control {
  implicit def sfxControl2jfx(v: Control) = v.delegate
}

abstract class Control(override val delegate: jfxsc.Control)
<<<<<<< HEAD
  extends Region(delegate)
=======
  extends Parent(delegate)
>>>>>>> 249fc707
  with Skinnable
  with SFXDelegate[jfxsc.Control] {

  /**
   * The ContextMenu to show for this control.
   */
  def contextMenu: ObjectProperty[jfxsc.ContextMenu] = delegate.contextMenuProperty
  def contextMenu_=(v: ContextMenu) {
    contextMenu() = v
  }


  /**
   * The ToolTip for this control.
   */
  def tooltip: ObjectProperty[jfxsc.Tooltip] = delegate.tooltipProperty
  def tooltip_=(v: Tooltip) {
    tooltip() = v
  }
}<|MERGE_RESOLUTION|>--- conflicted
+++ resolved
@@ -29,11 +29,6 @@
 import javafx.scene.{ control => jfxsc }
 import scalafx.Includes._
 import scalafx.beans.property.ObjectProperty
-<<<<<<< HEAD
-=======
-import scalafx.beans.property.ReadOnlyDoubleProperty
-import scalafx.scene.Parent
->>>>>>> 249fc707
 import scalafx.delegate.SFXDelegate
 import scalafx.scene.layout.Region
 
@@ -42,11 +37,7 @@
 }
 
 abstract class Control(override val delegate: jfxsc.Control)
-<<<<<<< HEAD
   extends Region(delegate)
-=======
-  extends Parent(delegate)
->>>>>>> 249fc707
   with Skinnable
   with SFXDelegate[jfxsc.Control] {
 
@@ -58,7 +49,6 @@
     contextMenu() = v
   }
 
-
   /**
    * The ToolTip for this control.
    */
