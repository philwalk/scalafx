/*
 * Copyright (c) 2011-2014, ScalaFX Project
 * All rights reserved.
 *
 * Redistribution and use in source and binary forms, with or without
 * modification, are permitted provided that the following conditions are met:
 *     * Redistributions of source code must retain the above copyright
 *       notice, this list of conditions and the following disclaimer.
 *     * Redistributions in binary form must reproduce the above copyright
 *       notice, this list of conditions and the following disclaimer in the
 *       documentation and/or other materials provided with the distribution.
 *     * Neither the name of the ScalaFX Project nor the
 *       names of its contributors may be used to endorse or promote products
 *       derived from this software without specific prior written permission.
 *
 * THIS SOFTWARE IS PROVIDED BY THE COPYRIGHT HOLDERS AND CONTRIBUTORS "AS IS" AND
 * ANY EXPRESS OR IMPLIED WARRANTIES, INCLUDING, BUT NOT LIMITED TO, THE IMPLIED
 * WARRANTIES OF MERCHANTABILITY AND FITNESS FOR A PARTICULAR PURPOSE ARE
 * DISCLAIMED. IN NO EVENT SHALL THE SCALAFX PROJECT OR ITS CONTRIBUTORS BE LIABLE
 * FOR ANY DIRECT, INDIRECT, INCIDENTAL, SPECIAL, EXEMPLARY, OR CONSEQUENTIAL
 * DAMAGES (INCLUDING, BUT NOT LIMITED TO, PROCUREMENT OF SUBSTITUTE GOODS OR
 * SERVICES; LOSS OF USE, DATA, OR PROFITS; OR BUSINESS INTERRUPTION) HOWEVER CAUSED
 * AND ON ANY THEORY OF LIABILITY, WHETHER IN CONTRACT, STRICT LIABILITY, OR TORT
 * (INCLUDING NEGLIGENCE OR OTHERWISE) ARISING IN ANY WAY OUT OF THE USE OF THIS
 * SOFTWARE, EVEN IF ADVISED OF THE POSSIBILITY OF SUCH DAMAGE.
 */
package scalafx.scene.control

<<<<<<< HEAD
import scala.language.implicitConversions
import javafx.beans.{value => jfxbv}
import javafx.scene.{control => jfxsc}
import javafx.{event => jfxe}
import javafx.{util => jfxu}
import scalafx.Includes._
import scalafx.beans.property.ObjectProperty
import scalafx.beans.property.ReadOnlyObjectProperty
import scalafx.beans.value.ObservableValue
import scalafx.event.Event
import scalafx.delegate.SFXDelegate
import scalafx.delegate.{SFXEnumDelegateCompanion, SFXEnumDelegate}
import scalafx.collections.ObservableBuffer

object TableColumn {
  implicit def sfxTableColumn2jfx[S, T](tc: TableColumn[S, T]) = if (tc != null) tc.delegate else null

  object CellDataFeatures {
    implicit def sfxCellDataFeatures2jfx[S, T](cdf: CellDataFeatures[S, T]) = if (cdf != null) cdf.delegate else null
=======
import javafx.beans.{value => jfxbv}
import javafx.scene.{control => jfxsc}
import javafx.{event => jfxe, scene => jfxs, util => jfxu}

import scala.language.implicitConversions
import scalafx.Includes._
import scalafx.beans.property.{ObjectProperty, ReadOnlyObjectProperty}
import scalafx.beans.value.ObservableValue
import scalafx.collections.ObservableBuffer
import scalafx.delegate.{SFXDelegate, SFXEnumDelegate, SFXEnumDelegateCompanion}
import scalafx.event.Event

object TableColumn {
  implicit def sfxTableColumn2jfx[S, T](tc: TableColumn[S, T]): jfxsc.TableColumn[S, T] = if (tc != null) tc.delegate else null

  object CellDataFeatures {
    implicit def sfxCellDataFeatures2jfx[S, T](cdf: CellDataFeatures[S, T]): jfxsc.TableColumn.CellDataFeatures[S, T] = if (cdf != null) cdf.delegate else null
>>>>>>> df8b3993
  }

  /**
   * Wraps [[http://docs.oracle.com/javase/8/javafx/api/javafx/scene/control/TableColumn.CellDataFeatures.html]].
   */
  class CellDataFeatures[S, T](override val delegate: jfxsc.TableColumn.CellDataFeatures[S, T])
    extends SFXDelegate[jfxsc.TableColumn.CellDataFeatures[S, T]] {

    /**
     * Instantiates a CellDataFeatures instance with the given properties set as read-only values of this instance.
     */
    def this(tableView: TableView[S], tableColumn: TableColumn[S, T], value: S) =
      this(new jfxsc.TableColumn.CellDataFeatures(tableView, tableColumn, value))

    /**
     * Returns the TableColumn passed in to the constructor.
     */
    def tableColumn = delegate.getTableColumn

    /**
     * Returns the TableView passed in to the constructor.
     */
    def tableView = delegate.getTableView

    /**
     * Returns the value passed in to the constructor.
     */
    def value = delegate.getValue

  }

  object CellEditEvent {
<<<<<<< HEAD
    implicit def sfxCellEditEvent2jfx[S, T](cee: CellEditEvent[S, T]) = if (cee != null) cee.delegate else null
=======
    implicit def sfxCellEditEvent2jfx[S, T](cee: CellEditEvent[S, T]): jfxsc.TableColumn.CellEditEvent[S, T] = if (cee != null) cee.delegate else null
>>>>>>> df8b3993

  }

  /**
   * Wraps [[http://docs.oracle.com/javase/8/javafx/api/javafx/scene/control/TableColumn.CellEditEvent.html]].
   */
  class CellEditEvent[S, T](override val delegate: jfxsc.TableColumn.CellEditEvent[S, T])
    extends Event(delegate)
    with SFXDelegate[jfxsc.TableColumn.CellEditEvent[S, T]] {

    /**
     * Creates a new event that can be subsequently fired to the relevant listeners.
     */
    def this(table: TableView[S], pos: TablePosition[S, T], eventType: jfxe.EventType[jfxsc.TableColumn.CellEditEvent[S, T]], newValue: T) =
      this(new jfxsc.TableColumn.CellEditEvent(table, pos, eventType, newValue))

    /**
     * Returns the new value input by the end user.
     */
    def newValue: T = delegate.getNewValue

    /**
     * Attempts to return the old value at the position referred to in the TablePosition returned by `tablePosition`.
     */
    def oldValue: T = delegate.getOldValue

    /**
     * Convenience method that returns the value for the row (that is, from the TableView items list), for the row
     * contained within the TablePosition returned in `tablePosition`.
     */
    def rowValue: S = delegate.getRowValue

    /**
     * Returns the TableColumn upon which this event occurred.
     */
    def tableColumn: TableColumn[S, T] = delegate.getTableColumn

    /**
     * Returns the position upon which this event occurred.
     */
    def tablePosition: TablePosition[S, T] = delegate.getTablePosition

    /**
     * Returns the TableView upon which this event occurred.
     */
    def tableView: TableView[S] = delegate.getTableView

  }

  object SortType
    extends SFXEnumDelegateCompanion[jfxsc.TableColumn.SortType, SortType] {

    /** Column will be sorted in an ascending order. */
    val ASCENDING = new SortType(jfxsc.TableColumn.SortType.ASCENDING)

    /** Column will be sorted in a descending order. */
    val DESCENDING = new SortType(jfxsc.TableColumn.SortType.DESCENDING)

    protected override def unsortedValues: Array[SortType] = Array(ASCENDING, DESCENDING)

  }

  /** Wrapper for [[http://docs.oracle.com/javase/8/javafx/api/javafx/scene/control/TableColumn.SortType.html]] */
  sealed case class SortType(override val delegate: jfxsc.TableColumn.SortType)
    extends SFXEnumDelegate[jfxsc.TableColumn.SortType]

  /**
   * If no cellFactory is specified on a TableColumn instance, then this one will be used by default.
   */
  val DEFAULT_CELL_FACTORY: (TableColumn[_, _] => TableCell[_, _]) = (column: TableColumn[_, _]) =>
    jfxsc.TableColumn.DEFAULT_CELL_FACTORY.call(column)


  /**
   * Parent event for any TableColumn edit event.
   */
  def editAnyEvent = jfxsc.TableColumn.editAnyEvent

  /**
   * Indicates that the editing has been canceled, meaning that no change should be made to the backing data source.
   */
  def editCancelEvent = jfxsc.TableColumn.editCancelEvent

  /**
   * Indicates that the editing has been committed by the user, meaning that a change should be made to the backing
   * data source to reflect the new data.
   */
  def editCommitEvent = jfxsc.TableColumn.editCommitEvent

  /**
   * Indicates that the user has performed some interaction to start an edit event, or alternatively the
   * TableView.edit(Int, TableColumn) method has been called.
   */
  def editStartEvent = jfxsc.TableColumn.editStartEvent

}

/**
 * Wraps [[http://docs.oracle.com/javase/8/javafx/api/javafx/scene/control/TableColumn.html]].
 */
class TableColumn[S, T](override val delegate: jfxsc.TableColumn[S, T] = new jfxsc.TableColumn[S, T]())
  extends TableColumnBase[S,T](delegate)
  with SFXDelegate[jfxsc.TableColumn[S, T]] {

  /**
   * Creates a TableColumn with the text set to the provided string, with default cell factory, comparator, and
   * onEditCommit implementation.
   */
  def this(text: String) = this(new jfxsc.TableColumn[S, T](text))

  /**
   * The cell factory for all cells in this column.
   */
  def cellFactory: ObjectProperty[TableColumn[S, T] => TableCell[S, T]] =
    ObjectProperty((column: TableColumn[S, T]) => new TableCell(delegate.cellFactoryProperty.getValue.call(column)))
  def cellFactory_=(f: TableColumn[S, T] => TableCell[S, T]) {
    delegate.cellFactoryProperty.setValue(new jfxu.Callback[jfxsc.TableColumn[S, T], jfxsc.TableCell[S, T]] {
      def call(v: jfxsc.TableColumn[S, T]): jfxsc.TableCell[S, T] = {
        f(v)
      }
    })
  }

  /**
   * The cell value factory needs to be set to specify how to populate all cells within a single TableColumn.
   */
  def cellValueFactory: ObjectProperty[TableColumn.CellDataFeatures[S, T] => ObservableValue[T, T]] =
    ObjectProperty((features: TableColumn.CellDataFeatures[S, T]) => delegate.cellValueFactoryProperty.getValue.call(features))
  def cellValueFactory_=(f: TableColumn.CellDataFeatures[S, T] => ObservableValue[T, T]) {
    delegate.cellValueFactoryProperty.setValue(new jfxu.Callback[jfxsc.TableColumn.CellDataFeatures[S, T], jfxbv.ObservableValue[T]] {
      def call(v: jfxsc.TableColumn.CellDataFeatures[S, T]): jfxbv.ObservableValue[T] = {
        f(v).delegate
      }
    })
  }

  /**
   * This enables support for nested columns, which can be useful to group together related data.
   */
  def columns: ObservableBuffer[jfxsc.TableColumn[S, _]] = delegate.getColumns


  /**
   * This event handler will be fired when the user cancels editing a cell.
   */
  def onEditCancel = delegate.onEditCancelProperty
  def onEditCancel_=(v: jfxe.EventHandler[jfxsc.TableColumn.CellEditEvent[S, T]]) {
    onEditCancel() = v
  }

  /**
   * This event handler will be fired when the user successfully commits their editing.
   */
  def onEditCommit = delegate.onEditCommitProperty
  def onEditCommit_=(v: jfxe.EventHandler[jfxsc.TableColumn.CellEditEvent[S, T]]) {
    onEditCommit() = v
  }

  /**
   * This event handler will be fired when the user successfully initiates editing.
   */
  def onEditStart = delegate.onEditCommitProperty
  def onEditStart_=(v: jfxe.EventHandler[jfxsc.TableColumn.CellEditEvent[S, T]]) {
    onEditStart() = v
  }

  /**
   * Used to state whether this column, if it is part of the TableView.sortOrder ObservableList, should be sorted in
   * ascending or descending order.
   */
  def sortType: ObjectProperty[jfxsc.TableColumn.SortType] = delegate.sortTypeProperty
  def sortType_=(v: TableColumn.SortType) {
    sortType() = v
  }


  /**
   * The TableView that this TableColumn belongs to.
   */
  def tableView: ReadOnlyObjectProperty[jfxsc.TableView[S]] = delegate.tableViewProperty
}<|MERGE_RESOLUTION|>--- conflicted
+++ resolved
@@ -26,27 +26,6 @@
  */
 package scalafx.scene.control
 
-<<<<<<< HEAD
-import scala.language.implicitConversions
-import javafx.beans.{value => jfxbv}
-import javafx.scene.{control => jfxsc}
-import javafx.{event => jfxe}
-import javafx.{util => jfxu}
-import scalafx.Includes._
-import scalafx.beans.property.ObjectProperty
-import scalafx.beans.property.ReadOnlyObjectProperty
-import scalafx.beans.value.ObservableValue
-import scalafx.event.Event
-import scalafx.delegate.SFXDelegate
-import scalafx.delegate.{SFXEnumDelegateCompanion, SFXEnumDelegate}
-import scalafx.collections.ObservableBuffer
-
-object TableColumn {
-  implicit def sfxTableColumn2jfx[S, T](tc: TableColumn[S, T]) = if (tc != null) tc.delegate else null
-
-  object CellDataFeatures {
-    implicit def sfxCellDataFeatures2jfx[S, T](cdf: CellDataFeatures[S, T]) = if (cdf != null) cdf.delegate else null
-=======
 import javafx.beans.{value => jfxbv}
 import javafx.scene.{control => jfxsc}
 import javafx.{event => jfxe, scene => jfxs, util => jfxu}
@@ -64,7 +43,6 @@
 
   object CellDataFeatures {
     implicit def sfxCellDataFeatures2jfx[S, T](cdf: CellDataFeatures[S, T]): jfxsc.TableColumn.CellDataFeatures[S, T] = if (cdf != null) cdf.delegate else null
->>>>>>> df8b3993
   }
 
   /**
@@ -97,11 +75,7 @@
   }
 
   object CellEditEvent {
-<<<<<<< HEAD
-    implicit def sfxCellEditEvent2jfx[S, T](cee: CellEditEvent[S, T]) = if (cee != null) cee.delegate else null
-=======
     implicit def sfxCellEditEvent2jfx[S, T](cee: CellEditEvent[S, T]): jfxsc.TableColumn.CellEditEvent[S, T] = if (cee != null) cee.delegate else null
->>>>>>> df8b3993
 
   }
 
@@ -203,7 +177,7 @@
  * Wraps [[http://docs.oracle.com/javase/8/javafx/api/javafx/scene/control/TableColumn.html]].
  */
 class TableColumn[S, T](override val delegate: jfxsc.TableColumn[S, T] = new jfxsc.TableColumn[S, T]())
-  extends TableColumnBase[S,T](delegate)
+  extends TableColumnBase[S, T](delegate)
   with SFXDelegate[jfxsc.TableColumn[S, T]] {
 
   /**
