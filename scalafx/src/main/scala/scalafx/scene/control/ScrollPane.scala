/*
 * Copyright (c) 2011-2014, ScalaFX Project
 * All rights reserved.
 *
 * Redistribution and use in source and binary forms, with or without
 * modification, are permitted provided that the following conditions are met:
 *     * Redistributions of source code must retain the above copyright
 *       notice, this list of conditions and the following disclaimer.
 *     * Redistributions in binary form must reproduce the above copyright
 *       notice, this list of conditions and the following disclaimer in the
 *       documentation and/or other materials provided with the distribution.
 *     * Neither the name of the ScalaFX Project nor the
 *       names of its contributors may be used to endorse or promote products
 *       derived from this software without specific prior written permission.
 *
 * THIS SOFTWARE IS PROVIDED BY THE COPYRIGHT HOLDERS AND CONTRIBUTORS "AS IS" AND
 * ANY EXPRESS OR IMPLIED WARRANTIES, INCLUDING, BUT NOT LIMITED TO, THE IMPLIED
 * WARRANTIES OF MERCHANTABILITY AND FITNESS FOR A PARTICULAR PURPOSE ARE
 * DISCLAIMED. IN NO EVENT SHALL THE SCALAFX PROJECT OR ITS CONTRIBUTORS BE LIABLE
 * FOR ANY DIRECT, INDIRECT, INCIDENTAL, SPECIAL, EXEMPLARY, OR CONSEQUENTIAL
 * DAMAGES (INCLUDING, BUT NOT LIMITED TO, PROCUREMENT OF SUBSTITUTE GOODS OR
 * SERVICES; LOSS OF USE, DATA, OR PROFITS; OR BUSINESS INTERRUPTION) HOWEVER CAUSED
 * AND ON ANY THEORY OF LIABILITY, WHETHER IN CONTRACT, STRICT LIABILITY, OR TORT
 * (INCLUDING NEGLIGENCE OR OTHERWISE) ARISING IN ANY WAY OUT OF THE USE OF THIS
 * SOFTWARE, EVEN IF ADVISED OF THE POSSIBILITY OF SUCH DAMAGE.
 */
package scalafx.scene.control

<<<<<<< HEAD
import scala.language.implicitConversions
import javafx.scene.{ control => jfxsc }
import javafx.{ geometry => jfxg }
=======
import javafx.scene.{control => jfxsc}
import javafx.{geometry => jfxg}
>>>>>>> 0f04a377
import scalafx.Includes._
import scalafx.geometry.Bounds
import scalafx.delegate.SFXDelegate
import scalafx.beans.property._
import scalafx.delegate.{SFXEnumDelegateCompanion, SFXEnumDelegate}
import javafx.{scene => jfxs}
import scalafx.scene.Node

object ScrollPane {
  implicit def sfxScrollPane2jfx(v: ScrollPane) = if (v != null) v.delegate else null

  object ScrollBarPolicy
    extends SFXEnumDelegateCompanion[jfxsc.ScrollPane.ScrollBarPolicy, ScrollBarPolicy] {

    /** Indicates that a scroll bar should always be shown. */
    val ALWAYS = new ScrollBarPolicy(jfxsc.ScrollPane.ScrollBarPolicy.ALWAYS)

    /** Indicates that a scroll bar should be shown when required. */
    val AS_NEEDED = new ScrollBarPolicy(jfxsc.ScrollPane.ScrollBarPolicy.AS_NEEDED)

    /** Indicates that a scroll bar should never be shown */
    val NEVER = new ScrollBarPolicy(jfxsc.ScrollPane.ScrollBarPolicy.NEVER)

    protected override def unsortedValues: Array[ScrollBarPolicy] = Array(ALWAYS, AS_NEEDED, NEVER)

  }

  /** Wrapper for [[http://docs.oracle.com/javase/8/javafx/api/javafx/scene/control/ScrollPane.ScrollBarPolicy.html]] */
  sealed case class ScrollBarPolicy(override val delegate: jfxsc.ScrollPane.ScrollBarPolicy)
    extends SFXEnumDelegate[jfxsc.ScrollPane.ScrollBarPolicy]

}

class ScrollPane(override val delegate: jfxsc.ScrollPane = new jfxsc.ScrollPane)
  extends Control(delegate)
  with SFXDelegate[jfxsc.ScrollPane] {

  /**
   * The node used as the content of this ScrollPane.
   */
  def content: ObjectProperty[jfxs.Node] = delegate.contentProperty

  @deprecated("Use a ScalaFX Node instead a JavaFX Node", "1.0")
  def content_=(v: jfxs.Node) {
    content() = v
  }

  def content_=(v: Node) {
    content() = v
  }

  /**
   * If true and if the contained node is a Resizable, then the node will be kept resized to match the height of the 
   * ScrollPane's viewport.
   */
  def fitToHeight: BooleanProperty = delegate.fitToHeightProperty
  def fitToHeight_=(v: Boolean) {
    fitToHeight() = v
  }

  /**
   * If true and if the contained node is a Resizable, then the node will be kept resized to match the width of the 
   * ScrollPane's viewport.
   */
  def fitToWidth: BooleanProperty = delegate.fitToWidthProperty
  def fitToWidth_=(v: Boolean) {
    fitToWidth() = v
  }

  /**
   * Specifies the policy for showing the horizontal scroll bar.
   */
  def hbarPolicy: ObjectProperty[jfxsc.ScrollPane.ScrollBarPolicy] = delegate.hbarPolicyProperty
  def hbarPolicy_=(v: ScrollPane.ScrollBarPolicy) {
    hbarPolicy() = v
  }

  /**
   * The maximum allowable hvalue for this ScrollPane.
   */
  def hmax: DoubleProperty = delegate.hmaxProperty
  def hmax_=(v: Double) {
    hmax() = v
  }

  /**
   * The minimum allowable hvalue for this ScrollPane.
   */
  def hmin: DoubleProperty = delegate.hminProperty
  def hmin_=(v: Double) {
    hmin() = v
  }

  /**
   * The current horizontal scroll position of the ScrollPane.
   */
  def hvalue: DoubleProperty = delegate.hvalueProperty
  def hvalue_=(v: Double) {
    hvalue() = v
  }

  /**
   * Specifies whether the user should be able to pan the viewport by using the mouse.
   */
  def pannable: BooleanProperty = delegate.pannableProperty
  def pannable_=(v: Boolean) {
    pannable() = v
  }

  /**
   * Specify the preferred height of the ScrollPane Viewport.
   */
  def prefViewportHeight: DoubleProperty = delegate.prefViewportHeightProperty
  def prefViewportHeight_=(v: Double) {
    prefViewportHeight() = v
  }

  /**
   * Specify the preferred width of the ScrollPane Viewport.
   */
  def prefViewportWidth: DoubleProperty = delegate.prefViewportWidthProperty
  def prefViewportWidth_=(v: Double) {
    prefViewportWidth() = v
  }

  /**
   * Specifies the policy for showing the vertical scroll bar.
   */
  def vbarPolicy: ObjectProperty[jfxsc.ScrollPane.ScrollBarPolicy] = delegate.vbarPolicyProperty
  def vbarPolicy_=(v: ScrollPane.ScrollBarPolicy) {
    vbarPolicy() = v
  }

  /**
   * The actual Bounds of the ScrollPane Viewport.
   */
  def viewportBounds: ObjectProperty[jfxg.Bounds] = delegate.viewportBoundsProperty
  def viewportBounds_=(v: Bounds) {
    viewportBounds() = v
  }

  /**
   * The maximum allowable vvalue for this ScrollPane.
   */
  def vmax: DoubleProperty = delegate.vmaxProperty
  def vmax_=(v: Double) {
    vmax() = v
  }

  /**
   * The minimum allowable vvalue for this ScrollPane.
   */
  def vmin: DoubleProperty = delegate.vminProperty
  def vmin_=(v: Double) {
    vmin() = v
  }

  /**
   * The current vertical scroll position of the ScrollPane.
   */
  def vvalue: DoubleProperty = delegate.vvalueProperty
  def vvalue_=(v: Double) {
    vvalue() = v
  }

}<|MERGE_RESOLUTION|>--- conflicted
+++ resolved
@@ -26,14 +26,9 @@
  */
 package scalafx.scene.control
 
-<<<<<<< HEAD
 import scala.language.implicitConversions
-import javafx.scene.{ control => jfxsc }
-import javafx.{ geometry => jfxg }
-=======
 import javafx.scene.{control => jfxsc}
 import javafx.{geometry => jfxg}
->>>>>>> 0f04a377
 import scalafx.Includes._
 import scalafx.geometry.Bounds
 import scalafx.delegate.SFXDelegate
