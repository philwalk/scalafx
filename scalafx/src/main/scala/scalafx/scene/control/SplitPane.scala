/*
<<<<<<< HEAD
* Copyright (c) 2011-2014, ScalaFX Project
=======
 * Copyright (c) 2011-2014, ScalaFX Project
>>>>>>> a496ffa6
 * All rights reserved.
 *
 * Redistribution and use in source and binary forms, with or without
 * modification, are permitted provided that the following conditions are met:
 *     * Redistributions of source code must retain the above copyright
 *       notice, this list of conditions and the following disclaimer.
 *     * Redistributions in binary form must reproduce the above copyright
 *       notice, this list of conditions and the following disclaimer in the
 *       documentation and/or other materials provided with the distribution.
 *     * Neither the name of the ScalaFX Project nor the
 *       names of its contributors may be used to endorse or promote products
 *       derived from this software without specific prior written permission.
 *
 * THIS SOFTWARE IS PROVIDED BY THE COPYRIGHT HOLDERS AND CONTRIBUTORS "AS IS" AND
 * ANY EXPRESS OR IMPLIED WARRANTIES, INCLUDING, BUT NOT LIMITED TO, THE IMPLIED
 * WARRANTIES OF MERCHANTABILITY AND FITNESS FOR A PARTICULAR PURPOSE ARE
 * DISCLAIMED. IN NO EVENT SHALL THE SCALAFX PROJECT OR ITS CONTRIBUTORS BE LIABLE
 * FOR ANY DIRECT, INDIRECT, INCIDENTAL, SPECIAL, EXEMPLARY, OR CONSEQUENTIAL
 * DAMAGES (INCLUDING, BUT NOT LIMITED TO, PROCUREMENT OF SUBSTITUTE GOODS OR
 * SERVICES; LOSS OF USE, DATA, OR PROFITS; OR BUSINESS INTERRUPTION) HOWEVER CAUSED
 * AND ON ANY THEORY OF LIABILITY, WHETHER IN CONTRACT, STRICT LIABILITY, OR TORT
 * (INCLUDING NEGLIGENCE OR OTHERWISE) ARISING IN ANY WAY OUT OF THE USE OF THIS
 * SOFTWARE, EVEN IF ADVISED OF THE POSSIBILITY OF SUCH DAMAGE.
 */
package scalafx.scene.control

import scala.language.implicitConversions
import javafx.scene.{control => jfxsc}
import javafx.{geometry => jfxg}
import scalafx.Includes._
import scalafx.beans.property.DoubleProperty
import scalafx.beans.property.ObjectProperty
import scalafx.geometry.Orientation
import scalafx.scene.Node
import scalafx.delegate.SFXDelegate

object SplitPane {
  implicit def sfxSplitPane2jfx(v: SplitPane) = v.delegate

  object Divider {
    implicit def sfxSplitPaneDivider2jfx(v: SplitPane.Divider) = v.delegate
  }

  class Divider(override val delegate: jfxsc.SplitPane.Divider = new jfxsc.SplitPane.Divider) extends SFXDelegate[jfxsc.SplitPane.Divider] {

    /**
     * Represents the location where the divider should ideally be positioned, between 0.0 and 1.0 (inclusive).
     */
    def position: DoubleProperty = delegate.positionProperty
    def position_=(v: Double) {
      position() = v
    }

  }

  /**
   * Return true if the node is resizable when the parent container is resized false otherwise.
   */
  def isResizableWithParent(node: Node) = jfxsc.SplitPane.isResizableWithParent(node)

  /**
   * Sets a node in the SplitPane to be resizable or not when the SplitPane is resized.
   */
  def setResizableWithParent(node: Node, value: Boolean) {
    jfxsc.SplitPane.setResizableWithParent(node, value)
  }

}

class SplitPane(override val delegate: jfxsc.SplitPane = new jfxsc.SplitPane) extends Control(delegate) with SFXDelegate[jfxsc.SplitPane] {

  /**
   * The orientation for the SplitPane.
   */
  def orientation: ObjectProperty[jfxg.Orientation] = delegate.orientationProperty
  def orientation_=(v: Orientation) {
    orientation() = v
  }

  /**
   * Returns an array of double containing the position of each divider.
   */
  def dividerPositions = delegate.getDividerPositions
  def dividerPositions_=(positions: Double*) {
    delegate.setDividerPositions(positions: _*)
  }

  /**
   * Sets the position of the divider at the specified divider index.
   * @todo Change to a Scala notation
   */
  def setDividerPosition(dividerIndex: Int, position: Double) {
    delegate.setDividerPosition(dividerIndex, position)
  }

  /**
   * Returns an unmodifiable list of all the dividers in this SplitPane.
   */
  def dividers = delegate.getDividers

  /**
   * Returns an ObservableList which can be use to modify the contents of the SplitPane.
   */
  def items = delegate.getItems

}<|MERGE_RESOLUTION|>--- conflicted
+++ resolved
@@ -1,112 +1,108 @@
-/*
-<<<<<<< HEAD
-* Copyright (c) 2011-2014, ScalaFX Project
-=======
- * Copyright (c) 2011-2014, ScalaFX Project
->>>>>>> a496ffa6
- * All rights reserved.
- *
- * Redistribution and use in source and binary forms, with or without
- * modification, are permitted provided that the following conditions are met:
- *     * Redistributions of source code must retain the above copyright
- *       notice, this list of conditions and the following disclaimer.
- *     * Redistributions in binary form must reproduce the above copyright
- *       notice, this list of conditions and the following disclaimer in the
- *       documentation and/or other materials provided with the distribution.
- *     * Neither the name of the ScalaFX Project nor the
- *       names of its contributors may be used to endorse or promote products
- *       derived from this software without specific prior written permission.
- *
- * THIS SOFTWARE IS PROVIDED BY THE COPYRIGHT HOLDERS AND CONTRIBUTORS "AS IS" AND
- * ANY EXPRESS OR IMPLIED WARRANTIES, INCLUDING, BUT NOT LIMITED TO, THE IMPLIED
- * WARRANTIES OF MERCHANTABILITY AND FITNESS FOR A PARTICULAR PURPOSE ARE
- * DISCLAIMED. IN NO EVENT SHALL THE SCALAFX PROJECT OR ITS CONTRIBUTORS BE LIABLE
- * FOR ANY DIRECT, INDIRECT, INCIDENTAL, SPECIAL, EXEMPLARY, OR CONSEQUENTIAL
- * DAMAGES (INCLUDING, BUT NOT LIMITED TO, PROCUREMENT OF SUBSTITUTE GOODS OR
- * SERVICES; LOSS OF USE, DATA, OR PROFITS; OR BUSINESS INTERRUPTION) HOWEVER CAUSED
- * AND ON ANY THEORY OF LIABILITY, WHETHER IN CONTRACT, STRICT LIABILITY, OR TORT
- * (INCLUDING NEGLIGENCE OR OTHERWISE) ARISING IN ANY WAY OUT OF THE USE OF THIS
- * SOFTWARE, EVEN IF ADVISED OF THE POSSIBILITY OF SUCH DAMAGE.
- */
-package scalafx.scene.control
-
-import scala.language.implicitConversions
-import javafx.scene.{control => jfxsc}
-import javafx.{geometry => jfxg}
-import scalafx.Includes._
-import scalafx.beans.property.DoubleProperty
-import scalafx.beans.property.ObjectProperty
-import scalafx.geometry.Orientation
-import scalafx.scene.Node
-import scalafx.delegate.SFXDelegate
-
-object SplitPane {
-  implicit def sfxSplitPane2jfx(v: SplitPane) = v.delegate
-
-  object Divider {
-    implicit def sfxSplitPaneDivider2jfx(v: SplitPane.Divider) = v.delegate
-  }
-
-  class Divider(override val delegate: jfxsc.SplitPane.Divider = new jfxsc.SplitPane.Divider) extends SFXDelegate[jfxsc.SplitPane.Divider] {
-
-    /**
-     * Represents the location where the divider should ideally be positioned, between 0.0 and 1.0 (inclusive).
-     */
-    def position: DoubleProperty = delegate.positionProperty
-    def position_=(v: Double) {
-      position() = v
-    }
-
-  }
-
-  /**
-   * Return true if the node is resizable when the parent container is resized false otherwise.
-   */
-  def isResizableWithParent(node: Node) = jfxsc.SplitPane.isResizableWithParent(node)
-
-  /**
-   * Sets a node in the SplitPane to be resizable or not when the SplitPane is resized.
-   */
-  def setResizableWithParent(node: Node, value: Boolean) {
-    jfxsc.SplitPane.setResizableWithParent(node, value)
-  }
-
-}
-
-class SplitPane(override val delegate: jfxsc.SplitPane = new jfxsc.SplitPane) extends Control(delegate) with SFXDelegate[jfxsc.SplitPane] {
-
-  /**
-   * The orientation for the SplitPane.
-   */
-  def orientation: ObjectProperty[jfxg.Orientation] = delegate.orientationProperty
-  def orientation_=(v: Orientation) {
-    orientation() = v
-  }
-
-  /**
-   * Returns an array of double containing the position of each divider.
-   */
-  def dividerPositions = delegate.getDividerPositions
-  def dividerPositions_=(positions: Double*) {
-    delegate.setDividerPositions(positions: _*)
-  }
-
-  /**
-   * Sets the position of the divider at the specified divider index.
-   * @todo Change to a Scala notation
-   */
-  def setDividerPosition(dividerIndex: Int, position: Double) {
-    delegate.setDividerPosition(dividerIndex, position)
-  }
-
-  /**
-   * Returns an unmodifiable list of all the dividers in this SplitPane.
-   */
-  def dividers = delegate.getDividers
-
-  /**
-   * Returns an ObservableList which can be use to modify the contents of the SplitPane.
-   */
-  def items = delegate.getItems
-
+/*
+ * Copyright (c) 2011-2014, ScalaFX Project
+ * All rights reserved.
+ *
+ * Redistribution and use in source and binary forms, with or without
+ * modification, are permitted provided that the following conditions are met:
+ *     * Redistributions of source code must retain the above copyright
+ *       notice, this list of conditions and the following disclaimer.
+ *     * Redistributions in binary form must reproduce the above copyright
+ *       notice, this list of conditions and the following disclaimer in the
+ *       documentation and/or other materials provided with the distribution.
+ *     * Neither the name of the ScalaFX Project nor the
+ *       names of its contributors may be used to endorse or promote products
+ *       derived from this software without specific prior written permission.
+ *
+ * THIS SOFTWARE IS PROVIDED BY THE COPYRIGHT HOLDERS AND CONTRIBUTORS "AS IS" AND
+ * ANY EXPRESS OR IMPLIED WARRANTIES, INCLUDING, BUT NOT LIMITED TO, THE IMPLIED
+ * WARRANTIES OF MERCHANTABILITY AND FITNESS FOR A PARTICULAR PURPOSE ARE
+ * DISCLAIMED. IN NO EVENT SHALL THE SCALAFX PROJECT OR ITS CONTRIBUTORS BE LIABLE
+ * FOR ANY DIRECT, INDIRECT, INCIDENTAL, SPECIAL, EXEMPLARY, OR CONSEQUENTIAL
+ * DAMAGES (INCLUDING, BUT NOT LIMITED TO, PROCUREMENT OF SUBSTITUTE GOODS OR
+ * SERVICES; LOSS OF USE, DATA, OR PROFITS; OR BUSINESS INTERRUPTION) HOWEVER CAUSED
+ * AND ON ANY THEORY OF LIABILITY, WHETHER IN CONTRACT, STRICT LIABILITY, OR TORT
+ * (INCLUDING NEGLIGENCE OR OTHERWISE) ARISING IN ANY WAY OUT OF THE USE OF THIS
+ * SOFTWARE, EVEN IF ADVISED OF THE POSSIBILITY OF SUCH DAMAGE.
+ */
+package scalafx.scene.control
+
+import scala.language.implicitConversions
+import javafx.scene.{control => jfxsc}
+import javafx.{geometry => jfxg}
+import scalafx.Includes._
+import scalafx.beans.property.DoubleProperty
+import scalafx.beans.property.ObjectProperty
+import scalafx.geometry.Orientation
+import scalafx.scene.Node
+import scalafx.delegate.SFXDelegate
+
+object SplitPane {
+  implicit def sfxSplitPane2jfx(v: SplitPane) = v.delegate
+
+  object Divider {
+    implicit def sfxSplitPaneDivider2jfx(v: SplitPane.Divider) = v.delegate
+  }
+
+  class Divider(override val delegate: jfxsc.SplitPane.Divider = new jfxsc.SplitPane.Divider) extends SFXDelegate[jfxsc.SplitPane.Divider] {
+
+    /**
+     * Represents the location where the divider should ideally be positioned, between 0.0 and 1.0 (inclusive).
+     */
+    def position: DoubleProperty = delegate.positionProperty
+    def position_=(v: Double) {
+      position() = v
+    }
+
+  }
+
+  /**
+   * Return true if the node is resizable when the parent container is resized false otherwise.
+   */
+  def isResizableWithParent(node: Node) = jfxsc.SplitPane.isResizableWithParent(node)
+
+  /**
+   * Sets a node in the SplitPane to be resizable or not when the SplitPane is resized.
+   */
+  def setResizableWithParent(node: Node, value: Boolean) {
+    jfxsc.SplitPane.setResizableWithParent(node, value)
+  }
+
+}
+
+class SplitPane(override val delegate: jfxsc.SplitPane = new jfxsc.SplitPane) extends Control(delegate) with SFXDelegate[jfxsc.SplitPane] {
+
+  /**
+   * The orientation for the SplitPane.
+   */
+  def orientation: ObjectProperty[jfxg.Orientation] = delegate.orientationProperty
+  def orientation_=(v: Orientation) {
+    orientation() = v
+  }
+
+  /**
+   * Returns an array of double containing the position of each divider.
+   */
+  def dividerPositions = delegate.getDividerPositions
+  def dividerPositions_=(positions: Double*) {
+    delegate.setDividerPositions(positions: _*)
+  }
+
+  /**
+   * Sets the position of the divider at the specified divider index.
+   * @todo Change to a Scala notation
+   */
+  def setDividerPosition(dividerIndex: Int, position: Double) {
+    delegate.setDividerPosition(dividerIndex, position)
+  }
+
+  /**
+   * Returns an unmodifiable list of all the dividers in this SplitPane.
+   */
+  def dividers = delegate.getDividers
+
+  /**
+   * Returns an ObservableList which can be use to modify the contents of the SplitPane.
+   */
+  def items = delegate.getItems
+
 }