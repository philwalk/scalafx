/*
 * Copyright (c) 2011-2014, ScalaFX Project
 * All rights reserved.
 *
 * Redistribution and use in source and binary forms, with or without
 * modification, are permitted provided that the following conditions are met:
 *     * Redistributions of source code must retain the above copyright
 *       notice, this list of conditions and the following disclaimer.
 *     * Redistributions in binary form must reproduce the above copyright
 *       notice, this list of conditions and the following disclaimer in the
 *       documentation and/or other materials provided with the distribution.
 *     * Neither the name of the ScalaFX Project nor the
 *       names of its contributors may be used to endorse or promote products
 *       derived from this software without specific prior written permission.
 *
 * THIS SOFTWARE IS PROVIDED BY THE COPYRIGHT HOLDERS AND CONTRIBUTORS "AS IS" AND
 * ANY EXPRESS OR IMPLIED WARRANTIES, INCLUDING, BUT NOT LIMITED TO, THE IMPLIED
 * WARRANTIES OF MERCHANTABILITY AND FITNESS FOR A PARTICULAR PURPOSE ARE
 * DISCLAIMED. IN NO EVENT SHALL THE SCALAFX PROJECT OR ITS CONTRIBUTORS BE LIABLE
 * FOR ANY DIRECT, INDIRECT, INCIDENTAL, SPECIAL, EXEMPLARY, OR CONSEQUENTIAL
 * DAMAGES (INCLUDING, BUT NOT LIMITED TO, PROCUREMENT OF SUBSTITUTE GOODS OR
 * SERVICES; LOSS OF USE, DATA, OR PROFITS; OR BUSINESS INTERRUPTION) HOWEVER CAUSED
 * AND ON ANY THEORY OF LIABILITY, WHETHER IN CONTRACT, STRICT LIABILITY, OR TORT
 * (INCLUDING NEGLIGENCE OR OTHERWISE) ARISING IN ANY WAY OUT OF THE USE OF THIS
 * SOFTWARE, EVEN IF ADVISED OF THE POSSIBILITY OF SUCH DAMAGE.
 */
package scalafx.scene.control

import scala.language.implicitConversions

import javafx.scene.{control => jfxsc}

import scalafx.Includes._
import scalafx.delegate.SFXDelegate

/**
 * Object companion for [[scalafx.scene.control.TablePosition]]
 */
object TablePosition {
<<<<<<< HEAD
  /**
   * Converts a ScalaFX TablePosition into a JavaFX version.
   *
   * @param tpb ScalaFX TablePosition
   * @return JavaFX TablePosition
   * @tparam S The type of the items contained within the TableView (i.e. the same generic type as the S in TableView<S>).
   * @tparam T The type of the items contained within the TableColumn.
   */
  implicit def sfxTablePosition2jfx[S, T](tp: TablePosition[S, T]) = if (tp != null) tp.delegate else null

=======
  implicit def sfxTablePosition2jfx[S, T](tp: TablePosition[S, T]): jfxsc.TablePosition[S, T] =
    if (tp != null) tp.delegate else null
>>>>>>> 044f7b14
}

/**
 * Wraps [[http://docs.oracle.com/javase/8/javafx/api/javafx/scene/control/TablePosition.html]].
 *
 * @constructor creates a new ScalaFX TablePosition from a JavaFX one.
 * @param JavaFX TablePositionBase to be wrapped
 * @tparam S The type of the items contained within the TableView (i.e. the same generic type as the S in TableView<S>).
 * @tparam T The type of the items contained within the TableColumn.
 */
class TablePosition[S, T](override val delegate: jfxsc.TablePosition[S, T])
  extends TablePositionBase[jfxsc.TableColumn[S, T]](delegate)
  with SFXDelegate[jfxsc.TablePosition[S, T]] {

  /**
   * Constructs a TablePosition instance to represent the given row/column position in the given TableView instance.
   */
  def this(tableView: TableView[S], row: Int, tableColumn: TableColumn[S, T]) =
    this(new jfxsc.TablePosition(tableView, row, tableColumn))

  /**
   * The TableView that this TablePosition is related to.
   */
  def tableView: TableView[S] = delegate.getTableView

}<|MERGE_RESOLUTION|>--- conflicted
+++ resolved
@@ -1,80 +1,74 @@
-/*
- * Copyright (c) 2011-2014, ScalaFX Project
- * All rights reserved.
- *
- * Redistribution and use in source and binary forms, with or without
- * modification, are permitted provided that the following conditions are met:
- *     * Redistributions of source code must retain the above copyright
- *       notice, this list of conditions and the following disclaimer.
- *     * Redistributions in binary form must reproduce the above copyright
- *       notice, this list of conditions and the following disclaimer in the
- *       documentation and/or other materials provided with the distribution.
- *     * Neither the name of the ScalaFX Project nor the
- *       names of its contributors may be used to endorse or promote products
- *       derived from this software without specific prior written permission.
- *
- * THIS SOFTWARE IS PROVIDED BY THE COPYRIGHT HOLDERS AND CONTRIBUTORS "AS IS" AND
- * ANY EXPRESS OR IMPLIED WARRANTIES, INCLUDING, BUT NOT LIMITED TO, THE IMPLIED
- * WARRANTIES OF MERCHANTABILITY AND FITNESS FOR A PARTICULAR PURPOSE ARE
- * DISCLAIMED. IN NO EVENT SHALL THE SCALAFX PROJECT OR ITS CONTRIBUTORS BE LIABLE
- * FOR ANY DIRECT, INDIRECT, INCIDENTAL, SPECIAL, EXEMPLARY, OR CONSEQUENTIAL
- * DAMAGES (INCLUDING, BUT NOT LIMITED TO, PROCUREMENT OF SUBSTITUTE GOODS OR
- * SERVICES; LOSS OF USE, DATA, OR PROFITS; OR BUSINESS INTERRUPTION) HOWEVER CAUSED
- * AND ON ANY THEORY OF LIABILITY, WHETHER IN CONTRACT, STRICT LIABILITY, OR TORT
- * (INCLUDING NEGLIGENCE OR OTHERWISE) ARISING IN ANY WAY OUT OF THE USE OF THIS
- * SOFTWARE, EVEN IF ADVISED OF THE POSSIBILITY OF SUCH DAMAGE.
- */
-package scalafx.scene.control
-
-import scala.language.implicitConversions
-
-import javafx.scene.{control => jfxsc}
-
-import scalafx.Includes._
-import scalafx.delegate.SFXDelegate
-
-/**
- * Object companion for [[scalafx.scene.control.TablePosition]]
- */
-object TablePosition {
-<<<<<<< HEAD
-  /**
-   * Converts a ScalaFX TablePosition into a JavaFX version.
-   *
-   * @param tpb ScalaFX TablePosition
-   * @return JavaFX TablePosition
-   * @tparam S The type of the items contained within the TableView (i.e. the same generic type as the S in TableView<S>).
-   * @tparam T The type of the items contained within the TableColumn.
-   */
-  implicit def sfxTablePosition2jfx[S, T](tp: TablePosition[S, T]) = if (tp != null) tp.delegate else null
-
-=======
-  implicit def sfxTablePosition2jfx[S, T](tp: TablePosition[S, T]): jfxsc.TablePosition[S, T] =
-    if (tp != null) tp.delegate else null
->>>>>>> 044f7b14
-}
-
-/**
- * Wraps [[http://docs.oracle.com/javase/8/javafx/api/javafx/scene/control/TablePosition.html]].
- *
- * @constructor creates a new ScalaFX TablePosition from a JavaFX one.
- * @param JavaFX TablePositionBase to be wrapped
- * @tparam S The type of the items contained within the TableView (i.e. the same generic type as the S in TableView<S>).
- * @tparam T The type of the items contained within the TableColumn.
- */
-class TablePosition[S, T](override val delegate: jfxsc.TablePosition[S, T])
-  extends TablePositionBase[jfxsc.TableColumn[S, T]](delegate)
-  with SFXDelegate[jfxsc.TablePosition[S, T]] {
-
-  /**
-   * Constructs a TablePosition instance to represent the given row/column position in the given TableView instance.
-   */
-  def this(tableView: TableView[S], row: Int, tableColumn: TableColumn[S, T]) =
-    this(new jfxsc.TablePosition(tableView, row, tableColumn))
-
-  /**
-   * The TableView that this TablePosition is related to.
-   */
-  def tableView: TableView[S] = delegate.getTableView
-
+/*
+ * Copyright (c) 2011-2014, ScalaFX Project
+ * All rights reserved.
+ *
+ * Redistribution and use in source and binary forms, with or without
+ * modification, are permitted provided that the following conditions are met:
+ *     * Redistributions of source code must retain the above copyright
+ *       notice, this list of conditions and the following disclaimer.
+ *     * Redistributions in binary form must reproduce the above copyright
+ *       notice, this list of conditions and the following disclaimer in the
+ *       documentation and/or other materials provided with the distribution.
+ *     * Neither the name of the ScalaFX Project nor the
+ *       names of its contributors may be used to endorse or promote products
+ *       derived from this software without specific prior written permission.
+ *
+ * THIS SOFTWARE IS PROVIDED BY THE COPYRIGHT HOLDERS AND CONTRIBUTORS "AS IS" AND
+ * ANY EXPRESS OR IMPLIED WARRANTIES, INCLUDING, BUT NOT LIMITED TO, THE IMPLIED
+ * WARRANTIES OF MERCHANTABILITY AND FITNESS FOR A PARTICULAR PURPOSE ARE
+ * DISCLAIMED. IN NO EVENT SHALL THE SCALAFX PROJECT OR ITS CONTRIBUTORS BE LIABLE
+ * FOR ANY DIRECT, INDIRECT, INCIDENTAL, SPECIAL, EXEMPLARY, OR CONSEQUENTIAL
+ * DAMAGES (INCLUDING, BUT NOT LIMITED TO, PROCUREMENT OF SUBSTITUTE GOODS OR
+ * SERVICES; LOSS OF USE, DATA, OR PROFITS; OR BUSINESS INTERRUPTION) HOWEVER CAUSED
+ * AND ON ANY THEORY OF LIABILITY, WHETHER IN CONTRACT, STRICT LIABILITY, OR TORT
+ * (INCLUDING NEGLIGENCE OR OTHERWISE) ARISING IN ANY WAY OUT OF THE USE OF THIS
+ * SOFTWARE, EVEN IF ADVISED OF THE POSSIBILITY OF SUCH DAMAGE.
+ */
+package scalafx.scene.control
+
+import javafx.scene.{control => jfxsc}
+
+import scala.language.implicitConversions
+import scalafx.Includes._
+import scalafx.delegate.SFXDelegate
+
+/**
+ * Object companion for [[scalafx.scene.control.TablePosition]]
+ */
+object TablePosition {
+  /**
+   * Converts a ScalaFX TablePosition into a JavaFX version.
+   *
+   * @param tpb ScalaFX TablePosition
+   * @return JavaFX TablePosition
+   * @tparam S The type of the items contained within the TableView (i.e. the same generic type as the S in TableView<S>).
+   * @tparam T The type of the items contained within the TableColumn.
+   */
+  implicit def sfxTablePosition2jfx[S, T](tp: TablePosition[S, T]): jfxsc.TablePosition[S, T] =
+    if (tp != null) tp.delegate else null
+}
+
+/**
+ * Wraps [[http://docs.oracle.com/javase/8/javafx/api/javafx/scene/control/TablePosition.html]].
+ *
+ * @constructor creates a new ScalaFX TablePosition from a JavaFX one.
+ * @param JavaFX TablePositionBase to be wrapped
+ * @tparam S The type of the items contained within the TableView (i.e. the same generic type as the S in TableView<S>).
+ * @tparam T The type of the items contained within the TableColumn.
+ */
+class TablePosition[S, T](override val delegate: jfxsc.TablePosition[S, T])
+  extends TablePositionBase[jfxsc.TableColumn[S, T]](delegate)
+  with SFXDelegate[jfxsc.TablePosition[S, T]] {
+
+  /**
+   * Constructs a TablePosition instance to represent the given row/column position in the given TableView instance.
+   */
+  def this(tableView: TableView[S], row: Int, tableColumn: TableColumn[S, T]) =
+    this(new jfxsc.TablePosition(tableView, row, tableColumn))
+
+  /**
+   * The TableView that this TablePosition is related to.
+   */
+  def tableView: TableView[S] = delegate.getTableView
+
 }