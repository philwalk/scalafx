/*
 * Copyright (c) 2011-2014, ScalaFX Project
 * All rights reserved.
 *
 * Redistribution and use in source and binary forms, with or without
 * modification, are permitted provided that the following conditions are met:
 *     * Redistributions of source code must retain the above copyright
 *       notice, this list of conditions and the following disclaimer.
 *     * Redistributions in binary form must reproduce the above copyright
 *       notice, this list of conditions and the following disclaimer in the
 *       documentation and/or other materials provided with the distribution.
 *     * Neither the name of the ScalaFX Project nor the
 *       names of its contributors may be used to endorse or promote products
 *       derived from this software without specific prior written permission.
 *
 * THIS SOFTWARE IS PROVIDED BY THE COPYRIGHT HOLDERS AND CONTRIBUTORS "AS IS" AND
 * ANY EXPRESS OR IMPLIED WARRANTIES, INCLUDING, BUT NOT LIMITED TO, THE IMPLIED
 * WARRANTIES OF MERCHANTABILITY AND FITNESS FOR A PARTICULAR PURPOSE ARE
 * DISCLAIMED. IN NO EVENT SHALL THE SCALAFX PROJECT OR ITS CONTRIBUTORS BE LIABLE
 * FOR ANY DIRECT, INDIRECT, INCIDENTAL, SPECIAL, EXEMPLARY, OR CONSEQUENTIAL
 * DAMAGES (INCLUDING, BUT NOT LIMITED TO, PROCUREMENT OF SUBSTITUTE GOODS OR
 * SERVICES; LOSS OF USE, DATA, OR PROFITS; OR BUSINESS INTERRUPTION) HOWEVER CAUSED
 * AND ON ANY THEORY OF LIABILITY, WHETHER IN CONTRACT, STRICT LIABILITY, OR TORT
 * (INCLUDING NEGLIGENCE OR OTHERWISE) ARISING IN ANY WAY OUT OF THE USE OF THIS
 * SOFTWARE, EVEN IF ADVISED OF THE POSSIBILITY OF SUCH DAMAGE.
 */
package scalafx.scene.control

<<<<<<< HEAD
import scala.language.implicitConversions
import javafx.scene.{control => jfxsc}
import javafx.scene.{text => jfxst}
import scalafx.Includes._
import scalafx.beans.property._
import scalafx.delegate.SFXDelegate

object TextInputControl {
  implicit def sfxTextInputControl2jfx(v: TextInputControl) = if (v != null) v.delegate else null
=======
import javafx.scene.{control => jfxsc, text => jfxst}

import scala.language.implicitConversions
import scalafx.Includes._
import scalafx.beans.property.{BooleanProperty, ReadOnlyIntegerProperty, ReadOnlyObjectProperty, ReadOnlyStringProperty, StringProperty, _}
import scalafx.delegate.SFXDelegate

object TextInputControl {
  implicit def sfxTextInputControl2jfx(v: TextInputControl): jfxsc.TextInputControl = if (v != null) v.delegate else null
>>>>>>> df8b3993
}

abstract class TextInputControl(override val delegate: jfxsc.TextInputControl)
  extends Control(delegate)
  with SFXDelegate[jfxsc.TextInputControl] {

  /**
   * The anchor of the text selection.
   */
  def anchor: ReadOnlyIntegerProperty = delegate.anchorProperty

  /**
   * The current position of the caret within the text.
   */
  def caretPosition: ReadOnlyIntegerProperty = delegate.caretPositionProperty

  /**
   * Indicates whether this TextInputControl can be edited by the user.
   */
  def editable: BooleanProperty = delegate.editableProperty
  def editable_=(v: Boolean) {
    editable() = v
  }

  /**
   * The default font to use for text in the TextInputControl.
   */
  def font: ObjectProperty[jfxst.Font] = delegate.fontProperty()
  def font_=(v: jfxst.Font) {
    ObjectProperty.fillProperty[jfxst.Font](font, v)
  }

  /**
   * The number of characters in the text input.
   */
  def length: ReadOnlyIntegerProperty = delegate.lengthProperty

  /**
   * Defines the characters in the TextInputControl which are selected
   */
  def selectedText: ReadOnlyStringProperty = delegate.selectedTextProperty

  /**
   * The current selection.
   */
  def selection: ReadOnlyObjectProperty[jfxsc.IndexRange] = delegate.selectionProperty

  /**
   * The textual content of this TextInputControl.
   */
  def text: StringProperty = delegate.textProperty
  def text_=(v: String) {
    text() = v
  }

  /**
   * The prompt text to display in the TextInputControl, or null if no prompt text is displayed.
   * @since 2.2
   */
  def promptText: StringProperty = delegate.promptTextProperty()
  def promptText_=(v: String) {
    promptText() = v
  }

}<|MERGE_RESOLUTION|>--- conflicted
+++ resolved
@@ -26,17 +26,6 @@
  */
 package scalafx.scene.control
 
-<<<<<<< HEAD
-import scala.language.implicitConversions
-import javafx.scene.{control => jfxsc}
-import javafx.scene.{text => jfxst}
-import scalafx.Includes._
-import scalafx.beans.property._
-import scalafx.delegate.SFXDelegate
-
-object TextInputControl {
-  implicit def sfxTextInputControl2jfx(v: TextInputControl) = if (v != null) v.delegate else null
-=======
 import javafx.scene.{control => jfxsc, text => jfxst}
 
 import scala.language.implicitConversions
@@ -46,7 +35,6 @@
 
 object TextInputControl {
   implicit def sfxTextInputControl2jfx(v: TextInputControl): jfxsc.TextInputControl = if (v != null) v.delegate else null
->>>>>>> df8b3993
 }
 
 abstract class TextInputControl(override val delegate: jfxsc.TextInputControl)
