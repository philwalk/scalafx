/*
 * Copyright (c) 2011-2014, ScalaFX Project
 * All rights reserved.
 *
 * Redistribution and use in source and binary forms, with or without
 * modification, are permitted provided that the following conditions are met:
 *     * Redistributions of source code must retain the above copyright
 *       notice, this list of conditions and the following disclaimer.
 *     * Redistributions in binary form must reproduce the above copyright
 *       notice, this list of conditions and the following disclaimer in the
 *       documentation and/or other materials provided with the distribution.
 *     * Neither the name of the ScalaFX Project nor the
 *       names of its contributors may be used to endorse or promote products
 *       derived from this software without specific prior written permission.
 *
 * THIS SOFTWARE IS PROVIDED BY THE COPYRIGHT HOLDERS AND CONTRIBUTORS "AS IS" AND
 * ANY EXPRESS OR IMPLIED WARRANTIES, INCLUDING, BUT NOT LIMITED TO, THE IMPLIED
 * WARRANTIES OF MERCHANTABILITY AND FITNESS FOR A PARTICULAR PURPOSE ARE
 * DISCLAIMED. IN NO EVENT SHALL THE SCALAFX PROJECT OR ITS CONTRIBUTORS BE LIABLE
 * FOR ANY DIRECT, INDIRECT, INCIDENTAL, SPECIAL, EXEMPLARY, OR CONSEQUENTIAL
 * DAMAGES (INCLUDING, BUT NOT LIMITED TO, PROCUREMENT OF SUBSTITUTE GOODS OR
 * SERVICES; LOSS OF USE, DATA, OR PROFITS; OR BUSINESS INTERRUPTION) HOWEVER CAUSED
 * AND ON ANY THEORY OF LIABILITY, WHETHER IN CONTRACT, STRICT LIABILITY, OR TORT
 * (INCLUDING NEGLIGENCE OR OTHERWISE) ARISING IN ANY WAY OUT OF THE USE OF THIS
 * SOFTWARE, EVEN IF ADVISED OF THE POSSIBILITY OF SUCH DAMAGE.
 */
package scalafx.scene.control

<<<<<<< HEAD
import scala.language.implicitConversions
import javafx.scene.{ control => jfxsc }
import scalafx.Includes._
import scalafx.beans.property.BooleanProperty
import scalafx.scene.Node
import scalafx.delegate.SFXDelegate

object Button {
  implicit def sfxButton2jfx(v: Button) = if (v != null) v.delegate else null
=======
import javafx.scene.{control => jfxsc}

import scala.language.implicitConversions
import scalafx.Includes._
import scalafx.beans.property.BooleanProperty
import scalafx.delegate.SFXDelegate
import scalafx.scene.Node

object Button {
  implicit def sfxButton2jfx(v: Button): jfxsc.Button = if (v != null) v.delegate else null
>>>>>>> df8b3993
}

class Button(override val delegate: jfxsc.Button = new jfxsc.Button) extends ButtonBase(delegate) with SFXDelegate[jfxsc.Button] {

  /**
   * Creates a button with the specified text as its label.
   */
  def this(text: String) = this(new jfxsc.Button(text))

  /**
   * Creates a button with the specified text and icon for its label.
   */
  def this(text: String, graphic: Node) = this(new jfxsc.Button(text, graphic))

  /**
   * A Cancel Button is the button that receives a keyboard VK_ESC press, if no other node in the
   * scene consumes it.
   */
  def cancelButton: BooleanProperty = delegate.cancelButtonProperty
  def cancelButton_=(b: Boolean) {
    cancelButton() = b
  }

  /**
   * A default Button is the button that receives a keyboard VK_ENTER press, if no other node in the
   * scene consumes it.
   */
  def defaultButton: BooleanProperty = delegate.defaultButtonProperty
  def defaultButton_=(b: Boolean) {
    defaultButton() = b
  }

}<|MERGE_RESOLUTION|>--- conflicted
+++ resolved
@@ -26,17 +26,6 @@
  */
 package scalafx.scene.control
 
-<<<<<<< HEAD
-import scala.language.implicitConversions
-import javafx.scene.{ control => jfxsc }
-import scalafx.Includes._
-import scalafx.beans.property.BooleanProperty
-import scalafx.scene.Node
-import scalafx.delegate.SFXDelegate
-
-object Button {
-  implicit def sfxButton2jfx(v: Button) = if (v != null) v.delegate else null
-=======
 import javafx.scene.{control => jfxsc}
 
 import scala.language.implicitConversions
@@ -47,7 +36,6 @@
 
 object Button {
   implicit def sfxButton2jfx(v: Button): jfxsc.Button = if (v != null) v.delegate else null
->>>>>>> df8b3993
 }
 
 class Button(override val delegate: jfxsc.Button = new jfxsc.Button) extends ButtonBase(delegate) with SFXDelegate[jfxsc.Button] {
