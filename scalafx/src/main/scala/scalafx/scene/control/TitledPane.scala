--- conflicted
+++ resolved
@@ -26,14 +26,9 @@
  */
 package scalafx.scene.control
 
-<<<<<<< HEAD
 import scala.language.implicitConversions
-import javafx.{ scene => jfxs }
-import javafx.scene.{ control => jfxsc }
-=======
 import javafx.{scene => jfxs}
 import javafx.scene.{control => jfxsc}
->>>>>>> 0f04a377
 import scalafx.Includes._
 import scalafx.delegate.SFXDelegate
 import scalafx.scene._
