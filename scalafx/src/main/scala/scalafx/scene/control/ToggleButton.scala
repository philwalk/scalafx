--- conflicted
+++ resolved
@@ -26,15 +26,6 @@
  */
 package scalafx.scene.control
 
-<<<<<<< HEAD
-import scala.language.implicitConversions
-import javafx.scene.{control => jfxsc}
-import scalafx.scene.Node
-import scalafx.delegate.SFXDelegate
-
-object ToggleButton {
-  implicit def sfxToggleButton2jfx(v: ToggleButton) = if (v != null) v.delegate else null
-=======
 import javafx.scene.{control => jfxsc}
 
 import scala.language.implicitConversions
@@ -43,7 +34,6 @@
 
 object ToggleButton {
   implicit def sfxToggleButton2jfx(v: ToggleButton): jfxsc.ToggleButton = if (v != null) v.delegate else null
->>>>>>> df8b3993
 }
 
 class ToggleButton(override val delegate: jfxsc.ToggleButton = new jfxsc.ToggleButton)
