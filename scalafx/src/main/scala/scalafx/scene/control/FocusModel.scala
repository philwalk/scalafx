--- conflicted
+++ resolved
@@ -26,19 +26,11 @@
  */
 package scalafx.scene.control
 
-<<<<<<< HEAD
-import scala.language.implicitConversions
-import javafx.scene.{control => jfxsc}
-import scalafx.Includes._
-import scalafx.beans.property.ReadOnlyIntegerProperty
-import scalafx.beans.property.ReadOnlyObjectProperty
-=======
 import javafx.scene.{control => jfxsc}
 
 import scala.language.implicitConversions
 import scalafx.Includes._
 import scalafx.beans.property.{ReadOnlyIntegerProperty, ReadOnlyObjectProperty}
->>>>>>> df8b3993
 import scalafx.delegate.SFXDelegate
 
 /**
@@ -53,12 +45,7 @@
    * @return JavaFX FocusModel
    * @tparam T The type of the underlying data model for the UI control.
    */
-<<<<<<< HEAD
-  implicit def sfxFocusModel2jfx[T](v: FocusModel[T]) = if (v != null) v.delegate else null
-
-=======
   implicit def sfxFocusModel2jfx[T](v: FocusModel[T]): jfxsc.FocusModel[T] = if (v != null) v.delegate else null
->>>>>>> df8b3993
 }
 
 /**
@@ -83,7 +70,7 @@
 
   /**
    * Causes the item at the given index to receive the focus.
-   * 
+   *
    * @param index The index of the item to get focus.
    */
   def focus(index: Int) {
