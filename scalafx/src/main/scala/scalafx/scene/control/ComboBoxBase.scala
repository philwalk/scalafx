--- conflicted
+++ resolved
@@ -26,20 +26,6 @@
  */
 package scalafx.scene.control
 
-<<<<<<< HEAD
-import scala.language.implicitConversions
-import javafx.scene.{ control => jfxsc }
-import javafx.{ event => jfxe }
-import scalafx.Includes._
-import scalafx.beans.property.BooleanProperty
-import scalafx.beans.property.ObjectProperty
-import scalafx.beans.property.ReadOnlyBooleanProperty
-import scalafx.beans.property.StringProperty
-import scalafx.delegate.SFXDelegate
-
-object ComboBoxBase {
-  implicit def sfxComboBoxBase2jfx[T](cb: ComboBoxBase[T]) = if (cb != null) cb.delegate else null
-=======
 import javafx.scene.{control => jfxsc}
 import javafx.{event => jfxe}
 
@@ -50,7 +36,6 @@
 
 object ComboBoxBase {
   implicit def sfxComboBoxBase2jfx[T](cb: ComboBoxBase[T]): jfxsc.ComboBoxBase[T] = if (cb != null) cb.delegate else null
->>>>>>> df8b3993
 }
 
 abstract class ComboBoxBase[T](override val delegate: jfxsc.ComboBoxBase[T]) extends Control(delegate) with SFXDelegate[jfxsc.ComboBoxBase[T]] {
