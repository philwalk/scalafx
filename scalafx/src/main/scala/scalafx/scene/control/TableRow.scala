--- conflicted
+++ resolved
@@ -26,14 +26,6 @@
  */
 package scalafx.scene.control
 
-<<<<<<< HEAD
-import scala.language.implicitConversions
-import javafx.scene.{control => jfxsc}
-import scalafx.delegate.SFXDelegate
-
-object TableRow {
-  implicit def sfxTableRow2jfx[T](tr: TableRow[T]) = if (tr != null) tr.delegate else null
-=======
 import javafx.scene.{control => jfxsc}
 
 import scala.language.implicitConversions
@@ -41,7 +33,6 @@
 
 object TableRow {
   implicit def sfxTableRow2jfx[T](tr: TableRow[T]): jfxsc.TableRow[T] = if (tr != null) tr.delegate else null
->>>>>>> df8b3993
 }
 
 /**
