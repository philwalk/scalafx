--- conflicted
+++ resolved
@@ -34,7 +34,6 @@
 }
 
 class PasswordField(override val delegate: jfxsc.PasswordField = new jfxsc.PasswordField()) extends TextField(delegate) with SFXDelegate[jfxsc.PasswordField] {
-<<<<<<< HEAD
   def cut() {
     delegate.cut()
   }
@@ -42,10 +41,5 @@
   def copy() {
     delegate.copy()
   }
-=======
-  def cut() = delegate.cut()
-
-  def copy() = delegate.copy()
->>>>>>> a134f7f9
 
 }