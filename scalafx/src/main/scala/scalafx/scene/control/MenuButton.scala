--- conflicted
+++ resolved
@@ -1,101 +1,93 @@
-/*
- * Copyright (c) 2012-2013, ScalaFX Project
- * All rights reserved.
- *
- * Redistribution and use in source and binary forms, with or without
- * modification, are permitted provided that the following conditions are met:
- *     * Redistributions of source code must retain the above copyright
- *       notice, this list of conditions and the following disclaimer.
- *     * Redistributions in binary form must reproduce the above copyright
- *       notice, this list of conditions and the following disclaimer in the
- *       documentation and/or other materials provided with the distribution.
- *     * Neither the name of the ScalaFX Project nor the
- *       names of its contributors may be used to endorse or promote products
- *       derived from this software without specific prior written permission.
- *
- * THIS SOFTWARE IS PROVIDED BY THE COPYRIGHT HOLDERS AND CONTRIBUTORS "AS IS" AND
- * ANY EXPRESS OR IMPLIED WARRANTIES, INCLUDING, BUT NOT LIMITED TO, THE IMPLIED
- * WARRANTIES OF MERCHANTABILITY AND FITNESS FOR A PARTICULAR PURPOSE ARE
- * DISCLAIMED. IN NO EVENT SHALL THE SCALAFX PROJECT OR ITS CONTRIBUTORS BE LIABLE
- * FOR ANY DIRECT, INDIRECT, INCIDENTAL, SPECIAL, EXEMPLARY, OR CONSEQUENTIAL
- * DAMAGES (INCLUDING, BUT NOT LIMITED TO, PROCUREMENT OF SUBSTITUTE GOODS OR
- * SERVICES; LOSS OF USE, DATA, OR PROFITS; OR BUSINESS INTERRUPTION) HOWEVER CAUSED
- * AND ON ANY THEORY OF LIABILITY, WHETHER IN CONTRACT, STRICT LIABILITY, OR TORT
- * (INCLUDING NEGLIGENCE OR OTHERWISE) ARISING IN ANY WAY OUT OF THE USE OF THIS
- * SOFTWARE, EVEN IF ADVISED OF THE POSSIBILITY OF SUCH DAMAGE.
- */
-package scalafx.scene.control
-
-import javafx.beans.{property => jfxbp}
-import javafx.scene.{control => jfxsc}
-import javafx.{collections => jfxc}
-import javafx.{geometry => jfxg}
-import scala.collection.JavaConversions.asJavaCollection
-import scalafx.collections._
-import scalafx.Includes._
-import scalafx.geometry.Side
-import scalafx.scene.Node
-import scalafx.scene.Node._
-import scalafx.delegate.SFXDelegate
-
-
-object MenuButton {
-  implicit def sfxToggleButton2jfx(mb: MenuButton) = mb.delegate
-}
-
-/**
- * Wraps [[http://docs.oracle.com/javafx/2/api/javafx/scene/control/MenuButton.html]].
- */
-class MenuButton(override val delegate: jfxsc.MenuButton = new jfxsc.MenuButton)
-  extends ButtonBase(delegate)
-  with SFXDelegate[jfxsc.MenuButton] {
-
-  /** Creates a toggle button with the specified text as its label. */
-  def this(text: String) = this(new jfxsc.MenuButton(text))
-
-  /** Creates a toggle button with the specified text and icon for its label. */
-  def this(text: String, graphic: Node) = this(new jfxsc.MenuButton(text, graphic))
-
-  /** The items to show within this buttons menu. */
-  def items: jfxc.ObservableList[jfxsc.MenuItem] = delegate.getItems
-  /**
-   * Sets the items, replacing the prior content. If you want append to current content, use `add` or
-   * similar.
-   *
-   * @param c Items to replace prior content.
-   */
-  def items_=(c: Iterable[MenuItem]) {
-<<<<<<< HEAD
-    if (null == c) {
-      items.clear()
-    } else {
-      items.addAll(c.map(_.delegate))
-    }
-=======
-    fillSFXCollection(this.items, c)
->>>>>>> b696a6a5
-  }
-
-
-  /** Indicates on which side the ContextMenu should open in relation to the MenuButton. */
-  def popupSide: jfxbp.ObjectProperty[jfxg.Side] = delegate.popupSideProperty()
-
-  def popupSide_=(side: Side) {
-    popupSide() = side
-  }
-
-  /** Hides the ContextMenu. */
-  def hide() {
-    delegate.hide()
-  }
-
-  /** Gets the value of the property showing. */
-  def showing: Boolean = delegate.isShowing
-
-  /** If the Menu is not disabled and the ContextMenu is not already showing,
-    * then this will cause the ContextMenu to be shown.
-    */
-  def show() {
-    delegate.show()
-  }
-}
+/*
+ * Copyright (c) 2012-2013, ScalaFX Project
+ * All rights reserved.
+ *
+ * Redistribution and use in source and binary forms, with or without
+ * modification, are permitted provided that the following conditions are met:
+ *     * Redistributions of source code must retain the above copyright
+ *       notice, this list of conditions and the following disclaimer.
+ *     * Redistributions in binary form must reproduce the above copyright
+ *       notice, this list of conditions and the following disclaimer in the
+ *       documentation and/or other materials provided with the distribution.
+ *     * Neither the name of the ScalaFX Project nor the
+ *       names of its contributors may be used to endorse or promote products
+ *       derived from this software without specific prior written permission.
+ *
+ * THIS SOFTWARE IS PROVIDED BY THE COPYRIGHT HOLDERS AND CONTRIBUTORS "AS IS" AND
+ * ANY EXPRESS OR IMPLIED WARRANTIES, INCLUDING, BUT NOT LIMITED TO, THE IMPLIED
+ * WARRANTIES OF MERCHANTABILITY AND FITNESS FOR A PARTICULAR PURPOSE ARE
+ * DISCLAIMED. IN NO EVENT SHALL THE SCALAFX PROJECT OR ITS CONTRIBUTORS BE LIABLE
+ * FOR ANY DIRECT, INDIRECT, INCIDENTAL, SPECIAL, EXEMPLARY, OR CONSEQUENTIAL
+ * DAMAGES (INCLUDING, BUT NOT LIMITED TO, PROCUREMENT OF SUBSTITUTE GOODS OR
+ * SERVICES; LOSS OF USE, DATA, OR PROFITS; OR BUSINESS INTERRUPTION) HOWEVER CAUSED
+ * AND ON ANY THEORY OF LIABILITY, WHETHER IN CONTRACT, STRICT LIABILITY, OR TORT
+ * (INCLUDING NEGLIGENCE OR OTHERWISE) ARISING IN ANY WAY OUT OF THE USE OF THIS
+ * SOFTWARE, EVEN IF ADVISED OF THE POSSIBILITY OF SUCH DAMAGE.
+ */
+package scalafx.scene.control
+
+import javafx.beans.{property => jfxbp}
+import javafx.scene.{control => jfxsc}
+import javafx.{collections => jfxc}
+import javafx.{geometry => jfxg}
+import scala.collection.JavaConversions.asJavaCollection
+import scalafx.collections._
+import scalafx.Includes._
+import scalafx.geometry.Side
+import scalafx.scene.Node
+import scalafx.scene.Node._
+import scalafx.delegate.SFXDelegate
+
+
+object MenuButton {
+  implicit def sfxToggleButton2jfx(mb: MenuButton) = mb.delegate
+}
+
+/**
+ * Wraps [[http://docs.oracle.com/javafx/2/api/javafx/scene/control/MenuButton.html]].
+ */
+class MenuButton(override val delegate: jfxsc.MenuButton = new jfxsc.MenuButton)
+  extends ButtonBase(delegate)
+  with SFXDelegate[jfxsc.MenuButton] {
+
+  /** Creates a toggle button with the specified text as its label. */
+  def this(text: String) = this(new jfxsc.MenuButton(text))
+
+  /** Creates a toggle button with the specified text and icon for its label. */
+  def this(text: String, graphic: Node) = this(new jfxsc.MenuButton(text, graphic))
+
+  /** The items to show within this buttons menu. */
+  def items: jfxc.ObservableList[jfxsc.MenuItem] = delegate.getItems
+  /**
+   * Sets the items, replacing the prior content. If you want append to current content, use `add` or
+   * similar.
+   *
+   * @param c Items to replace prior content.
+   */
+  def items_=(c: Iterable[MenuItem]) {
+    fillSFXCollection(this.items, c)
+  }
+
+
+  /** Indicates on which side the ContextMenu should open in relation to the MenuButton. */
+  def popupSide: jfxbp.ObjectProperty[jfxg.Side] = delegate.popupSideProperty()
+
+  def popupSide_=(side: Side) {
+    popupSide() = side
+  }
+
+  /** Hides the ContextMenu. */
+  def hide() {
+    delegate.hide()
+  }
+
+  /** Gets the value of the property showing. */
+  def showing: Boolean = delegate.isShowing
+
+  /** If the Menu is not disabled and the ContextMenu is not already showing,
+    * then this will cause the ContextMenu to be shown.
+    */
+  def show() {
+    delegate.show()
+  }
+}