--- conflicted
+++ resolved
@@ -1,68 +1,64 @@
-/*
-<<<<<<< HEAD
-* Copyright (c) 2011-2014, ScalaFX Project
-=======
- * Copyright (c) 2011-2014, ScalaFX Project
->>>>>>> a496ffa6
- * All rights reserved.
- *
- * Redistribution and use in source and binary forms, with or without
- * modification, are permitted provided that the following conditions are met:
- *     * Redistributions of source code must retain the above copyright
- *       notice, this list of conditions and the following disclaimer.
- *     * Redistributions in binary form must reproduce the above copyright
- *       notice, this list of conditions and the following disclaimer in the
- *       documentation and/or other materials provided with the distribution.
- *     * Neither the name of the ScalaFX Project nor the
- *       names of its contributors may be used to endorse or promote products
- *       derived from this software without specific prior written permission.
- *
- * THIS SOFTWARE IS PROVIDED BY THE COPYRIGHT HOLDERS AND CONTRIBUTORS "AS IS" AND
- * ANY EXPRESS OR IMPLIED WARRANTIES, INCLUDING, BUT NOT LIMITED TO, THE IMPLIED
- * WARRANTIES OF MERCHANTABILITY AND FITNESS FOR A PARTICULAR PURPOSE ARE
- * DISCLAIMED. IN NO EVENT SHALL THE SCALAFX PROJECT OR ITS CONTRIBUTORS BE LIABLE
- * FOR ANY DIRECT, INDIRECT, INCIDENTAL, SPECIAL, EXEMPLARY, OR CONSEQUENTIAL
- * DAMAGES (INCLUDING, BUT NOT LIMITED TO, PROCUREMENT OF SUBSTITUTE GOODS OR
- * SERVICES; LOSS OF USE, DATA, OR PROFITS; OR BUSINESS INTERRUPTION) HOWEVER CAUSED
- * AND ON ANY THEORY OF LIABILITY, WHETHER IN CONTRACT, STRICT LIABILITY, OR TORT
- * (INCLUDING NEGLIGENCE OR OTHERWISE) ARISING IN ANY WAY OUT OF THE USE OF THIS
- * SOFTWARE, EVEN IF ADVISED OF THE POSSIBILITY OF SUCH DAMAGE.
- */
-package scalafx.scene.control
-
-import scala.language.implicitConversions
-import scalafx.delegate.SFXDelegate
-import javafx.scene.{ control => jfxsc }
-import scalafx.Includes._
-
-object SingleSelectionModel {
-  implicit def sfxSingleSelectionModel2jfx[T](v: SingleSelectionModel[T]) = v.delegate
-
-  /**
-   * Creates a new [[scalafx.scene.control.SingleSelectionModel]] from functions that defines a data
-   * model and quantity of items. This method was created to supply necessity
-   * to override protected methods
-   * [[http://docs.oracle.com/javase/8/javafx/api/javafx/scene/control/SingleSelectionModel.html#getItemCount() getItemCount()]]
-   * and
-   * [[http://docs.oracle.com/javase/8/javafx/api/javafx/scene/control/SingleSelectionModel.html#getModelItem(int) getModelItem(int)]]
-   * from
-   * [[http://docs.oracle.com/javase/8/javafx/api/javafx/scene/control/SingleSelectionModel.html SingleSelectionModel]].
-   *
-   * @tparam T  The type of the item contained in the control that can be
-   * selected.
-   * @param modelItem Function that gets the data model item associated with a
-   * specific index.
-   * @param itemCount Function that gets the number of items available for the
-   * selection model.
-   */
-  def apply[T](modelItem: Int => T, itemCount: => Int) = new SingleSelectionModel[T](
-    new jfxsc.SingleSelectionModel[T] {
-      protected def getModelItem(index: Int): T = modelItem(index)
-      protected def getItemCount = itemCount
-    }) {}
-
-}
-
-abstract class SingleSelectionModel[T](override val delegate: jfxsc.SingleSelectionModel[T])
-  extends SelectionModel[T](delegate)
+/*
+ * Copyright (c) 2011-2014, ScalaFX Project
+ * All rights reserved.
+ *
+ * Redistribution and use in source and binary forms, with or without
+ * modification, are permitted provided that the following conditions are met:
+ *     * Redistributions of source code must retain the above copyright
+ *       notice, this list of conditions and the following disclaimer.
+ *     * Redistributions in binary form must reproduce the above copyright
+ *       notice, this list of conditions and the following disclaimer in the
+ *       documentation and/or other materials provided with the distribution.
+ *     * Neither the name of the ScalaFX Project nor the
+ *       names of its contributors may be used to endorse or promote products
+ *       derived from this software without specific prior written permission.
+ *
+ * THIS SOFTWARE IS PROVIDED BY THE COPYRIGHT HOLDERS AND CONTRIBUTORS "AS IS" AND
+ * ANY EXPRESS OR IMPLIED WARRANTIES, INCLUDING, BUT NOT LIMITED TO, THE IMPLIED
+ * WARRANTIES OF MERCHANTABILITY AND FITNESS FOR A PARTICULAR PURPOSE ARE
+ * DISCLAIMED. IN NO EVENT SHALL THE SCALAFX PROJECT OR ITS CONTRIBUTORS BE LIABLE
+ * FOR ANY DIRECT, INDIRECT, INCIDENTAL, SPECIAL, EXEMPLARY, OR CONSEQUENTIAL
+ * DAMAGES (INCLUDING, BUT NOT LIMITED TO, PROCUREMENT OF SUBSTITUTE GOODS OR
+ * SERVICES; LOSS OF USE, DATA, OR PROFITS; OR BUSINESS INTERRUPTION) HOWEVER CAUSED
+ * AND ON ANY THEORY OF LIABILITY, WHETHER IN CONTRACT, STRICT LIABILITY, OR TORT
+ * (INCLUDING NEGLIGENCE OR OTHERWISE) ARISING IN ANY WAY OUT OF THE USE OF THIS
+ * SOFTWARE, EVEN IF ADVISED OF THE POSSIBILITY OF SUCH DAMAGE.
+ */
+package scalafx.scene.control
+
+import scala.language.implicitConversions
+import scalafx.delegate.SFXDelegate
+import javafx.scene.{ control => jfxsc }
+import scalafx.Includes._
+
+object SingleSelectionModel {
+  implicit def sfxSingleSelectionModel2jfx[T](v: SingleSelectionModel[T]) = v.delegate
+
+  /**
+   * Creates a new [[scalafx.scene.control.SingleSelectionModel]] from functions that defines a data
+   * model and quantity of items. This method was created to supply necessity
+   * to override protected methods
+   * [[http://docs.oracle.com/javase/8/javafx/api/javafx/scene/control/SingleSelectionModel.html#getItemCount() getItemCount()]]
+   * and
+   * [[http://docs.oracle.com/javase/8/javafx/api/javafx/scene/control/SingleSelectionModel.html#getModelItem(int) getModelItem(int)]]
+   * from
+   * [[http://docs.oracle.com/javase/8/javafx/api/javafx/scene/control/SingleSelectionModel.html SingleSelectionModel]].
+   *
+   * @tparam T  The type of the item contained in the control that can be
+   * selected.
+   * @param modelItem Function that gets the data model item associated with a
+   * specific index.
+   * @param itemCount Function that gets the number of items available for the
+   * selection model.
+   */
+  def apply[T](modelItem: Int => T, itemCount: => Int) = new SingleSelectionModel[T](
+    new jfxsc.SingleSelectionModel[T] {
+      protected def getModelItem(index: Int): T = modelItem(index)
+      protected def getItemCount = itemCount
+    }) {}
+
+}
+
+abstract class SingleSelectionModel[T](override val delegate: jfxsc.SingleSelectionModel[T])
+  extends SelectionModel[T](delegate)
   with SFXDelegate[jfxsc.SingleSelectionModel[T]] 