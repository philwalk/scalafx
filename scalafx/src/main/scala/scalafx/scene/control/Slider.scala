--- conflicted
+++ resolved
@@ -1,153 +1,149 @@
-/*
- * Copyright (c) 2011-2014, ScalaFX Project
- * All rights reserved.
- *
- * Redistribution and use in source and binary forms, with or without
- * modification, are permitted provided that the following conditions are met:
- *     * Redistributions of source code must retain the above copyright
- *       notice, this list of conditions and the following disclaimer.
- *     * Redistributions in binary form must reproduce the above copyright
- *       notice, this list of conditions and the following disclaimer in the
- *       documentation and/or other materials provided with the distribution.
- *     * Neither the name of the ScalaFX Project nor the
- *       names of its contributors may be used to endorse or promote products
- *       derived from this software without specific prior written permission.
- *
- * THIS SOFTWARE IS PROVIDED BY THE COPYRIGHT HOLDERS AND CONTRIBUTORS "AS IS" AND
- * ANY EXPRESS OR IMPLIED WARRANTIES, INCLUDING, BUT NOT LIMITED TO, THE IMPLIED
- * WARRANTIES OF MERCHANTABILITY AND FITNESS FOR A PARTICULAR PURPOSE ARE
- * DISCLAIMED. IN NO EVENT SHALL THE SCALAFX PROJECT OR ITS CONTRIBUTORS BE LIABLE
- * FOR ANY DIRECT, INDIRECT, INCIDENTAL, SPECIAL, EXEMPLARY, OR CONSEQUENTIAL
- * DAMAGES (INCLUDING, BUT NOT LIMITED TO, PROCUREMENT OF SUBSTITUTE GOODS OR
- * SERVICES; LOSS OF USE, DATA, OR PROFITS; OR BUSINESS INTERRUPTION) HOWEVER CAUSED
- * AND ON ANY THEORY OF LIABILITY, WHETHER IN CONTRACT, STRICT LIABILITY, OR TORT
- * (INCLUDING NEGLIGENCE OR OTHERWISE) ARISING IN ANY WAY OUT OF THE USE OF THIS
- * SOFTWARE, EVEN IF ADVISED OF THE POSSIBILITY OF SUCH DAMAGE.
- */
-package scalafx.scene.control
-
-<<<<<<< HEAD
-import scala.language.implicitConversions
-import javafx.{geometry => jfxg}
-=======
->>>>>>> 044f7b14
-import javafx.scene.{control => jfxsc}
-import javafx.{geometry => jfxg, util => jfxu}
-
-import scalafx.Includes._
-import scalafx.beans.property.{BooleanProperty, DoubleProperty, IntegerProperty, ObjectProperty}
-import scalafx.delegate.SFXDelegate
-import scalafx.geometry.Orientation
-import scalafx.util.StringConverter
-
-object Slider {
-  implicit def sfxSlider2jfx(v: Slider): jfxsc.Slider = if (v != null) v.delegate else null
-}
-
-class Slider(override val delegate: jfxsc.Slider = new jfxsc.Slider) extends Control(delegate) with SFXDelegate[jfxsc.Slider] {
-
-  /** Constructs a Slider control with the specified slider min, max and current value values. */
-  def this(min: Double, max: Double, value: Double) {
-    this(new jfxsc.Slider(min, max, value))
-  }
-
-  /**
-   * The amount by which to adjust the slider if the track of the slider is clicked.
-   */
-  def blockIncrement: DoubleProperty = delegate.blockIncrementProperty
-  def blockIncrement_=(v: Double) {
-    blockIncrement() = v
-  }
-
-  /**
-   * A function for formatting the label for a major tick.
-   */
-  def labelFormatter: ObjectProperty[jfxu.StringConverter[java.lang.Double]] = delegate.labelFormatterProperty
-  def labelFormatter_=(v: StringConverter[Double]) {
-    labelFormatter() = new jfxu.StringConverter[java.lang.Double] {
-      def fromString(s: String) = v.fromString(s)
-      def toString(d: java.lang.Double) = v.toString(d)
-    }
-  }
-
-  /**
-   * The unit distance between major tick marks.
-   */
-  def majorTickUnit: DoubleProperty = delegate.majorTickUnitProperty
-  def majorTickUnit_=(v: Double) {
-    majorTickUnit() = v
-  }
-
-  /**
-   * The maximum value represented by this Slider.
-   */
-  def max: DoubleProperty = delegate.maxProperty
-  def max_=(v: Double) {
-    max() = v
-  }
-
-  /**
-   * The number of minor ticks to place between any two major ticks.
-   */
-  def minorTickCount: IntegerProperty = delegate.minorTickCountProperty
-  def minorTickCount_=(v: Int) {
-    minorTickCount() = v
-  }
-
-  /**
-   * The minimum value represented by this Slider.
-   */
-  def min: DoubleProperty = delegate.minProperty
-  def min_=(v: Double) {
-    min() = v
-  }
-
-  /**
-   * The orientation of the Slider can either be horizontal or vertical.
-   */
-  def orientation: ObjectProperty[jfxg.Orientation] = delegate.orientationProperty
-  def orientation_=(v: Orientation) {
-    orientation() = v
-  }
-
-  /**
-   * Indicates that the labels for tick marks should be shown.
-   */
-  def showTickLabels: BooleanProperty = delegate.showTickLabelsProperty
-  def showTickLabels_=(v: Boolean) {
-    showTickLabels() = v
-  }
-
-  /**
-   * Specifies whether the Skin implementation should show tick marks.
-   */
-  def showTickMarks: BooleanProperty = delegate.showTickMarksProperty
-  def showTickMarks_=(v: Boolean) {
-    showTickMarks() = v
-  }
-
-  /**
-   * Indicates whether the value of the Slider should always be aligned with the tick marks.
-   */
-  def snapToTicks: BooleanProperty = delegate.snapToTicksProperty
-  def snapToTicks_=(v: Boolean) {
-    snapToTicks() = v
-  }
-
-  /**
-   * When true, indicates the current value of this Slider is changing.
-   */
-  def valueChanging: BooleanProperty = delegate.valueChangingProperty
-  def valueChanging_=(v: Boolean) {
-    valueChanging() = v
-  }
-
-  /**
-   * The current value represented by this Slider.
-   */
-  def value: DoubleProperty = delegate.valueProperty
-  def value_=(v: Double) {
-    value() = v
-  }
-
+/*
+ * Copyright (c) 2011-2014, ScalaFX Project
+ * All rights reserved.
+ *
+ * Redistribution and use in source and binary forms, with or without
+ * modification, are permitted provided that the following conditions are met:
+ *     * Redistributions of source code must retain the above copyright
+ *       notice, this list of conditions and the following disclaimer.
+ *     * Redistributions in binary form must reproduce the above copyright
+ *       notice, this list of conditions and the following disclaimer in the
+ *       documentation and/or other materials provided with the distribution.
+ *     * Neither the name of the ScalaFX Project nor the
+ *       names of its contributors may be used to endorse or promote products
+ *       derived from this software without specific prior written permission.
+ *
+ * THIS SOFTWARE IS PROVIDED BY THE COPYRIGHT HOLDERS AND CONTRIBUTORS "AS IS" AND
+ * ANY EXPRESS OR IMPLIED WARRANTIES, INCLUDING, BUT NOT LIMITED TO, THE IMPLIED
+ * WARRANTIES OF MERCHANTABILITY AND FITNESS FOR A PARTICULAR PURPOSE ARE
+ * DISCLAIMED. IN NO EVENT SHALL THE SCALAFX PROJECT OR ITS CONTRIBUTORS BE LIABLE
+ * FOR ANY DIRECT, INDIRECT, INCIDENTAL, SPECIAL, EXEMPLARY, OR CONSEQUENTIAL
+ * DAMAGES (INCLUDING, BUT NOT LIMITED TO, PROCUREMENT OF SUBSTITUTE GOODS OR
+ * SERVICES; LOSS OF USE, DATA, OR PROFITS; OR BUSINESS INTERRUPTION) HOWEVER CAUSED
+ * AND ON ANY THEORY OF LIABILITY, WHETHER IN CONTRACT, STRICT LIABILITY, OR TORT
+ * (INCLUDING NEGLIGENCE OR OTHERWISE) ARISING IN ANY WAY OUT OF THE USE OF THIS
+ * SOFTWARE, EVEN IF ADVISED OF THE POSSIBILITY OF SUCH DAMAGE.
+ */
+package scalafx.scene.control
+
+import javafx.scene.{control => jfxsc}
+import javafx.{geometry => jfxg, util => jfxu}
+
+import scala.language.implicitConversions
+import scalafx.Includes._
+import scalafx.beans.property.{BooleanProperty, DoubleProperty, IntegerProperty, ObjectProperty}
+import scalafx.delegate.SFXDelegate
+import scalafx.geometry.Orientation
+import scalafx.util.StringConverter
+
+object Slider {
+  implicit def sfxSlider2jfx(v: Slider): jfxsc.Slider = if (v != null) v.delegate else null
+}
+
+class Slider(override val delegate: jfxsc.Slider = new jfxsc.Slider) extends Control(delegate) with SFXDelegate[jfxsc.Slider] {
+
+  /** Constructs a Slider control with the specified slider min, max and current value values. */
+  def this(min: Double, max: Double, value: Double) {
+    this(new jfxsc.Slider(min, max, value))
+  }
+
+  /**
+   * The amount by which to adjust the slider if the track of the slider is clicked.
+   */
+  def blockIncrement: DoubleProperty = delegate.blockIncrementProperty
+  def blockIncrement_=(v: Double) {
+    blockIncrement() = v
+  }
+
+  /**
+   * A function for formatting the label for a major tick.
+   */
+  def labelFormatter: ObjectProperty[jfxu.StringConverter[java.lang.Double]] = delegate.labelFormatterProperty
+  def labelFormatter_=(v: StringConverter[Double]) {
+    labelFormatter() = new jfxu.StringConverter[java.lang.Double] {
+      def fromString(s: String) = v.fromString(s)
+      def toString(d: java.lang.Double) = v.toString(d)
+    }
+  }
+
+  /**
+   * The unit distance between major tick marks.
+   */
+  def majorTickUnit: DoubleProperty = delegate.majorTickUnitProperty
+  def majorTickUnit_=(v: Double) {
+    majorTickUnit() = v
+  }
+
+  /**
+   * The maximum value represented by this Slider.
+   */
+  def max: DoubleProperty = delegate.maxProperty
+  def max_=(v: Double) {
+    max() = v
+  }
+
+  /**
+   * The number of minor ticks to place between any two major ticks.
+   */
+  def minorTickCount: IntegerProperty = delegate.minorTickCountProperty
+  def minorTickCount_=(v: Int) {
+    minorTickCount() = v
+  }
+
+  /**
+   * The minimum value represented by this Slider.
+   */
+  def min: DoubleProperty = delegate.minProperty
+  def min_=(v: Double) {
+    min() = v
+  }
+
+  /**
+   * The orientation of the Slider can either be horizontal or vertical.
+   */
+  def orientation: ObjectProperty[jfxg.Orientation] = delegate.orientationProperty
+  def orientation_=(v: Orientation) {
+    orientation() = v
+  }
+
+  /**
+   * Indicates that the labels for tick marks should be shown.
+   */
+  def showTickLabels: BooleanProperty = delegate.showTickLabelsProperty
+  def showTickLabels_=(v: Boolean) {
+    showTickLabels() = v
+  }
+
+  /**
+   * Specifies whether the Skin implementation should show tick marks.
+   */
+  def showTickMarks: BooleanProperty = delegate.showTickMarksProperty
+  def showTickMarks_=(v: Boolean) {
+    showTickMarks() = v
+  }
+
+  /**
+   * Indicates whether the value of the Slider should always be aligned with the tick marks.
+   */
+  def snapToTicks: BooleanProperty = delegate.snapToTicksProperty
+  def snapToTicks_=(v: Boolean) {
+    snapToTicks() = v
+  }
+
+  /**
+   * When true, indicates the current value of this Slider is changing.
+   */
+  def valueChanging: BooleanProperty = delegate.valueChangingProperty
+  def valueChanging_=(v: Boolean) {
+    valueChanging() = v
+  }
+
+  /**
+   * The current value represented by this Slider.
+   */
+  def value: DoubleProperty = delegate.valueProperty
+  def value_=(v: Double) {
+    value() = v
+  }
+
 }