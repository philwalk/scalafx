--- conflicted
+++ resolved
@@ -27,8 +27,7 @@
 package scalafx.scene
 
 import collection.JavaConversions._
-import javafx.{ scene => jfxs }
-import javafx.{ collections => jfxc }
+import javafx.{scene => jfxs}
 import scalafx.collections._
 import scalafx.Includes._
 import scalafx.beans.property.ReadOnlyBooleanProperty
@@ -53,7 +52,7 @@
   /**
    * Gets an observable list of string URLs linking to the stylesheets to use with this Parent's contents.
    */
-  def stylesheets: jfxc.ObservableList[String] = delegate.getStylesheets
+  def stylesheets = delegate.getStylesheets
 
   /**
    * Sets the list of stylesheets URLs, replacing the prior content. If you want append to current content, use `add` or
@@ -62,14 +61,6 @@
    * @param c list of stylesheets URLs to replace prior content.
    */
   def stylesheets_=(c: Iterable[String]) {
-<<<<<<< HEAD
-    if (null == c) {
-      stylesheets.clear()
-    } else {
-      stylesheets.addAll(c)
-    }
-=======
     fillCollection(this.stylesheets, c)
->>>>>>> b696a6a5
   }
 }