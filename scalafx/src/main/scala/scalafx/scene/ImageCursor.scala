--- conflicted
+++ resolved
@@ -1,93 +1,89 @@
-/*
-<<<<<<< HEAD
-* Copyright (c) 2011-2014, ScalaFX Project
-=======
- * Copyright (c) 2011-2014, ScalaFX Project
->>>>>>> a496ffa6
- * All rights reserved.
- *
- * Redistribution and use in source and binary forms, with or without
- * modification, are permitted provided that the following conditions are met:
- *     * Redistributions of source code must retain the above copyright
- *       notice, this list of conditions and the following disclaimer.
- *     * Redistributions in binary form must reproduce the above copyright
- *       notice, this list of conditions and the following disclaimer in the
- *       documentation and/or other materials provided with the distribution.
- *     * Neither the name of the ScalaFX Project nor the
- *       names of its contributors may be used to endorse or promote products
- *       derived from this software without specific prior written permission.
- *
- * THIS SOFTWARE IS PROVIDED BY THE COPYRIGHT HOLDERS AND CONTRIBUTORS "AS IS" AND
- * ANY EXPRESS OR IMPLIED WARRANTIES, INCLUDING, BUT NOT LIMITED TO, THE IMPLIED
- * WARRANTIES OF MERCHANTABILITY AND FITNESS FOR A PARTICULAR PURPOSE ARE
- * DISCLAIMED. IN NO EVENT SHALL THE SCALAFX PROJECT OR ITS CONTRIBUTORS BE LIABLE
- * FOR ANY DIRECT, INDIRECT, INCIDENTAL, SPECIAL, EXEMPLARY, OR CONSEQUENTIAL
- * DAMAGES (INCLUDING, BUT NOT LIMITED TO, PROCUREMENT OF SUBSTITUTE GOODS OR
- * SERVICES; LOSS OF USE, DATA, OR PROFITS; OR BUSINESS INTERRUPTION) HOWEVER CAUSED
- * AND ON ANY THEORY OF LIABILITY, WHETHER IN CONTRACT, STRICT LIABILITY, OR TORT
- * (INCLUDING NEGLIGENCE OR OTHERWISE) ARISING IN ANY WAY OUT OF THE USE OF THIS
- * SOFTWARE, EVEN IF ADVISED OF THE POSSIBILITY OF SUCH DAMAGE.
- */
-package scalafx.scene
-
-import scala.language.implicitConversions
-import javafx.scene.{image => jfxsi}
-import javafx.{scene => jfxs}
-import scalafx.Includes._
-import scalafx.beans.property.ReadOnlyDoubleProperty
-import scalafx.beans.property.ReadOnlyObjectProperty
-import scalafx.scene.image.Image
-import scalafx.delegate.SFXDelegate
-
-object ImageCursor {
-  implicit def sfxImageCursor2jfx(c: ImageCursor) = c.delegate
-
-  /**
-   * Creates a custom image cursor from one of the specified images.
-   */
-  def chooseBestCursor(images: Array[jfxsi.Image], hotspotX: Double, hotspotY: Double) =
-    jfxs.ImageCursor.chooseBestCursor(images, hotspotX, hotspotX)
-
-  /**
-   * Gets the supported cursor size that is closest to the specified preferred size.
-   */
-  def getBestSize(preferredWidth: Double, preferredHeight: Double) =
-    jfxs.ImageCursor.getBestSize(preferredWidth, preferredHeight)
-
-  /**
-   * Returns the maximum number of colors supported in a custom image cursor palette.
-   */
-  def getMaximumColors = jfxs.ImageCursor.getMaximumColors
-
-}
-
-class ImageCursor(override val delegate: jfxs.ImageCursor = new jfxs.ImageCursor)
-  extends Cursor(delegate) with SFXDelegate[jfxs.ImageCursor] {
-
-  /**
-   * Constructs an ImageCursor from the specified image.
-   */
-  def this(image: Image) = this(new jfxs.ImageCursor(image))
-
-  /**
-   * Constructs an ImageCursor from the specified image and hotspot coordinates.
-   */
-  def this(image: Image, hotspotX: Double, hotspotY: Double) =
-    this(new jfxs.ImageCursor(image, hotspotX, hotspotY))
-
-  /**
-   * The X coordinate of the cursor's hot spot.
-   */
-  def hotspotX: ReadOnlyDoubleProperty = delegate.hotspotXProperty
-
-  /**
-   * The Y coordinate of the cursor's hot spot.
-   */
-  def hotspotY: ReadOnlyDoubleProperty = delegate.hotspotYProperty
-
-  /**
-   * The image to display when the cursor is active.
-   */
-  def image: ReadOnlyObjectProperty[jfxsi.Image] = delegate.imageProperty
-
+/*
+ * Copyright (c) 2011-2014, ScalaFX Project
+ * All rights reserved.
+ *
+ * Redistribution and use in source and binary forms, with or without
+ * modification, are permitted provided that the following conditions are met:
+ *     * Redistributions of source code must retain the above copyright
+ *       notice, this list of conditions and the following disclaimer.
+ *     * Redistributions in binary form must reproduce the above copyright
+ *       notice, this list of conditions and the following disclaimer in the
+ *       documentation and/or other materials provided with the distribution.
+ *     * Neither the name of the ScalaFX Project nor the
+ *       names of its contributors may be used to endorse or promote products
+ *       derived from this software without specific prior written permission.
+ *
+ * THIS SOFTWARE IS PROVIDED BY THE COPYRIGHT HOLDERS AND CONTRIBUTORS "AS IS" AND
+ * ANY EXPRESS OR IMPLIED WARRANTIES, INCLUDING, BUT NOT LIMITED TO, THE IMPLIED
+ * WARRANTIES OF MERCHANTABILITY AND FITNESS FOR A PARTICULAR PURPOSE ARE
+ * DISCLAIMED. IN NO EVENT SHALL THE SCALAFX PROJECT OR ITS CONTRIBUTORS BE LIABLE
+ * FOR ANY DIRECT, INDIRECT, INCIDENTAL, SPECIAL, EXEMPLARY, OR CONSEQUENTIAL
+ * DAMAGES (INCLUDING, BUT NOT LIMITED TO, PROCUREMENT OF SUBSTITUTE GOODS OR
+ * SERVICES; LOSS OF USE, DATA, OR PROFITS; OR BUSINESS INTERRUPTION) HOWEVER CAUSED
+ * AND ON ANY THEORY OF LIABILITY, WHETHER IN CONTRACT, STRICT LIABILITY, OR TORT
+ * (INCLUDING NEGLIGENCE OR OTHERWISE) ARISING IN ANY WAY OUT OF THE USE OF THIS
+ * SOFTWARE, EVEN IF ADVISED OF THE POSSIBILITY OF SUCH DAMAGE.
+ */
+package scalafx.scene
+
+import scala.language.implicitConversions
+import javafx.scene.{image => jfxsi}
+import javafx.{scene => jfxs}
+import scalafx.Includes._
+import scalafx.beans.property.ReadOnlyDoubleProperty
+import scalafx.beans.property.ReadOnlyObjectProperty
+import scalafx.scene.image.Image
+import scalafx.delegate.SFXDelegate
+
+object ImageCursor {
+  implicit def sfxImageCursor2jfx(c: ImageCursor) = c.delegate
+
+  /**
+   * Creates a custom image cursor from one of the specified images.
+   */
+  def chooseBestCursor(images: Array[jfxsi.Image], hotspotX: Double, hotspotY: Double) =
+    jfxs.ImageCursor.chooseBestCursor(images, hotspotX, hotspotX)
+
+  /**
+   * Gets the supported cursor size that is closest to the specified preferred size.
+   */
+  def getBestSize(preferredWidth: Double, preferredHeight: Double) =
+    jfxs.ImageCursor.getBestSize(preferredWidth, preferredHeight)
+
+  /**
+   * Returns the maximum number of colors supported in a custom image cursor palette.
+   */
+  def getMaximumColors = jfxs.ImageCursor.getMaximumColors
+
+}
+
+class ImageCursor(override val delegate: jfxs.ImageCursor = new jfxs.ImageCursor)
+  extends Cursor(delegate) with SFXDelegate[jfxs.ImageCursor] {
+
+  /**
+   * Constructs an ImageCursor from the specified image.
+   */
+  def this(image: Image) = this(new jfxs.ImageCursor(image))
+
+  /**
+   * Constructs an ImageCursor from the specified image and hotspot coordinates.
+   */
+  def this(image: Image, hotspotX: Double, hotspotY: Double) =
+    this(new jfxs.ImageCursor(image, hotspotX, hotspotY))
+
+  /**
+   * The X coordinate of the cursor's hot spot.
+   */
+  def hotspotX: ReadOnlyDoubleProperty = delegate.hotspotXProperty
+
+  /**
+   * The Y coordinate of the cursor's hot spot.
+   */
+  def hotspotY: ReadOnlyDoubleProperty = delegate.hotspotYProperty
+
+  /**
+   * The image to display when the cursor is active.
+   */
+  def image: ReadOnlyObjectProperty[jfxsi.Image] = delegate.imageProperty
+
 }