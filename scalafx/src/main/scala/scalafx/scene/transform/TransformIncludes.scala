--- conflicted
+++ resolved
@@ -26,16 +26,10 @@
  */
 package scalafx.scene.transform
 
-<<<<<<< HEAD
-import scala.language.implicitConversions
-import javafx.scene.{transform => jfxst}
-
-=======
 import javafx.scene.{transform => jfxst}
 
 import scala.language.implicitConversions
 
->>>>>>> df8b3993
 object TransformIncludes extends TransformIncludes
 
 /**
@@ -63,19 +57,11 @@
    * @param v $JFX $AF
    * @return $SFX $AF
    */
-<<<<<<< HEAD
-  implicit def jfxAffine2sfx(v: jfxst.Affine) = if (v != null) new Affine(v) else null
-
-  implicit def jfxMatrixType2sfx(v: jfxst.MatrixType) = if (v != null) new MatrixType(v) else null
-
-  implicit def jfxNonInvertibleTransformException2sfx(v: jfxst.NonInvertibleTransformException) =
-=======
   implicit def jfxAffine2sfx(v: jfxst.Affine): Affine = if (v != null) new Affine(v) else null
 
   implicit def jfxMatrixType2sfx(v: jfxst.MatrixType): MatrixType = if (v != null) new MatrixType(v) else null
 
   implicit def jfxNonInvertibleTransformException2sfx(v: jfxst.NonInvertibleTransformException): NonInvertibleTransformException =
->>>>>>> df8b3993
     if (v != null) new NonInvertibleTransformException(v) else null
 
   /**
@@ -84,11 +70,7 @@
    * @param v $JFX $RT
    * @return $SFX $RT
    */
-<<<<<<< HEAD
-  implicit def jfxRotate2sfx(v: jfxst.Rotate) = if (v != null) new Rotate(v) else null
-=======
   implicit def jfxRotate2sfx(v: jfxst.Rotate): Rotate = if (v != null) new Rotate(v) else null
->>>>>>> df8b3993
 
   /**
    * $START$SC.html $SC$END
@@ -96,11 +78,7 @@
    * @param v $JFX $SC
    * @return $SFX $SC
    */
-<<<<<<< HEAD
-  implicit def jfxScale2sfx(v: jfxst.Scale) = if (v != null) new Scale(v) else null
-=======
   implicit def jfxScale2sfx(v: jfxst.Scale): Scale = if (v != null) new Scale(v) else null
->>>>>>> df8b3993
 
   /**
    * $START$SH.html $SH$END
@@ -108,11 +86,7 @@
    * @param v $JFX $SH
    * @return $SFX $SH
    */
-<<<<<<< HEAD
-  implicit def jfxShear2sfx(v: jfxst.Shear) = if (v != null) new Shear(v) else null
-=======
   implicit def jfxShear2sfx(v: jfxst.Shear): Shear = if (v != null) new Shear(v) else null
->>>>>>> df8b3993
 
   /**
    * $START$TR.html $TR$END
@@ -120,15 +94,9 @@
    * @param v $JFX $TR
    * @return $SFX $TR
    */
-<<<<<<< HEAD
-  implicit def jfxTransform2sfx(v: jfxst.Transform) = if (v != null) new Transform(v) {} else null
-
-  implicit def jfxTransformChangedEvent2sfx(v: jfxst.TransformChangedEvent) =
-=======
   implicit def jfxTransform2sfx(v: jfxst.Transform): Transform = if (v != null) new Transform(v) {} else null
 
   implicit def jfxTransformChangedEvent2sfx(v: jfxst.TransformChangedEvent): TransformChangedEvent =
->>>>>>> df8b3993
     if (v != null) new TransformChangedEvent(v) else null
 
   /**
@@ -137,10 +105,6 @@
    * @param v $JFX $TL
    * @return $SFX $TL
    */
-<<<<<<< HEAD
-  implicit def jfxTranslate2sfx(v: jfxst.Translate) = if (v != null) new Translate(v) else null
-=======
   implicit def jfxTranslate2sfx(v: jfxst.Translate): Translate = if (v != null) new Translate(v) else null
->>>>>>> df8b3993
 
 }