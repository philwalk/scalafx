--- conflicted
+++ resolved
@@ -26,20 +26,6 @@
  */
 package scalafx.scene.transform
 
-<<<<<<< HEAD
-import scala.language.implicitConversions
-import javafx.{geometry => jfxg}
-import javafx.scene.{transform => jfxst}
-import scalafx.Includes._
-import scalafx.beans.property.DoubleProperty
-import scalafx.beans.property.ObjectProperty
-import scalafx.geometry.Point3D._
-import scalafx.geometry.Point3D
-import scalafx.delegate.SFXDelegate
-
-object Rotate {
-  implicit def sfxRotate2jfx(v: Rotate) = if (v != null) v.delegate else null
-=======
 import javafx.scene.{transform => jfxst}
 import javafx.{geometry => jfxg}
 
@@ -52,7 +38,6 @@
 
 object Rotate {
   implicit def sfxRotate2jfx(v: Rotate): jfxst.Rotate = if (v != null) v.delegate else null
->>>>>>> df8b3993
 
   /**
    * Specifies the X-axis as the axis of rotation.
