/*
 * Copyright (c) 2011-2014, ScalaFX Project
 * All rights reserved.
 *
 * Redistribution and use in source and binary forms, with or without
 * modification, are permitted provided that the following conditions are met:
 *     * Redistributions of source code must retain the above copyright
 *       notice, this list of conditions and the following disclaimer.
 *     * Redistributions in binary form must reproduce the above copyright
 *       notice, this list of conditions and the following disclaimer in the
 *       documentation and/or other materials provided with the distribution.
 *     * Neither the name of the ScalaFX Project nor the
 *       names of its contributors may be used to endorse or promote products
 *       derived from this software without specific prior written permission.
 *
 * THIS SOFTWARE IS PROVIDED BY THE COPYRIGHT HOLDERS AND CONTRIBUTORS "AS IS" AND
 * ANY EXPRESS OR IMPLIED WARRANTIES, INCLUDING, BUT NOT LIMITED TO, THE IMPLIED
 * WARRANTIES OF MERCHANTABILITY AND FITNESS FOR A PARTICULAR PURPOSE ARE
 * DISCLAIMED. IN NO EVENT SHALL THE SCALAFX PROJECT OR ITS CONTRIBUTORS BE LIABLE
 * FOR ANY DIRECT, INDIRECT, INCIDENTAL, SPECIAL, EXEMPLARY, OR CONSEQUENTIAL
 * DAMAGES (INCLUDING, BUT NOT LIMITED TO, PROCUREMENT OF SUBSTITUTE GOODS OR
 * SERVICES; LOSS OF USE, DATA, OR PROFITS; OR BUSINESS INTERRUPTION) HOWEVER CAUSED
 * AND ON ANY THEORY OF LIABILITY, WHETHER IN CONTRACT, STRICT LIABILITY, OR TORT
 * (INCLUDING NEGLIGENCE OR OTHERWISE) ARISING IN ANY WAY OUT OF THE USE OF THIS
 * SOFTWARE, EVEN IF ADVISED OF THE POSSIBILITY OF SUCH DAMAGE.
 */
package scalafx.scene.transform

<<<<<<< HEAD
import scala.language.implicitConversions
import javafx.{geometry => jfxg}
=======
>>>>>>> 044f7b14
import javafx.scene.{transform => jfxst}
import javafx.{geometry => jfxg}

import scalafx.Includes._
import scalafx.beans.property.{DoubleProperty, ObjectProperty}
import scalafx.delegate.SFXDelegate
import scalafx.geometry.Point3D
import scalafx.geometry.Point3D._

object Rotate {
  implicit def sfxRotate2jfx(v: Rotate): jfxst.Rotate = if (v != null) v.delegate else null

  /**
   * Specifies the X-axis as the axis of rotation.
   */
  val XAxis = new Point3D(jfxst.Rotate.X_AXIS)

  /**
   * Specifies the Y-axis as the axis of rotation.
   */
  val YAxis = new Point3D(jfxst.Rotate.Y_AXIS)

  /**
   * Specifies the Z-axis as the axis of rotation.
   */
  val ZAxis = new Point3D(jfxst.Rotate.Z_AXIS)
}

/**
 * Wraps [[http://docs.oracle.com/javase/8/javafx/api/javafx/scene/scene/transform/Rotate.html]]
 */
class Rotate(override val delegate: jfxst.Rotate = new jfxst.Rotate) extends Transform(delegate) with SFXDelegate[jfxst.Rotate] {

  /**
   * Creates a two-dimensional Rotate transform.
   */
  def this(angle: Double) = this(new jfxst.Rotate(angle))

  /**
   * Creates a two-dimensional Rotate transform with pivot.
   */
  def this(angle: Double, pivotX: Double, pivotY: Double) = this(new jfxst.Rotate(angle, pivotX, pivotY))

  /**
   * Creates a simple Rotate transform with three-dimensional pivot.
   */
  def this(angle: Double, pivotX: Double, pivotY: Double, pivotZ: Double) =
    this(new jfxst.Rotate(angle, pivotX, pivotY, pivotZ))

  /**
   * Creates a three-dimensional Rotate transform with pivot.
   */
  def this(angle: Double, pivotX: Double, pivotY: Double, pivotZ: Double, axis: Point3D) =
    this(new jfxst.Rotate(angle, pivotX, pivotY, pivotZ, axis))

  /**
   * Creates a three-dimensional Rotate transform.
   */
  def this(angle: Double, axis: Point3D) = this(new jfxst.Rotate(angle, axis))

  /**
   * Defines the angle of rotation measured in degrees.
   */
  def angle: DoubleProperty = delegate.angleProperty()
  def angle_=(v: Double) {
    angle() = v
  }

  /**
   * Defines the axis of rotation at the pivot point.
   */
  def axis: ObjectProperty[jfxg.Point3D] = delegate.axisProperty()
  def axis_=(v: Point3D) {
    axis() = v
  }

  /**
   * Defines the X coordinate of the rotation pivot point.
   */
  def pivotX: DoubleProperty = delegate.pivotXProperty()
  def pivotX_=(v: Double) {
    pivotX() = v
  }

  /**
   * Defines the Y coordinate of the rotation pivot point.
   */
  def pivotY: DoubleProperty = delegate.pivotYProperty()
  def pivotY_=(v: Double) {
    pivotY() = v
  }

  /**
   * Defines the Z coordinate of the rotation pivot point.
   */
  def pivotZ: DoubleProperty = delegate.pivotZProperty()
  def pivotZ_=(v: Double) {
    pivotZ() = v
  }

}
<|MERGE_RESOLUTION|>--- conflicted
+++ resolved
@@ -1,134 +1,130 @@
-/*
- * Copyright (c) 2011-2014, ScalaFX Project
- * All rights reserved.
- *
- * Redistribution and use in source and binary forms, with or without
- * modification, are permitted provided that the following conditions are met:
- *     * Redistributions of source code must retain the above copyright
- *       notice, this list of conditions and the following disclaimer.
- *     * Redistributions in binary form must reproduce the above copyright
- *       notice, this list of conditions and the following disclaimer in the
- *       documentation and/or other materials provided with the distribution.
- *     * Neither the name of the ScalaFX Project nor the
- *       names of its contributors may be used to endorse or promote products
- *       derived from this software without specific prior written permission.
- *
- * THIS SOFTWARE IS PROVIDED BY THE COPYRIGHT HOLDERS AND CONTRIBUTORS "AS IS" AND
- * ANY EXPRESS OR IMPLIED WARRANTIES, INCLUDING, BUT NOT LIMITED TO, THE IMPLIED
- * WARRANTIES OF MERCHANTABILITY AND FITNESS FOR A PARTICULAR PURPOSE ARE
- * DISCLAIMED. IN NO EVENT SHALL THE SCALAFX PROJECT OR ITS CONTRIBUTORS BE LIABLE
- * FOR ANY DIRECT, INDIRECT, INCIDENTAL, SPECIAL, EXEMPLARY, OR CONSEQUENTIAL
- * DAMAGES (INCLUDING, BUT NOT LIMITED TO, PROCUREMENT OF SUBSTITUTE GOODS OR
- * SERVICES; LOSS OF USE, DATA, OR PROFITS; OR BUSINESS INTERRUPTION) HOWEVER CAUSED
- * AND ON ANY THEORY OF LIABILITY, WHETHER IN CONTRACT, STRICT LIABILITY, OR TORT
- * (INCLUDING NEGLIGENCE OR OTHERWISE) ARISING IN ANY WAY OUT OF THE USE OF THIS
- * SOFTWARE, EVEN IF ADVISED OF THE POSSIBILITY OF SUCH DAMAGE.
- */
-package scalafx.scene.transform
-
-<<<<<<< HEAD
-import scala.language.implicitConversions
-import javafx.{geometry => jfxg}
-=======
->>>>>>> 044f7b14
-import javafx.scene.{transform => jfxst}
-import javafx.{geometry => jfxg}
-
-import scalafx.Includes._
-import scalafx.beans.property.{DoubleProperty, ObjectProperty}
-import scalafx.delegate.SFXDelegate
-import scalafx.geometry.Point3D
-import scalafx.geometry.Point3D._
-
-object Rotate {
-  implicit def sfxRotate2jfx(v: Rotate): jfxst.Rotate = if (v != null) v.delegate else null
-
-  /**
-   * Specifies the X-axis as the axis of rotation.
-   */
-  val XAxis = new Point3D(jfxst.Rotate.X_AXIS)
-
-  /**
-   * Specifies the Y-axis as the axis of rotation.
-   */
-  val YAxis = new Point3D(jfxst.Rotate.Y_AXIS)
-
-  /**
-   * Specifies the Z-axis as the axis of rotation.
-   */
-  val ZAxis = new Point3D(jfxst.Rotate.Z_AXIS)
-}
-
-/**
- * Wraps [[http://docs.oracle.com/javase/8/javafx/api/javafx/scene/scene/transform/Rotate.html]]
- */
-class Rotate(override val delegate: jfxst.Rotate = new jfxst.Rotate) extends Transform(delegate) with SFXDelegate[jfxst.Rotate] {
-
-  /**
-   * Creates a two-dimensional Rotate transform.
-   */
-  def this(angle: Double) = this(new jfxst.Rotate(angle))
-
-  /**
-   * Creates a two-dimensional Rotate transform with pivot.
-   */
-  def this(angle: Double, pivotX: Double, pivotY: Double) = this(new jfxst.Rotate(angle, pivotX, pivotY))
-
-  /**
-   * Creates a simple Rotate transform with three-dimensional pivot.
-   */
-  def this(angle: Double, pivotX: Double, pivotY: Double, pivotZ: Double) =
-    this(new jfxst.Rotate(angle, pivotX, pivotY, pivotZ))
-
-  /**
-   * Creates a three-dimensional Rotate transform with pivot.
-   */
-  def this(angle: Double, pivotX: Double, pivotY: Double, pivotZ: Double, axis: Point3D) =
-    this(new jfxst.Rotate(angle, pivotX, pivotY, pivotZ, axis))
-
-  /**
-   * Creates a three-dimensional Rotate transform.
-   */
-  def this(angle: Double, axis: Point3D) = this(new jfxst.Rotate(angle, axis))
-
-  /**
-   * Defines the angle of rotation measured in degrees.
-   */
-  def angle: DoubleProperty = delegate.angleProperty()
-  def angle_=(v: Double) {
-    angle() = v
-  }
-
-  /**
-   * Defines the axis of rotation at the pivot point.
-   */
-  def axis: ObjectProperty[jfxg.Point3D] = delegate.axisProperty()
-  def axis_=(v: Point3D) {
-    axis() = v
-  }
-
-  /**
-   * Defines the X coordinate of the rotation pivot point.
-   */
-  def pivotX: DoubleProperty = delegate.pivotXProperty()
-  def pivotX_=(v: Double) {
-    pivotX() = v
-  }
-
-  /**
-   * Defines the Y coordinate of the rotation pivot point.
-   */
-  def pivotY: DoubleProperty = delegate.pivotYProperty()
-  def pivotY_=(v: Double) {
-    pivotY() = v
-  }
-
-  /**
-   * Defines the Z coordinate of the rotation pivot point.
-   */
-  def pivotZ: DoubleProperty = delegate.pivotZProperty()
-  def pivotZ_=(v: Double) {
-    pivotZ() = v
-  }
-
-}
+/*
+ * Copyright (c) 2011-2014, ScalaFX Project
+ * All rights reserved.
+ *
+ * Redistribution and use in source and binary forms, with or without
+ * modification, are permitted provided that the following conditions are met:
+ *     * Redistributions of source code must retain the above copyright
+ *       notice, this list of conditions and the following disclaimer.
+ *     * Redistributions in binary form must reproduce the above copyright
+ *       notice, this list of conditions and the following disclaimer in the
+ *       documentation and/or other materials provided with the distribution.
+ *     * Neither the name of the ScalaFX Project nor the
+ *       names of its contributors may be used to endorse or promote products
+ *       derived from this software without specific prior written permission.
+ *
+ * THIS SOFTWARE IS PROVIDED BY THE COPYRIGHT HOLDERS AND CONTRIBUTORS "AS IS" AND
+ * ANY EXPRESS OR IMPLIED WARRANTIES, INCLUDING, BUT NOT LIMITED TO, THE IMPLIED
+ * WARRANTIES OF MERCHANTABILITY AND FITNESS FOR A PARTICULAR PURPOSE ARE
+ * DISCLAIMED. IN NO EVENT SHALL THE SCALAFX PROJECT OR ITS CONTRIBUTORS BE LIABLE
+ * FOR ANY DIRECT, INDIRECT, INCIDENTAL, SPECIAL, EXEMPLARY, OR CONSEQUENTIAL
+ * DAMAGES (INCLUDING, BUT NOT LIMITED TO, PROCUREMENT OF SUBSTITUTE GOODS OR
+ * SERVICES; LOSS OF USE, DATA, OR PROFITS; OR BUSINESS INTERRUPTION) HOWEVER CAUSED
+ * AND ON ANY THEORY OF LIABILITY, WHETHER IN CONTRACT, STRICT LIABILITY, OR TORT
+ * (INCLUDING NEGLIGENCE OR OTHERWISE) ARISING IN ANY WAY OUT OF THE USE OF THIS
+ * SOFTWARE, EVEN IF ADVISED OF THE POSSIBILITY OF SUCH DAMAGE.
+ */
+package scalafx.scene.transform
+
+import javafx.scene.{transform => jfxst}
+import javafx.{geometry => jfxg}
+
+import scala.language.implicitConversions
+import scalafx.Includes._
+import scalafx.beans.property.{DoubleProperty, ObjectProperty}
+import scalafx.delegate.SFXDelegate
+import scalafx.geometry.Point3D
+import scalafx.geometry.Point3D._
+
+object Rotate {
+  implicit def sfxRotate2jfx(v: Rotate): jfxst.Rotate = if (v != null) v.delegate else null
+
+  /**
+   * Specifies the X-axis as the axis of rotation.
+   */
+  val XAxis = new Point3D(jfxst.Rotate.X_AXIS)
+
+  /**
+   * Specifies the Y-axis as the axis of rotation.
+   */
+  val YAxis = new Point3D(jfxst.Rotate.Y_AXIS)
+
+  /**
+   * Specifies the Z-axis as the axis of rotation.
+   */
+  val ZAxis = new Point3D(jfxst.Rotate.Z_AXIS)
+}
+
+/**
+ * Wraps [[http://docs.oracle.com/javase/8/javafx/api/javafx/scene/scene/transform/Rotate.html]]
+ */
+class Rotate(override val delegate: jfxst.Rotate = new jfxst.Rotate) extends Transform(delegate) with SFXDelegate[jfxst.Rotate] {
+
+  /**
+   * Creates a two-dimensional Rotate transform.
+   */
+  def this(angle: Double) = this(new jfxst.Rotate(angle))
+
+  /**
+   * Creates a two-dimensional Rotate transform with pivot.
+   */
+  def this(angle: Double, pivotX: Double, pivotY: Double) = this(new jfxst.Rotate(angle, pivotX, pivotY))
+
+  /**
+   * Creates a simple Rotate transform with three-dimensional pivot.
+   */
+  def this(angle: Double, pivotX: Double, pivotY: Double, pivotZ: Double) =
+    this(new jfxst.Rotate(angle, pivotX, pivotY, pivotZ))
+
+  /**
+   * Creates a three-dimensional Rotate transform with pivot.
+   */
+  def this(angle: Double, pivotX: Double, pivotY: Double, pivotZ: Double, axis: Point3D) =
+    this(new jfxst.Rotate(angle, pivotX, pivotY, pivotZ, axis))
+
+  /**
+   * Creates a three-dimensional Rotate transform.
+   */
+  def this(angle: Double, axis: Point3D) = this(new jfxst.Rotate(angle, axis))
+
+  /**
+   * Defines the angle of rotation measured in degrees.
+   */
+  def angle: DoubleProperty = delegate.angleProperty()
+  def angle_=(v: Double) {
+    angle() = v
+  }
+
+  /**
+   * Defines the axis of rotation at the pivot point.
+   */
+  def axis: ObjectProperty[jfxg.Point3D] = delegate.axisProperty()
+  def axis_=(v: Point3D) {
+    axis() = v
+  }
+
+  /**
+   * Defines the X coordinate of the rotation pivot point.
+   */
+  def pivotX: DoubleProperty = delegate.pivotXProperty()
+  def pivotX_=(v: Double) {
+    pivotX() = v
+  }
+
+  /**
+   * Defines the Y coordinate of the rotation pivot point.
+   */
+  def pivotY: DoubleProperty = delegate.pivotYProperty()
+  def pivotY_=(v: Double) {
+    pivotY() = v
+  }
+
+  /**
+   * Defines the Z coordinate of the rotation pivot point.
+   */
+  def pivotZ: DoubleProperty = delegate.pivotZProperty()
+  def pivotZ_=(v: Double) {
+    pivotZ() = v
+  }
+
+}