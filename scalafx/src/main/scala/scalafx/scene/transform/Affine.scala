--- conflicted
+++ resolved
@@ -26,24 +26,15 @@
  */
 package scalafx.scene.transform
 
-<<<<<<< HEAD
-import scala.language.implicitConversions
-import javafx.scene.{transform => jfxst}
-=======
 import javafx.scene.{transform => jfxst}
 
 import scala.language.implicitConversions
->>>>>>> df8b3993
 import scalafx.Includes._
 import scalafx.beans.property.DoubleProperty
 import scalafx.delegate.SFXDelegate
 
 object Affine {
-<<<<<<< HEAD
-  implicit def sfxAffine2jfx(v: Affine) = if (v != null) v.delegate else null
-=======
   implicit def sfxAffine2jfx(v: Affine): jfxst.Affine = if (v != null) v.delegate else null
->>>>>>> df8b3993
 }
 
 /**
