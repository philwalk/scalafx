/*
 * Copyright (c) 2011-2013, ScalaFX Project
 * All rights reserved.
 *
 * Redistribution and use in source and binary forms, with or without
 * modification, are permitted provided that the following conditions are met:
 *     * Redistributions of source code must retain the above copyright
 *       notice, this list of conditions and the following disclaimer.
 *     * Redistributions in binary form must reproduce the above copyright
 *       notice, this list of conditions and the following disclaimer in the
 *       documentation and/or other materials provided with the distribution.
 *     * Neither the name of the ScalaFX Project nor the
 *       names of its contributors may be used to endorse or promote products
 *       derived from this software without specific prior written permission.
 *
 * THIS SOFTWARE IS PROVIDED BY THE COPYRIGHT HOLDERS AND CONTRIBUTORS "AS IS" AND
 * ANY EXPRESS OR IMPLIED WARRANTIES, INCLUDING, BUT NOT LIMITED TO, THE IMPLIED
 * WARRANTIES OF MERCHANTABILITY AND FITNESS FOR A PARTICULAR PURPOSE ARE
 * DISCLAIMED. IN NO EVENT SHALL THE SCALAFX PROJECT OR ITS CONTRIBUTORS BE LIABLE
 * FOR ANY DIRECT, INDIRECT, INCIDENTAL, SPECIAL, EXEMPLARY, OR CONSEQUENTIAL
 * DAMAGES (INCLUDING, BUT NOT LIMITED TO, PROCUREMENT OF SUBSTITUTE GOODS OR
 * SERVICES; LOSS OF USE, DATA, OR PROFITS; OR BUSINESS INTERRUPTION) HOWEVER CAUSED
 * AND ON ANY THEORY OF LIABILITY, WHETHER IN CONTRACT, STRICT LIABILITY, OR TORT
 * (INCLUDING NEGLIGENCE OR OTHERWISE) ARISING IN ANY WAY OUT OF THE USE OF THIS
 * SOFTWARE, EVEN IF ADVISED OF THE POSSIBILITY OF SUCH DAMAGE.
 */
package scalafx.scene.shape

import collection.JavaConversions._
import javafx.scene.{ shape => jfxss }
import javafx.{ collections => jfxc }
import scalafx.collections._
import scalafx.Includes._
import scalafx.beans.property.ObjectProperty
import scalafx.delegate.SFXDelegate

object Path {
  implicit def sfxPath2jfx(v: Path) = v.delegate
}

/**
 * Wraps [[http://docs.oracle.com/javafx/2/api/javafx/scene/shape/Path.html]].
 */
class Path(override val delegate: jfxss.Path = new jfxss.Path())
  extends Shape(delegate)
  with SFXDelegate[jfxss.Path] {

  /**
   * The filling rule constant for determining the interior of the path.
   */
  def fillRule: ObjectProperty[jfxss.FillRule] = delegate.fillRuleProperty
  def fillRule_=(v: FillRule) {
    fillRule() = v
  }

  /**
   * Observable list of path elements of this path.
   */
  def elements: jfxc.ObservableList[jfxss.PathElement] = delegate.getElements
  /**
   * Sets the list of path elements, replacing the prior content. If you want append to current content, use `add` or
   * similar.
   *
   * @param c list of path elements to replace prior content.
   */
  def elements_=(c: Iterable[PathElement]) {
<<<<<<< HEAD
    if (null == c) {
      elements.clear()
    } else {
      elements.setAll(c.map(_.delegate))
    }
=======
    fillSFXCollection(this.elements, c)
>>>>>>> b696a6a5
  }
}<|MERGE_RESOLUTION|>--- conflicted
+++ resolved
@@ -27,8 +27,7 @@
 package scalafx.scene.shape
 
 import collection.JavaConversions._
-import javafx.scene.{ shape => jfxss }
-import javafx.{ collections => jfxc }
+import javafx.scene.{shape => jfxss}
 import scalafx.collections._
 import scalafx.Includes._
 import scalafx.beans.property.ObjectProperty
@@ -56,7 +55,7 @@
   /**
    * Observable list of path elements of this path.
    */
-  def elements: jfxc.ObservableList[jfxss.PathElement] = delegate.getElements
+  def elements = delegate.getElements
   /**
    * Sets the list of path elements, replacing the prior content. If you want append to current content, use `add` or
    * similar.
@@ -64,14 +63,6 @@
    * @param c list of path elements to replace prior content.
    */
   def elements_=(c: Iterable[PathElement]) {
-<<<<<<< HEAD
-    if (null == c) {
-      elements.clear()
-    } else {
-      elements.setAll(c.map(_.delegate))
-    }
-=======
     fillSFXCollection(this.elements, c)
->>>>>>> b696a6a5
   }
 }