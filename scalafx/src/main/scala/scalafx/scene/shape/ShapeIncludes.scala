/*
 * Copyright (c) 2011-2014, ScalaFX Project
 * All rights reserved.
 *
 * Redistribution and use in source and binary forms, with or without
 * modification, are permitted provided that the following conditions are met:
 *     * Redistributions of source code must retain the above copyright
 *       notice, this list of conditions and the following disclaimer.
 *     * Redistributions in binary form must reproduce the above copyright
 *       notice, this list of conditions and the following disclaimer in the
 *       documentation and/or other materials provided with the distribution.
 *     * Neither the name of the ScalaFX Project nor the
 *       names of its contributors may be used to endorse or promote products
 *       derived from this software without specific prior written permission.
 *
 * THIS SOFTWARE IS PROVIDED BY THE COPYRIGHT HOLDERS AND CONTRIBUTORS "AS IS" AND
 * ANY EXPRESS OR IMPLIED WARRANTIES, INCLUDING, BUT NOT LIMITED TO, THE IMPLIED
 * WARRANTIES OF MERCHANTABILITY AND FITNESS FOR A PARTICULAR PURPOSE ARE
 * DISCLAIMED. IN NO EVENT SHALL THE SCALAFX PROJECT OR ITS CONTRIBUTORS BE LIABLE
 * FOR ANY DIRECT, INDIRECT, INCIDENTAL, SPECIAL, EXEMPLARY, OR CONSEQUENTIAL
 * DAMAGES (INCLUDING, BUT NOT LIMITED TO, PROCUREMENT OF SUBSTITUTE GOODS OR
 * SERVICES; LOSS OF USE, DATA, OR PROFITS; OR BUSINESS INTERRUPTION) HOWEVER CAUSED
 * AND ON ANY THEORY OF LIABILITY, WHETHER IN CONTRACT, STRICT LIABILITY, OR TORT
 * (INCLUDING NEGLIGENCE OR OTHERWISE) ARISING IN ANY WAY OUT OF THE USE OF THIS
 * SOFTWARE, EVEN IF ADVISED OF THE POSSIBILITY OF SUCH DAMAGE.
 */
package scalafx.scene.shape

<<<<<<< HEAD
import scala.language.implicitConversions
import javafx.scene.{shape => jfxss}

=======
import javafx.scene.{shape => jfxss}

import scala.language.implicitConversions

>>>>>>> df8b3993
object ShapeIncludes extends ShapeIncludes

/**
 * Contains implicit methods to convert from
 * [[http://docs.oracle.com/javase/8/javafx/api/javafx/scene/shape/package-summary.html `javafx.scene.shape`]]
 * Classes/Traits to their $SFX counterparts.
 *
 * @define JFX JavaFX
 * @define SFX ScalaFX
 * @define START Converts a $JFX `[[http://docs.oracle.com/javase/8/javafx/api/javafx/scene/shape/
 * @define END ]]` instance to its $SFX counterpart.
 *
 * @define ARC Arc
 * @define ACT ArcTo
 * @define ATY ArcType
 * @define CLC Circle
 * @define CLP ClosePath
 * @define CCR CubicCurve
 * @define CCT CubicCurveTo
 * @define CUF CullFace
 * @define DRM DrawMode
 * @define ELI Ellipse
 * @define FLR FillRule
 * @define HLT HLineTo
 * @define LIN Line
 * @define LNT LineTo
 * @define MVT MoveTo
 * @define PTH Path
 * @define PTE PathElement
 * @define PLG Polygon
 * @define PLL Polyline
 * @define QDC QuadCurve
 * @define QCT QuadCurveTo
 * @define REC Rectangle
 * @define SHA Shape
 * @define SLC StrokeLineCap
 * @define SLJ StrokeLineJoin
 * @define STT StrokeType
 * @define SVP SVGPath
 * @define VLT VLineTo
 */
trait ShapeIncludes {

  /**
   * $START$ARC.html $ARC$END
   *
   * @param r $JFX $ARC
   * @return $SFX $ARC
   */
<<<<<<< HEAD
  implicit def jfxArc2sfx(r: jfxss.Arc) = if (r != null) new Arc(r) else null
=======
  implicit def jfxArc2sfx(r: jfxss.Arc): Arc = if (r != null) new Arc(r) else null
>>>>>>> df8b3993

  /**
   * $START$ACT.html $ACT$END
   *
   * @param a $JFX $ACT
   * @return $SFX $ACT
   */
<<<<<<< HEAD
  implicit def jfxArcTo2sfx(a: jfxss.ArcTo) = if (a != null) new ArcTo(a) else null
=======
  implicit def jfxArcTo2sfx(a: jfxss.ArcTo): ArcTo = if (a != null) new ArcTo(a) else null
>>>>>>> df8b3993

  /**
   * $START$ATY.html $ATY$END
   *
   * @param e $JFX $ATY
   * @return $SFX $ATY
   */
<<<<<<< HEAD
  implicit def jfxArcType2sfx(e: jfxss.ArcType) = ArcType.jfxEnum2sfx(e)
=======
  implicit def jfxArcType2sfx(e: jfxss.ArcType): ArcType = ArcType.jfxEnum2sfx(e)
>>>>>>> df8b3993

  /**
   * $STARTBox.html Box$END
   *
   * @param b $JFX Box
   * @return $SFX Box
   */
<<<<<<< HEAD
  implicit def jfxBox2sfx(b: jfxss.Box) = if (b != null) new Box(b) {} else null
=======
  implicit def jfxBox2sfx(b: jfxss.Box): Box = if (b != null) new Box(b) {} else null
>>>>>>> df8b3993

  /**
   * $START$CLC.html $CLC$END
   *
   * @param r $JFX $CLC
   * @return $SFX $CLC
   */
<<<<<<< HEAD
  implicit def jfxCircle2sfx(r: jfxss.Circle) = if (r != null) new Circle(r) else null
=======
  implicit def jfxCircle2sfx(r: jfxss.Circle): Circle = if (r != null) new Circle(r) else null
>>>>>>> df8b3993

  /**
   * $START$CLP.html $CLP$END
   *
   * @param c $JFX $CLP
   * @return $SFX $CLP
   */
<<<<<<< HEAD
  implicit def jfxClosePath2sfx(c: jfxss.ClosePath) = if (c != null) new ClosePath(c) else null
=======
  implicit def jfxClosePath2sfx(c: jfxss.ClosePath): ClosePath = if (c != null) new ClosePath(c) else null
>>>>>>> df8b3993

  /**
   * $START$CCR.html $CCR$END
   *
   * @param c $JFX $CCR
   * @return $SFX $CCR
   */
<<<<<<< HEAD
  implicit def jfxCubicCurve2sfx(c: jfxss.CubicCurve) = if (c != null) new CubicCurve(c) else null
=======
  implicit def jfxCubicCurve2sfx(c: jfxss.CubicCurve): CubicCurve = if (c != null) new CubicCurve(c) else null
>>>>>>> df8b3993

  /**
   * $START$CCT.html $CCT$END
   *
   * @param c $JFX $CCT
   * @return $SFX $CCT
   */
<<<<<<< HEAD
  implicit def jfxCubicCurveTo2sfx(c: jfxss.CubicCurveTo) = if (c != null) new CubicCurveTo(c) else null
=======
  implicit def jfxCubicCurveTo2sfx(c: jfxss.CubicCurveTo): CubicCurveTo = if (c != null) new CubicCurveTo(c) else null
>>>>>>> df8b3993

  /**
   * $START$CUF.html $CUF$END
   *
   * @param cf $JFX $CUF
   * @return $SFX $CUF
   */
<<<<<<< HEAD
  implicit def jfxCullFace2sfx(cf: jfxss.CullFace) = CullFace.jfxEnum2sfx(cf)

  implicit def jfxCylinder2sfx(c: jfxss.Cylinder) = if (c != null) new Cylinder(c) else null
=======
  implicit def jfxCullFace2sfx(cf: jfxss.CullFace): CullFace = CullFace.jfxEnum2sfx(cf)

  implicit def jfxCylinder2sfx(c: jfxss.Cylinder): Cylinder = if (c != null) new Cylinder(c) else null
>>>>>>> df8b3993

  /**
   * $START$DRM.html $DRM$END
   *
   * @param e $JFX $DRM
   * @return $SFX $DRM
   */
<<<<<<< HEAD
  implicit def jfxDrawMode2sfx(e: jfxss.DrawMode) = DrawMode.jfxEnum2sfx(e)
=======
  implicit def jfxDrawMode2sfx(e: jfxss.DrawMode): DrawMode = DrawMode.jfxEnum2sfx(e)
>>>>>>> df8b3993

  /**
   * $START$ELI.html $ELI$END
   *
   * @param r $JFX $ELI
   * @return $SFX $ELI
   */
<<<<<<< HEAD
  implicit def jfxEllipse2sfx(r: jfxss.Ellipse) = if (r != null) new Ellipse(r) else null
=======
  implicit def jfxEllipse2sfx(r: jfxss.Ellipse): Ellipse = if (r != null) new Ellipse(r) else null
>>>>>>> df8b3993

  /**
   * $START$FLR.html $FLR$END
   *
   * @param e $JFX $FLR
   * @return $SFX $FLR
   */
<<<<<<< HEAD
  implicit def jfxFillRule2sfx(e: jfxss.FillRule) = FillRule.jfxEnum2sfx(e)
=======
  implicit def jfxFillRule2sfx(e: jfxss.FillRule): FillRule = FillRule.jfxEnum2sfx(e)
>>>>>>> df8b3993

  /**
   * $START$HLT.html $HLT$END
   *
   * @param h $JFX $HLT
   * @return $SFX $HLT
   */
<<<<<<< HEAD
  implicit def jfxHLineTo2sfx(h: jfxss.HLineTo) = if (h != null) new HLineTo(h) else null
=======
  implicit def jfxHLineTo2sfx(h: jfxss.HLineTo): HLineTo = if (h != null) new HLineTo(h) else null
>>>>>>> df8b3993

  /**
   * $START$LIN.html $LIN$END
   *
   * @param r $JFX $LIN
   * @return $SFX $LIN
   */
<<<<<<< HEAD
  implicit def jfxLine2sfx(r: jfxss.Line) = if (r != null) new Line(r) else null
=======
  implicit def jfxLine2sfx(r: jfxss.Line): Line = if (r != null) new Line(r) else null
>>>>>>> df8b3993

  /**
   * $START$LNT.html $LNT$END
   *
   * @param l $JFX $LNT
   * @return $SFX $LNT
   */
<<<<<<< HEAD
  implicit def jfxLineTo2sfx(l: jfxss.LineTo) = if (l != null) new LineTo(l) else null

  implicit def jfxMeshView2sfx(mv: jfxss.MeshView) = if (mv != null) new MeshView(mv) else null
=======
  implicit def jfxLineTo2sfx(l: jfxss.LineTo): LineTo = if (l != null) new LineTo(l) else null

  implicit def jfxMeshView2sfx(mv: jfxss.MeshView): MeshView = if (mv != null) new MeshView(mv) else null
>>>>>>> df8b3993

  /**
   * $START$MVT.html $MVT$END
   *
   * @param l $JFX $MVT
   * @return $SFX $MVT
   */
<<<<<<< HEAD
  implicit def jfxMoveTo2sfx(l: jfxss.MoveTo) = if (l != null) new MoveTo(l) else null
=======
  implicit def jfxMoveTo2sfx(l: jfxss.MoveTo): MoveTo = if (l != null) new MoveTo(l) else null
>>>>>>> df8b3993

  /**
   * $START$PTH.html $PTH$END
   *
   * @param r $JFX $PTH
   * @return $SFX $PTH
   */
<<<<<<< HEAD
  implicit def jfxPath2sfx(r: jfxss.Path) = if (r != null) new Path(r) else null
=======
  implicit def jfxPath2sfx(r: jfxss.Path): Path = if (r != null) new Path(r) else null
>>>>>>> df8b3993

  /**
   * $START$PTE.html $PTE$END
   *
   * @param e $JFX $PTE
   * @return $SFX $PTE
   */
<<<<<<< HEAD
  implicit def jfxPathElement2sfx(e: jfxss.PathElement) = if (e != null) new PathElement(e) {} else null
=======
  implicit def jfxPathElement2sfx(e: jfxss.PathElement): PathElement = if (e != null) new PathElement(e) {} else null
>>>>>>> df8b3993

  /**
   * $START$PLG.html $PLG$END
   *
   * @param p $JFX $PLG
   * @return $SFX $PLG
   */
<<<<<<< HEAD
  implicit def jfxPolygon2sfx(p: jfxss.Polygon) = if (p != null) new Polygon(p) else null
=======
  implicit def jfxPolygon2sfx(p: jfxss.Polygon): Polygon = if (p != null) new Polygon(p) else null
>>>>>>> df8b3993

  /**
   * $START$PLL.html $PLL$END
   *
   * @param p $JFX $PLL
   * @return $SFX $PLL
   */
<<<<<<< HEAD
  implicit def jfxPolyline2sfx(p: jfxss.Polyline) = if (p != null) new Polyline(p) else null
=======
  implicit def jfxPolyline2sfx(p: jfxss.Polyline): Polyline = if (p != null) new Polyline(p) else null
>>>>>>> df8b3993

  /**
   * $START$QDC.html $QDC$END
   *
   * @param q $JFX $QDC
   * @return $SFX $QDC
   */
<<<<<<< HEAD
  implicit def jfxQuadCurve2sfx(q: jfxss.QuadCurve) = if (q != null) new QuadCurve(q) else null
=======
  implicit def jfxQuadCurve2sfx(q: jfxss.QuadCurve): QuadCurve = if (q != null) new QuadCurve(q) else null
>>>>>>> df8b3993

  /**
   * $START$QCT.html $QCT$END
   *
   * @param q $JFX $QCT
   * @return $SFX $QCT
   */
<<<<<<< HEAD
  implicit def jfxQuadCurveTo2sfx(q: jfxss.QuadCurveTo) = if (q != null) new QuadCurveTo(q) else null
=======
  implicit def jfxQuadCurveTo2sfx(q: jfxss.QuadCurveTo): QuadCurveTo = if (q != null) new QuadCurveTo(q) else null
>>>>>>> df8b3993

  /**
   * $START$REC.html $REC$END
   *
   * @param r $JFX $REC
   * @return $SFX $REC
   */
<<<<<<< HEAD
  implicit def jfxRectangle2sfx(r: jfxss.Rectangle) = if (r != null) new Rectangle(r) else null
=======
  implicit def jfxRectangle2sfx(r: jfxss.Rectangle): Rectangle = if (r != null) new Rectangle(r) else null
>>>>>>> df8b3993

  /**
   * $START$SHA.html $SHA$END
   *
   * @param s $JFX $SHA
   * @return $SFX $SHA
   */
<<<<<<< HEAD
  implicit def jfxShape2sfx(s: jfxss.Shape) = if (s != null) new Shape(s) {} else null
=======
  implicit def jfxShape2sfx(s: jfxss.Shape): Shape = if (s != null) new Shape(s) {} else null
>>>>>>> df8b3993

  /**
   * $START$SHA.html $SH3DA$END
   *
   * @param s $JFX $SHA3D
   * @return $SFX $SHA3D
   */
<<<<<<< HEAD
  implicit def jfxShape3D2sfx(s: jfxss.Shape3D) = if (s != null) new Shape3D(s) {} else null

  implicit def jfxSphere2sfx(s: jfxss.Sphere) = if (s != null) new Sphere(s) else null
=======
  implicit def jfxShape3D2sfx(s: jfxss.Shape3D): Shape3D = if (s != null) new Shape3D(s) {} else null

  implicit def jfxSphere2sfx(s: jfxss.Sphere): Sphere = if (s != null) new Sphere(s) else null
>>>>>>> df8b3993

  /**
   * $START$SLC.html $SLC$END
   *
   * @param e $JFX $SLC
   * @return $SFX $SLC
   */
<<<<<<< HEAD
  implicit def jfxStrokeLineCap2sfx(e: jfxss.StrokeLineCap) = StrokeLineCap.jfxEnum2sfx(e)
=======
  implicit def jfxStrokeLineCap2sfx(e: jfxss.StrokeLineCap): StrokeLineCap = StrokeLineCap.jfxEnum2sfx(e)
>>>>>>> df8b3993

  /**
   * $START$SLJ.html $SLJ$END
   *
   * @param e $JFX $SLJ
   * @return $SFX $SLJ
   */
<<<<<<< HEAD
  implicit def jfxStrokeLineJoin2sfx(e: jfxss.StrokeLineJoin) = StrokeLineJoin.jfxEnum2sfx(e)
=======
  implicit def jfxStrokeLineJoin2sfx(e: jfxss.StrokeLineJoin): StrokeLineJoin = StrokeLineJoin.jfxEnum2sfx(e)
>>>>>>> df8b3993

  /**
   * $START$STT.html $STT$END
   *
   * @param e $JFX $STT
   * @return $SFX $STT
   */
<<<<<<< HEAD
  implicit def jfxStrokeType2sfx(e: jfxss.StrokeType) = StrokeType.jfxEnum2sfx(e)
=======
  implicit def jfxStrokeType2sfx(e: jfxss.StrokeType): StrokeType = StrokeType.jfxEnum2sfx(e)
>>>>>>> df8b3993

  /**
   * $START$SVP.html $SVP$END
   *
   * @param s $JFX $SVP
   * @return $SFX $SVP
   */
<<<<<<< HEAD
  implicit def jfxSVGPath2sfx(s: jfxss.SVGPath) = if (s != null) new SVGPath(s) else null

  implicit def jfxTriangleMesh2sfx(tm: jfxss.TriangleMesh) = if (tm != null) new TriangleMesh(tm) else null
=======
  implicit def jfxSVGPath2sfx(s: jfxss.SVGPath): SVGPath = if (s != null) new SVGPath(s) else null

  implicit def jfxTriangleMesh2sfx(tm: jfxss.TriangleMesh): TriangleMesh = if (tm != null) new TriangleMesh(tm) else null
>>>>>>> df8b3993

  /**
   * $START$VLT.html $VLT$END
   *
   * @param v $JFX $VLT
   * @return $SFX $VLT
   */
<<<<<<< HEAD
  implicit def jfxVLineTo2sfx(v: jfxss.VLineTo) = if (v != null) new VLineTo(v) else null
=======
  implicit def jfxVLineTo2sfx(v: jfxss.VLineTo): VLineTo = if (v != null) new VLineTo(v) else null
>>>>>>> df8b3993

}<|MERGE_RESOLUTION|>--- conflicted
+++ resolved
@@ -26,16 +26,10 @@
  */
 package scalafx.scene.shape
 
-<<<<<<< HEAD
+import javafx.scene.{shape => jfxss}
+
 import scala.language.implicitConversions
-import javafx.scene.{shape => jfxss}
-
-=======
-import javafx.scene.{shape => jfxss}
-
-import scala.language.implicitConversions
-
->>>>>>> df8b3993
+
 object ShapeIncludes extends ShapeIncludes
 
 /**
@@ -85,11 +79,7 @@
    * @param r $JFX $ARC
    * @return $SFX $ARC
    */
-<<<<<<< HEAD
-  implicit def jfxArc2sfx(r: jfxss.Arc) = if (r != null) new Arc(r) else null
-=======
   implicit def jfxArc2sfx(r: jfxss.Arc): Arc = if (r != null) new Arc(r) else null
->>>>>>> df8b3993
 
   /**
    * $START$ACT.html $ACT$END
@@ -97,11 +87,7 @@
    * @param a $JFX $ACT
    * @return $SFX $ACT
    */
-<<<<<<< HEAD
-  implicit def jfxArcTo2sfx(a: jfxss.ArcTo) = if (a != null) new ArcTo(a) else null
-=======
   implicit def jfxArcTo2sfx(a: jfxss.ArcTo): ArcTo = if (a != null) new ArcTo(a) else null
->>>>>>> df8b3993
 
   /**
    * $START$ATY.html $ATY$END
@@ -109,11 +95,7 @@
    * @param e $JFX $ATY
    * @return $SFX $ATY
    */
-<<<<<<< HEAD
-  implicit def jfxArcType2sfx(e: jfxss.ArcType) = ArcType.jfxEnum2sfx(e)
-=======
   implicit def jfxArcType2sfx(e: jfxss.ArcType): ArcType = ArcType.jfxEnum2sfx(e)
->>>>>>> df8b3993
 
   /**
    * $STARTBox.html Box$END
@@ -121,11 +103,7 @@
    * @param b $JFX Box
    * @return $SFX Box
    */
-<<<<<<< HEAD
-  implicit def jfxBox2sfx(b: jfxss.Box) = if (b != null) new Box(b) {} else null
-=======
   implicit def jfxBox2sfx(b: jfxss.Box): Box = if (b != null) new Box(b) {} else null
->>>>>>> df8b3993
 
   /**
    * $START$CLC.html $CLC$END
@@ -133,11 +111,7 @@
    * @param r $JFX $CLC
    * @return $SFX $CLC
    */
-<<<<<<< HEAD
-  implicit def jfxCircle2sfx(r: jfxss.Circle) = if (r != null) new Circle(r) else null
-=======
   implicit def jfxCircle2sfx(r: jfxss.Circle): Circle = if (r != null) new Circle(r) else null
->>>>>>> df8b3993
 
   /**
    * $START$CLP.html $CLP$END
@@ -145,11 +119,7 @@
    * @param c $JFX $CLP
    * @return $SFX $CLP
    */
-<<<<<<< HEAD
-  implicit def jfxClosePath2sfx(c: jfxss.ClosePath) = if (c != null) new ClosePath(c) else null
-=======
   implicit def jfxClosePath2sfx(c: jfxss.ClosePath): ClosePath = if (c != null) new ClosePath(c) else null
->>>>>>> df8b3993
 
   /**
    * $START$CCR.html $CCR$END
@@ -157,11 +127,7 @@
    * @param c $JFX $CCR
    * @return $SFX $CCR
    */
-<<<<<<< HEAD
-  implicit def jfxCubicCurve2sfx(c: jfxss.CubicCurve) = if (c != null) new CubicCurve(c) else null
-=======
   implicit def jfxCubicCurve2sfx(c: jfxss.CubicCurve): CubicCurve = if (c != null) new CubicCurve(c) else null
->>>>>>> df8b3993
 
   /**
    * $START$CCT.html $CCT$END
@@ -169,11 +135,7 @@
    * @param c $JFX $CCT
    * @return $SFX $CCT
    */
-<<<<<<< HEAD
-  implicit def jfxCubicCurveTo2sfx(c: jfxss.CubicCurveTo) = if (c != null) new CubicCurveTo(c) else null
-=======
   implicit def jfxCubicCurveTo2sfx(c: jfxss.CubicCurveTo): CubicCurveTo = if (c != null) new CubicCurveTo(c) else null
->>>>>>> df8b3993
 
   /**
    * $START$CUF.html $CUF$END
@@ -181,15 +143,9 @@
    * @param cf $JFX $CUF
    * @return $SFX $CUF
    */
-<<<<<<< HEAD
-  implicit def jfxCullFace2sfx(cf: jfxss.CullFace) = CullFace.jfxEnum2sfx(cf)
-
-  implicit def jfxCylinder2sfx(c: jfxss.Cylinder) = if (c != null) new Cylinder(c) else null
-=======
   implicit def jfxCullFace2sfx(cf: jfxss.CullFace): CullFace = CullFace.jfxEnum2sfx(cf)
 
   implicit def jfxCylinder2sfx(c: jfxss.Cylinder): Cylinder = if (c != null) new Cylinder(c) else null
->>>>>>> df8b3993
 
   /**
    * $START$DRM.html $DRM$END
@@ -197,11 +153,7 @@
    * @param e $JFX $DRM
    * @return $SFX $DRM
    */
-<<<<<<< HEAD
-  implicit def jfxDrawMode2sfx(e: jfxss.DrawMode) = DrawMode.jfxEnum2sfx(e)
-=======
   implicit def jfxDrawMode2sfx(e: jfxss.DrawMode): DrawMode = DrawMode.jfxEnum2sfx(e)
->>>>>>> df8b3993
 
   /**
    * $START$ELI.html $ELI$END
@@ -209,11 +161,7 @@
    * @param r $JFX $ELI
    * @return $SFX $ELI
    */
-<<<<<<< HEAD
-  implicit def jfxEllipse2sfx(r: jfxss.Ellipse) = if (r != null) new Ellipse(r) else null
-=======
   implicit def jfxEllipse2sfx(r: jfxss.Ellipse): Ellipse = if (r != null) new Ellipse(r) else null
->>>>>>> df8b3993
 
   /**
    * $START$FLR.html $FLR$END
@@ -221,11 +169,7 @@
    * @param e $JFX $FLR
    * @return $SFX $FLR
    */
-<<<<<<< HEAD
-  implicit def jfxFillRule2sfx(e: jfxss.FillRule) = FillRule.jfxEnum2sfx(e)
-=======
   implicit def jfxFillRule2sfx(e: jfxss.FillRule): FillRule = FillRule.jfxEnum2sfx(e)
->>>>>>> df8b3993
 
   /**
    * $START$HLT.html $HLT$END
@@ -233,11 +177,7 @@
    * @param h $JFX $HLT
    * @return $SFX $HLT
    */
-<<<<<<< HEAD
-  implicit def jfxHLineTo2sfx(h: jfxss.HLineTo) = if (h != null) new HLineTo(h) else null
-=======
   implicit def jfxHLineTo2sfx(h: jfxss.HLineTo): HLineTo = if (h != null) new HLineTo(h) else null
->>>>>>> df8b3993
 
   /**
    * $START$LIN.html $LIN$END
@@ -245,11 +185,7 @@
    * @param r $JFX $LIN
    * @return $SFX $LIN
    */
-<<<<<<< HEAD
-  implicit def jfxLine2sfx(r: jfxss.Line) = if (r != null) new Line(r) else null
-=======
   implicit def jfxLine2sfx(r: jfxss.Line): Line = if (r != null) new Line(r) else null
->>>>>>> df8b3993
 
   /**
    * $START$LNT.html $LNT$END
@@ -257,15 +193,9 @@
    * @param l $JFX $LNT
    * @return $SFX $LNT
    */
-<<<<<<< HEAD
-  implicit def jfxLineTo2sfx(l: jfxss.LineTo) = if (l != null) new LineTo(l) else null
-
-  implicit def jfxMeshView2sfx(mv: jfxss.MeshView) = if (mv != null) new MeshView(mv) else null
-=======
   implicit def jfxLineTo2sfx(l: jfxss.LineTo): LineTo = if (l != null) new LineTo(l) else null
 
   implicit def jfxMeshView2sfx(mv: jfxss.MeshView): MeshView = if (mv != null) new MeshView(mv) else null
->>>>>>> df8b3993
 
   /**
    * $START$MVT.html $MVT$END
@@ -273,11 +203,7 @@
    * @param l $JFX $MVT
    * @return $SFX $MVT
    */
-<<<<<<< HEAD
-  implicit def jfxMoveTo2sfx(l: jfxss.MoveTo) = if (l != null) new MoveTo(l) else null
-=======
   implicit def jfxMoveTo2sfx(l: jfxss.MoveTo): MoveTo = if (l != null) new MoveTo(l) else null
->>>>>>> df8b3993
 
   /**
    * $START$PTH.html $PTH$END
@@ -285,11 +211,7 @@
    * @param r $JFX $PTH
    * @return $SFX $PTH
    */
-<<<<<<< HEAD
-  implicit def jfxPath2sfx(r: jfxss.Path) = if (r != null) new Path(r) else null
-=======
   implicit def jfxPath2sfx(r: jfxss.Path): Path = if (r != null) new Path(r) else null
->>>>>>> df8b3993
 
   /**
    * $START$PTE.html $PTE$END
@@ -297,11 +219,7 @@
    * @param e $JFX $PTE
    * @return $SFX $PTE
    */
-<<<<<<< HEAD
-  implicit def jfxPathElement2sfx(e: jfxss.PathElement) = if (e != null) new PathElement(e) {} else null
-=======
   implicit def jfxPathElement2sfx(e: jfxss.PathElement): PathElement = if (e != null) new PathElement(e) {} else null
->>>>>>> df8b3993
 
   /**
    * $START$PLG.html $PLG$END
@@ -309,11 +227,7 @@
    * @param p $JFX $PLG
    * @return $SFX $PLG
    */
-<<<<<<< HEAD
-  implicit def jfxPolygon2sfx(p: jfxss.Polygon) = if (p != null) new Polygon(p) else null
-=======
   implicit def jfxPolygon2sfx(p: jfxss.Polygon): Polygon = if (p != null) new Polygon(p) else null
->>>>>>> df8b3993
 
   /**
    * $START$PLL.html $PLL$END
@@ -321,11 +235,7 @@
    * @param p $JFX $PLL
    * @return $SFX $PLL
    */
-<<<<<<< HEAD
-  implicit def jfxPolyline2sfx(p: jfxss.Polyline) = if (p != null) new Polyline(p) else null
-=======
   implicit def jfxPolyline2sfx(p: jfxss.Polyline): Polyline = if (p != null) new Polyline(p) else null
->>>>>>> df8b3993
 
   /**
    * $START$QDC.html $QDC$END
@@ -333,11 +243,7 @@
    * @param q $JFX $QDC
    * @return $SFX $QDC
    */
-<<<<<<< HEAD
-  implicit def jfxQuadCurve2sfx(q: jfxss.QuadCurve) = if (q != null) new QuadCurve(q) else null
-=======
   implicit def jfxQuadCurve2sfx(q: jfxss.QuadCurve): QuadCurve = if (q != null) new QuadCurve(q) else null
->>>>>>> df8b3993
 
   /**
    * $START$QCT.html $QCT$END
@@ -345,11 +251,7 @@
    * @param q $JFX $QCT
    * @return $SFX $QCT
    */
-<<<<<<< HEAD
-  implicit def jfxQuadCurveTo2sfx(q: jfxss.QuadCurveTo) = if (q != null) new QuadCurveTo(q) else null
-=======
   implicit def jfxQuadCurveTo2sfx(q: jfxss.QuadCurveTo): QuadCurveTo = if (q != null) new QuadCurveTo(q) else null
->>>>>>> df8b3993
 
   /**
    * $START$REC.html $REC$END
@@ -357,11 +259,7 @@
    * @param r $JFX $REC
    * @return $SFX $REC
    */
-<<<<<<< HEAD
-  implicit def jfxRectangle2sfx(r: jfxss.Rectangle) = if (r != null) new Rectangle(r) else null
-=======
   implicit def jfxRectangle2sfx(r: jfxss.Rectangle): Rectangle = if (r != null) new Rectangle(r) else null
->>>>>>> df8b3993
 
   /**
    * $START$SHA.html $SHA$END
@@ -369,11 +267,7 @@
    * @param s $JFX $SHA
    * @return $SFX $SHA
    */
-<<<<<<< HEAD
-  implicit def jfxShape2sfx(s: jfxss.Shape) = if (s != null) new Shape(s) {} else null
-=======
   implicit def jfxShape2sfx(s: jfxss.Shape): Shape = if (s != null) new Shape(s) {} else null
->>>>>>> df8b3993
 
   /**
    * $START$SHA.html $SH3DA$END
@@ -381,15 +275,9 @@
    * @param s $JFX $SHA3D
    * @return $SFX $SHA3D
    */
-<<<<<<< HEAD
-  implicit def jfxShape3D2sfx(s: jfxss.Shape3D) = if (s != null) new Shape3D(s) {} else null
-
-  implicit def jfxSphere2sfx(s: jfxss.Sphere) = if (s != null) new Sphere(s) else null
-=======
   implicit def jfxShape3D2sfx(s: jfxss.Shape3D): Shape3D = if (s != null) new Shape3D(s) {} else null
 
   implicit def jfxSphere2sfx(s: jfxss.Sphere): Sphere = if (s != null) new Sphere(s) else null
->>>>>>> df8b3993
 
   /**
    * $START$SLC.html $SLC$END
@@ -397,11 +285,7 @@
    * @param e $JFX $SLC
    * @return $SFX $SLC
    */
-<<<<<<< HEAD
-  implicit def jfxStrokeLineCap2sfx(e: jfxss.StrokeLineCap) = StrokeLineCap.jfxEnum2sfx(e)
-=======
   implicit def jfxStrokeLineCap2sfx(e: jfxss.StrokeLineCap): StrokeLineCap = StrokeLineCap.jfxEnum2sfx(e)
->>>>>>> df8b3993
 
   /**
    * $START$SLJ.html $SLJ$END
@@ -409,11 +293,7 @@
    * @param e $JFX $SLJ
    * @return $SFX $SLJ
    */
-<<<<<<< HEAD
-  implicit def jfxStrokeLineJoin2sfx(e: jfxss.StrokeLineJoin) = StrokeLineJoin.jfxEnum2sfx(e)
-=======
   implicit def jfxStrokeLineJoin2sfx(e: jfxss.StrokeLineJoin): StrokeLineJoin = StrokeLineJoin.jfxEnum2sfx(e)
->>>>>>> df8b3993
 
   /**
    * $START$STT.html $STT$END
@@ -421,11 +301,7 @@
    * @param e $JFX $STT
    * @return $SFX $STT
    */
-<<<<<<< HEAD
-  implicit def jfxStrokeType2sfx(e: jfxss.StrokeType) = StrokeType.jfxEnum2sfx(e)
-=======
   implicit def jfxStrokeType2sfx(e: jfxss.StrokeType): StrokeType = StrokeType.jfxEnum2sfx(e)
->>>>>>> df8b3993
 
   /**
    * $START$SVP.html $SVP$END
@@ -433,15 +309,9 @@
    * @param s $JFX $SVP
    * @return $SFX $SVP
    */
-<<<<<<< HEAD
-  implicit def jfxSVGPath2sfx(s: jfxss.SVGPath) = if (s != null) new SVGPath(s) else null
-
-  implicit def jfxTriangleMesh2sfx(tm: jfxss.TriangleMesh) = if (tm != null) new TriangleMesh(tm) else null
-=======
   implicit def jfxSVGPath2sfx(s: jfxss.SVGPath): SVGPath = if (s != null) new SVGPath(s) else null
 
   implicit def jfxTriangleMesh2sfx(tm: jfxss.TriangleMesh): TriangleMesh = if (tm != null) new TriangleMesh(tm) else null
->>>>>>> df8b3993
 
   /**
    * $START$VLT.html $VLT$END
@@ -449,10 +319,6 @@
    * @param v $JFX $VLT
    * @return $SFX $VLT
    */
-<<<<<<< HEAD
-  implicit def jfxVLineTo2sfx(v: jfxss.VLineTo) = if (v != null) new VLineTo(v) else null
-=======
   implicit def jfxVLineTo2sfx(v: jfxss.VLineTo): VLineTo = if (v != null) new VLineTo(v) else null
->>>>>>> df8b3993
 
 }