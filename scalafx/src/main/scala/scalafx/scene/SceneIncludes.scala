/*
 * Copyright (c) 2011-2014, ScalaFX Project
 * All rights reserved.
 *
 * Redistribution and use in source and binary forms, with or without
 * modification, are permitted provided that the following conditions are met:
 *     * Redistributions of source code must retain the above copyright
 *       notice, this list of conditions and the following disclaimer.
 *     * Redistributions in binary form must reproduce the above copyright
 *       notice, this list of conditions and the following disclaimer in the
 *       documentation and/or other materials provided with the distribution.
 *     * Neither the name of the ScalaFX Project nor the
 *       names of its contributors may be used to endorse or promote products
 *       derived from this software without specific prior written permission.
 *
 * THIS SOFTWARE IS PROVIDED BY THE COPYRIGHT HOLDERS AND CONTRIBUTORS "AS IS" AND
 * ANY EXPRESS OR IMPLIED WARRANTIES, INCLUDING, BUT NOT LIMITED TO, THE IMPLIED
 * WARRANTIES OF MERCHANTABILITY AND FITNESS FOR A PARTICULAR PURPOSE ARE
 * DISCLAIMED. IN NO EVENT SHALL THE SCALAFX PROJECT OR ITS CONTRIBUTORS BE LIABLE
 * FOR ANY DIRECT, INDIRECT, INCIDENTAL, SPECIAL, EXEMPLARY, OR CONSEQUENTIAL
 * DAMAGES (INCLUDING, BUT NOT LIMITED TO, PROCUREMENT OF SUBSTITUTE GOODS OR
 * SERVICES; LOSS OF USE, DATA, OR PROFITS; OR BUSINESS INTERRUPTION) HOWEVER CAUSED
 * AND ON ANY THEORY OF LIABILITY, WHETHER IN CONTRACT, STRICT LIABILITY, OR TORT
 * (INCLUDING NEGLIGENCE OR OTHERWISE) ARISING IN ANY WAY OUT OF THE USE OF THIS
 * SOFTWARE, EVEN IF ADVISED OF THE POSSIBILITY OF SUCH DAMAGE.
 */
package scalafx.scene

<<<<<<< HEAD
import scala.language.implicitConversions
=======
import javafx.beans.{property => jfxbp}
>>>>>>> 0f04a377
import scalafx.beans.property.ReadOnlyObjectProperty
import javafx.{scene => jfxs}
import chart.ChartIncludes
import layout.LayoutIncludes
import image.ImageIncludes
import paint.PaintIncludes
import shape.ShapeIncludes
import control.ControlIncludes
import text.TextIncludes
import effect.EffectIncludes

object SceneIncludes extends SceneIncludes

/**
 * Contains implicit methods to convert from
 * [[http://docs.oracle.com/javase/8/javafx/api/javafx/scene/package-summary.html `javafx.scene`]] and subpackages
 * Classes/Traits to their ScalaFX counterparts.
 */
trait SceneIncludes extends ChartIncludes
with LayoutIncludes
with PaintIncludes
with ShapeIncludes
with TextIncludes
with ImageIncludes
with EffectIncludes
with LowerPriorityIncludes
with ControlIncludes

/**
 * Contains implicit methods to convert from
 * [[http://docs.oracle.com/javase/8/javafx/api/javafx/scene/package-summary.html `javafx.scene`]]
 * Classes/Traits to their $SFX counterparts.
 *
 * @define JFX JavaFX
 * @define SFX ScalaFX
 * @define START Converts a $JFX `[[http://docs.oracle.com/javase/8/javafx/api/javafx/scene/
 * @define END ]]` instance to its $SFX counterpart.
 *
 * @define CHI CacheHint
 * @define CAM Camera
 * @define CUR Cursor
 * @define DPT DepthTest
 * @define GRP Group
 * @define IMC ImageCursor
 * @define NOD Node
 * @define PRC ParallelCamera
 * @define PAR Parent
 * @define PEC PerspectiveCamera
 * @define SCE Scene
 * @define SCA SceneAntialiasing
 * @define SCP SceneProperty
 * @define SNP SnapshotParameters
 * @define SSCE SubScene
 */
trait LowerPriorityIncludes {

  implicit def jfxAmbientLight2sfx(v: jfxs.AmbientLight) = new AmbientLight(v)

  /**
   * $START$CHI.html $CHI$END
   *
   * @param e $JFX $CHI
   * @return $SFX $CHI
   */
  implicit def jfxCacheHint2sfx(e: jfxs.CacheHint) = CacheHint.jfxEnum2sfx(e)

  /**
   * $START$CAM.html $CAM$END
   *
   * @param v $JFX $CAM
   * @return $SFX $CAM
   */
  implicit def jfxCamera2sfx(v: jfxs.Camera) = if (v != null) new Camera(v) {} else null

  /**
   * $START$CUR.html $CUR$END
   *
   * @param v $JFX $CUR
   * @return $SFX $CUR
   */
  implicit def jfxCursor2sfx(v: jfxs.Cursor) = if (v != null) new Cursor(v) {} else null

  /**
   * $START$DPT.html $DPT$END
   *
   * @param e $JFX $DPT
   * @return $SFX $DPT
   */
  implicit def jfxDepthTest2sfx(e: jfxs.DepthTest) = DepthTest.jfxEnum2sfx(e)

  /**
   * $START$GRP.html $GRP$END
   *
   * @param v $JFX $GRP
   * @return $SFX $GRP
   */
  implicit def jfxGroup2sfx(v: jfxs.Group) = if (v != null) new Group(v) else null

  /**
   * $START$IMC.html $IMC$END
   *
   * @param ic $JFX $IMC
   * @return $SFX $IMC
   */
  implicit def jfxImageCursor2sfx(ic: jfxs.ImageCursor) = if (ic != null) new ImageCursor(ic) else null

  implicit def jfxLightBase2sfx(v: jfxs.LightBase) = new LightBase(v) {}

  /**
   * $START$NOD.html $NOD$END
   *
   * @param v $JFX $NOD
   * @return $SFX $NOD
   */
  implicit def jfxNode2sfx(v: jfxs.Node) = if (v != null) new Node(v) {} else null

  /**
   * $START$PRC.html $PRC$END
   *
   * @param v $JFX $PRC
   * @return $SFX $PRC
   */
  implicit def jfxParallelCamera2sfx(v: jfxs.ParallelCamera) = if (v != null) new ParallelCamera(v) else null

  /**
   * $START$PAR.html $PAR$END
   *
   * @param v $JFX $PAR
   * @return $SFX $PAR
   */
  implicit def jfxParent2sfx(v: jfxs.Parent) = if (v != null) new Parent(v) {} else null

  /**
   * $START$PEC.html $PEC$END
   *
   * @param v $JFX $PEC
   * @return $SFX $PEC
   */
  implicit def jfxPerspectiveCamera2sfx(v: jfxs.PerspectiveCamera) = if (v != null) new PerspectiveCamera(v) else null

  implicit def jfxPointLight2sfx(v: jfxs.PointLight) = new PointLight(v)

  /**
   * $START$SCE.html $SCE$END
   *
   * @param v $JFX $SCE
   * @return $SFX $SCE
   */
  implicit def jfxScene2sfx(v: jfxs.Scene) = if (v != null) new Scene(v) else null

  /**
   * $START$SCA.html $SCA$END
   *
   * @param v $JFX $SCA
   * @return $SFX $SCA
   *
   * @throws java.lang.IllegalArgumentException if `v` has no known correspondence in ScalaFX.
   */
  implicit def jfxSceneAntialiasing2sfx(v: jfxs.SceneAntialiasing): SceneAntialiasing = {
    // A value of null is treated as though antialiasing is disabled.
    if (v eq null) SceneAntialiasing.Disabled
    else new SceneAntialiasing(v)
  }

  /**
   * Generates a $SCP from a $JFX $SCE.
   *
   * @param p A $SFX [[scalafx.beans.property.ReadOnlyObjectProperty]] containing a $JFX $SCE.
   * @return $SFX $SCP
   */
  implicit def jfxSceneProperty2sfx(p: ReadOnlyObjectProperty[jfxs.Scene]) = if (p != null) new SceneProperty(p) else null

  /**
   * $START$SNP.html $SNP$END
   *
   * @param sp $JFX $SNP
   * @return $SFX $SNP
   */
  implicit def jfxSnapshotParameters2sfx(sp: jfxs.SnapshotParameters) = if (sp != null) new SnapshotParameters(sp) else null

  /**
   * $START$SSCE.html $SSCE$END
   *
   * @param v $JFX $SSCE
   * @return $SFX $SSCE
   */
  implicit def jfxSubScene2sfx(v: jfxs.SubScene) = new SubScene(v)
}<|MERGE_RESOLUTION|>--- conflicted
+++ resolved
@@ -1,221 +1,217 @@
-/*
- * Copyright (c) 2011-2014, ScalaFX Project
- * All rights reserved.
- *
- * Redistribution and use in source and binary forms, with or without
- * modification, are permitted provided that the following conditions are met:
- *     * Redistributions of source code must retain the above copyright
- *       notice, this list of conditions and the following disclaimer.
- *     * Redistributions in binary form must reproduce the above copyright
- *       notice, this list of conditions and the following disclaimer in the
- *       documentation and/or other materials provided with the distribution.
- *     * Neither the name of the ScalaFX Project nor the
- *       names of its contributors may be used to endorse or promote products
- *       derived from this software without specific prior written permission.
- *
- * THIS SOFTWARE IS PROVIDED BY THE COPYRIGHT HOLDERS AND CONTRIBUTORS "AS IS" AND
- * ANY EXPRESS OR IMPLIED WARRANTIES, INCLUDING, BUT NOT LIMITED TO, THE IMPLIED
- * WARRANTIES OF MERCHANTABILITY AND FITNESS FOR A PARTICULAR PURPOSE ARE
- * DISCLAIMED. IN NO EVENT SHALL THE SCALAFX PROJECT OR ITS CONTRIBUTORS BE LIABLE
- * FOR ANY DIRECT, INDIRECT, INCIDENTAL, SPECIAL, EXEMPLARY, OR CONSEQUENTIAL
- * DAMAGES (INCLUDING, BUT NOT LIMITED TO, PROCUREMENT OF SUBSTITUTE GOODS OR
- * SERVICES; LOSS OF USE, DATA, OR PROFITS; OR BUSINESS INTERRUPTION) HOWEVER CAUSED
- * AND ON ANY THEORY OF LIABILITY, WHETHER IN CONTRACT, STRICT LIABILITY, OR TORT
- * (INCLUDING NEGLIGENCE OR OTHERWISE) ARISING IN ANY WAY OUT OF THE USE OF THIS
- * SOFTWARE, EVEN IF ADVISED OF THE POSSIBILITY OF SUCH DAMAGE.
- */
-package scalafx.scene
-
-<<<<<<< HEAD
-import scala.language.implicitConversions
-=======
-import javafx.beans.{property => jfxbp}
->>>>>>> 0f04a377
-import scalafx.beans.property.ReadOnlyObjectProperty
-import javafx.{scene => jfxs}
-import chart.ChartIncludes
-import layout.LayoutIncludes
-import image.ImageIncludes
-import paint.PaintIncludes
-import shape.ShapeIncludes
-import control.ControlIncludes
-import text.TextIncludes
-import effect.EffectIncludes
-
-object SceneIncludes extends SceneIncludes
-
-/**
- * Contains implicit methods to convert from
- * [[http://docs.oracle.com/javase/8/javafx/api/javafx/scene/package-summary.html `javafx.scene`]] and subpackages
- * Classes/Traits to their ScalaFX counterparts.
- */
-trait SceneIncludes extends ChartIncludes
-with LayoutIncludes
-with PaintIncludes
-with ShapeIncludes
-with TextIncludes
-with ImageIncludes
-with EffectIncludes
-with LowerPriorityIncludes
-with ControlIncludes
-
-/**
- * Contains implicit methods to convert from
- * [[http://docs.oracle.com/javase/8/javafx/api/javafx/scene/package-summary.html `javafx.scene`]]
- * Classes/Traits to their $SFX counterparts.
- *
- * @define JFX JavaFX
- * @define SFX ScalaFX
- * @define START Converts a $JFX `[[http://docs.oracle.com/javase/8/javafx/api/javafx/scene/
- * @define END ]]` instance to its $SFX counterpart.
- *
- * @define CHI CacheHint
- * @define CAM Camera
- * @define CUR Cursor
- * @define DPT DepthTest
- * @define GRP Group
- * @define IMC ImageCursor
- * @define NOD Node
- * @define PRC ParallelCamera
- * @define PAR Parent
- * @define PEC PerspectiveCamera
- * @define SCE Scene
- * @define SCA SceneAntialiasing
- * @define SCP SceneProperty
- * @define SNP SnapshotParameters
- * @define SSCE SubScene
- */
-trait LowerPriorityIncludes {
-
-  implicit def jfxAmbientLight2sfx(v: jfxs.AmbientLight) = new AmbientLight(v)
-
-  /**
-   * $START$CHI.html $CHI$END
-   *
-   * @param e $JFX $CHI
-   * @return $SFX $CHI
-   */
-  implicit def jfxCacheHint2sfx(e: jfxs.CacheHint) = CacheHint.jfxEnum2sfx(e)
-
-  /**
-   * $START$CAM.html $CAM$END
-   *
-   * @param v $JFX $CAM
-   * @return $SFX $CAM
-   */
-  implicit def jfxCamera2sfx(v: jfxs.Camera) = if (v != null) new Camera(v) {} else null
-
-  /**
-   * $START$CUR.html $CUR$END
-   *
-   * @param v $JFX $CUR
-   * @return $SFX $CUR
-   */
-  implicit def jfxCursor2sfx(v: jfxs.Cursor) = if (v != null) new Cursor(v) {} else null
-
-  /**
-   * $START$DPT.html $DPT$END
-   *
-   * @param e $JFX $DPT
-   * @return $SFX $DPT
-   */
-  implicit def jfxDepthTest2sfx(e: jfxs.DepthTest) = DepthTest.jfxEnum2sfx(e)
-
-  /**
-   * $START$GRP.html $GRP$END
-   *
-   * @param v $JFX $GRP
-   * @return $SFX $GRP
-   */
-  implicit def jfxGroup2sfx(v: jfxs.Group) = if (v != null) new Group(v) else null
-
-  /**
-   * $START$IMC.html $IMC$END
-   *
-   * @param ic $JFX $IMC
-   * @return $SFX $IMC
-   */
-  implicit def jfxImageCursor2sfx(ic: jfxs.ImageCursor) = if (ic != null) new ImageCursor(ic) else null
-
-  implicit def jfxLightBase2sfx(v: jfxs.LightBase) = new LightBase(v) {}
-
-  /**
-   * $START$NOD.html $NOD$END
-   *
-   * @param v $JFX $NOD
-   * @return $SFX $NOD
-   */
-  implicit def jfxNode2sfx(v: jfxs.Node) = if (v != null) new Node(v) {} else null
-
-  /**
-   * $START$PRC.html $PRC$END
-   *
-   * @param v $JFX $PRC
-   * @return $SFX $PRC
-   */
-  implicit def jfxParallelCamera2sfx(v: jfxs.ParallelCamera) = if (v != null) new ParallelCamera(v) else null
-
-  /**
-   * $START$PAR.html $PAR$END
-   *
-   * @param v $JFX $PAR
-   * @return $SFX $PAR
-   */
-  implicit def jfxParent2sfx(v: jfxs.Parent) = if (v != null) new Parent(v) {} else null
-
-  /**
-   * $START$PEC.html $PEC$END
-   *
-   * @param v $JFX $PEC
-   * @return $SFX $PEC
-   */
-  implicit def jfxPerspectiveCamera2sfx(v: jfxs.PerspectiveCamera) = if (v != null) new PerspectiveCamera(v) else null
-
-  implicit def jfxPointLight2sfx(v: jfxs.PointLight) = new PointLight(v)
-
-  /**
-   * $START$SCE.html $SCE$END
-   *
-   * @param v $JFX $SCE
-   * @return $SFX $SCE
-   */
-  implicit def jfxScene2sfx(v: jfxs.Scene) = if (v != null) new Scene(v) else null
-
-  /**
-   * $START$SCA.html $SCA$END
-   *
-   * @param v $JFX $SCA
-   * @return $SFX $SCA
-   *
-   * @throws java.lang.IllegalArgumentException if `v` has no known correspondence in ScalaFX.
-   */
-  implicit def jfxSceneAntialiasing2sfx(v: jfxs.SceneAntialiasing): SceneAntialiasing = {
-    // A value of null is treated as though antialiasing is disabled.
-    if (v eq null) SceneAntialiasing.Disabled
-    else new SceneAntialiasing(v)
-  }
-
-  /**
-   * Generates a $SCP from a $JFX $SCE.
-   *
-   * @param p A $SFX [[scalafx.beans.property.ReadOnlyObjectProperty]] containing a $JFX $SCE.
-   * @return $SFX $SCP
-   */
-  implicit def jfxSceneProperty2sfx(p: ReadOnlyObjectProperty[jfxs.Scene]) = if (p != null) new SceneProperty(p) else null
-
-  /**
-   * $START$SNP.html $SNP$END
-   *
-   * @param sp $JFX $SNP
-   * @return $SFX $SNP
-   */
-  implicit def jfxSnapshotParameters2sfx(sp: jfxs.SnapshotParameters) = if (sp != null) new SnapshotParameters(sp) else null
-
-  /**
-   * $START$SSCE.html $SSCE$END
-   *
-   * @param v $JFX $SSCE
-   * @return $SFX $SSCE
-   */
-  implicit def jfxSubScene2sfx(v: jfxs.SubScene) = new SubScene(v)
+/*
+ * Copyright (c) 2011-2014, ScalaFX Project
+ * All rights reserved.
+ *
+ * Redistribution and use in source and binary forms, with or without
+ * modification, are permitted provided that the following conditions are met:
+ *     * Redistributions of source code must retain the above copyright
+ *       notice, this list of conditions and the following disclaimer.
+ *     * Redistributions in binary form must reproduce the above copyright
+ *       notice, this list of conditions and the following disclaimer in the
+ *       documentation and/or other materials provided with the distribution.
+ *     * Neither the name of the ScalaFX Project nor the
+ *       names of its contributors may be used to endorse or promote products
+ *       derived from this software without specific prior written permission.
+ *
+ * THIS SOFTWARE IS PROVIDED BY THE COPYRIGHT HOLDERS AND CONTRIBUTORS "AS IS" AND
+ * ANY EXPRESS OR IMPLIED WARRANTIES, INCLUDING, BUT NOT LIMITED TO, THE IMPLIED
+ * WARRANTIES OF MERCHANTABILITY AND FITNESS FOR A PARTICULAR PURPOSE ARE
+ * DISCLAIMED. IN NO EVENT SHALL THE SCALAFX PROJECT OR ITS CONTRIBUTORS BE LIABLE
+ * FOR ANY DIRECT, INDIRECT, INCIDENTAL, SPECIAL, EXEMPLARY, OR CONSEQUENTIAL
+ * DAMAGES (INCLUDING, BUT NOT LIMITED TO, PROCUREMENT OF SUBSTITUTE GOODS OR
+ * SERVICES; LOSS OF USE, DATA, OR PROFITS; OR BUSINESS INTERRUPTION) HOWEVER CAUSED
+ * AND ON ANY THEORY OF LIABILITY, WHETHER IN CONTRACT, STRICT LIABILITY, OR TORT
+ * (INCLUDING NEGLIGENCE OR OTHERWISE) ARISING IN ANY WAY OUT OF THE USE OF THIS
+ * SOFTWARE, EVEN IF ADVISED OF THE POSSIBILITY OF SUCH DAMAGE.
+ */
+package scalafx.scene
+
+import scala.language.implicitConversions
+import scalafx.beans.property.ReadOnlyObjectProperty
+import javafx.{scene => jfxs}
+import chart.ChartIncludes
+import layout.LayoutIncludes
+import image.ImageIncludes
+import paint.PaintIncludes
+import shape.ShapeIncludes
+import control.ControlIncludes
+import text.TextIncludes
+import effect.EffectIncludes
+
+object SceneIncludes extends SceneIncludes
+
+/**
+ * Contains implicit methods to convert from
+ * [[http://docs.oracle.com/javase/8/javafx/api/javafx/scene/package-summary.html `javafx.scene`]] and subpackages
+ * Classes/Traits to their ScalaFX counterparts.
+ */
+trait SceneIncludes extends ChartIncludes
+with LayoutIncludes
+with PaintIncludes
+with ShapeIncludes
+with TextIncludes
+with ImageIncludes
+with EffectIncludes
+with LowerPriorityIncludes
+with ControlIncludes
+
+/**
+ * Contains implicit methods to convert from
+ * [[http://docs.oracle.com/javase/8/javafx/api/javafx/scene/package-summary.html `javafx.scene`]]
+ * Classes/Traits to their $SFX counterparts.
+ *
+ * @define JFX JavaFX
+ * @define SFX ScalaFX
+ * @define START Converts a $JFX `[[http://docs.oracle.com/javase/8/javafx/api/javafx/scene/
+ * @define END ]]` instance to its $SFX counterpart.
+ *
+ * @define CHI CacheHint
+ * @define CAM Camera
+ * @define CUR Cursor
+ * @define DPT DepthTest
+ * @define GRP Group
+ * @define IMC ImageCursor
+ * @define NOD Node
+ * @define PRC ParallelCamera
+ * @define PAR Parent
+ * @define PEC PerspectiveCamera
+ * @define SCE Scene
+ * @define SCA SceneAntialiasing
+ * @define SCP SceneProperty
+ * @define SNP SnapshotParameters
+ * @define SSCE SubScene
+ */
+trait LowerPriorityIncludes {
+
+  implicit def jfxAmbientLight2sfx(v: jfxs.AmbientLight) = new AmbientLight(v)
+
+  /**
+   * $START$CHI.html $CHI$END
+   *
+   * @param e $JFX $CHI
+   * @return $SFX $CHI
+   */
+  implicit def jfxCacheHint2sfx(e: jfxs.CacheHint) = CacheHint.jfxEnum2sfx(e)
+
+  /**
+   * $START$CAM.html $CAM$END
+   *
+   * @param v $JFX $CAM
+   * @return $SFX $CAM
+   */
+  implicit def jfxCamera2sfx(v: jfxs.Camera) = if (v != null) new Camera(v) {} else null
+
+  /**
+   * $START$CUR.html $CUR$END
+   *
+   * @param v $JFX $CUR
+   * @return $SFX $CUR
+   */
+  implicit def jfxCursor2sfx(v: jfxs.Cursor) = if (v != null) new Cursor(v) {} else null
+
+  /**
+   * $START$DPT.html $DPT$END
+   *
+   * @param e $JFX $DPT
+   * @return $SFX $DPT
+   */
+  implicit def jfxDepthTest2sfx(e: jfxs.DepthTest) = DepthTest.jfxEnum2sfx(e)
+
+  /**
+   * $START$GRP.html $GRP$END
+   *
+   * @param v $JFX $GRP
+   * @return $SFX $GRP
+   */
+  implicit def jfxGroup2sfx(v: jfxs.Group) = if (v != null) new Group(v) else null
+
+  /**
+   * $START$IMC.html $IMC$END
+   *
+   * @param ic $JFX $IMC
+   * @return $SFX $IMC
+   */
+  implicit def jfxImageCursor2sfx(ic: jfxs.ImageCursor) = if (ic != null) new ImageCursor(ic) else null
+
+  implicit def jfxLightBase2sfx(v: jfxs.LightBase) = new LightBase(v) {}
+
+  /**
+   * $START$NOD.html $NOD$END
+   *
+   * @param v $JFX $NOD
+   * @return $SFX $NOD
+   */
+  implicit def jfxNode2sfx(v: jfxs.Node) = if (v != null) new Node(v) {} else null
+
+  /**
+   * $START$PRC.html $PRC$END
+   *
+   * @param v $JFX $PRC
+   * @return $SFX $PRC
+   */
+  implicit def jfxParallelCamera2sfx(v: jfxs.ParallelCamera) = if (v != null) new ParallelCamera(v) else null
+
+  /**
+   * $START$PAR.html $PAR$END
+   *
+   * @param v $JFX $PAR
+   * @return $SFX $PAR
+   */
+  implicit def jfxParent2sfx(v: jfxs.Parent) = if (v != null) new Parent(v) {} else null
+
+  /**
+   * $START$PEC.html $PEC$END
+   *
+   * @param v $JFX $PEC
+   * @return $SFX $PEC
+   */
+  implicit def jfxPerspectiveCamera2sfx(v: jfxs.PerspectiveCamera) = if (v != null) new PerspectiveCamera(v) else null
+
+  implicit def jfxPointLight2sfx(v: jfxs.PointLight) = new PointLight(v)
+
+  /**
+   * $START$SCE.html $SCE$END
+   *
+   * @param v $JFX $SCE
+   * @return $SFX $SCE
+   */
+  implicit def jfxScene2sfx(v: jfxs.Scene) = if (v != null) new Scene(v) else null
+
+  /**
+   * $START$SCA.html $SCA$END
+   *
+   * @param v $JFX $SCA
+   * @return $SFX $SCA
+   *
+   * @throws java.lang.IllegalArgumentException if `v` has no known correspondence in ScalaFX.
+   */
+  implicit def jfxSceneAntialiasing2sfx(v: jfxs.SceneAntialiasing): SceneAntialiasing = {
+    // A value of null is treated as though antialiasing is disabled.
+    if (v eq null) SceneAntialiasing.Disabled
+    else new SceneAntialiasing(v)
+  }
+
+  /**
+   * Generates a $SCP from a $JFX $SCE.
+   *
+   * @param p A $SFX [[scalafx.beans.property.ReadOnlyObjectProperty]] containing a $JFX $SCE.
+   * @return $SFX $SCP
+   */
+  implicit def jfxSceneProperty2sfx(p: ReadOnlyObjectProperty[jfxs.Scene]) = if (p != null) new SceneProperty(p) else null
+
+  /**
+   * $START$SNP.html $SNP$END
+   *
+   * @param sp $JFX $SNP
+   * @return $SFX $SNP
+   */
+  implicit def jfxSnapshotParameters2sfx(sp: jfxs.SnapshotParameters) = if (sp != null) new SnapshotParameters(sp) else null
+
+  /**
+   * $START$SSCE.html $SSCE$END
+   *
+   * @param v $JFX $SSCE
+   * @return $SFX $SSCE
+   */
+  implicit def jfxSubScene2sfx(v: jfxs.SubScene) = new SubScene(v)
 }