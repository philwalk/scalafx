--- conflicted
+++ resolved
@@ -24,18 +24,14 @@
  * (INCLUDING NEGLIGENCE OR OTHERWISE) ARISING IN ANY WAY OUT OF THE USE OF THIS
  * SOFTWARE, EVEN IF ADVISED OF THE POSSIBILITY OF SUCH DAMAGE.
  */
+
 package scalafx.scene
 
 import javafx.{scene => jfxs}
 
 import scalafx.delegate.{SFXEnumDelegate, SFXEnumDelegateCompanion}
 
-<<<<<<< HEAD
-
-/** Wrapper for [[javafx.scene.CacheHint]] */
-=======
 /** Wrapper for [[http://docs.oracle.com/javase/8/javafx/api/javafx/scene/CacheHint.html javafx.scene.CacheHint]] */
->>>>>>> 696f8f55
 object CacheHint extends SFXEnumDelegateCompanion[jfxs.CacheHint, CacheHint] {
 
   val DEFAULT = new CacheHint(jfxs.CacheHint.DEFAULT)
