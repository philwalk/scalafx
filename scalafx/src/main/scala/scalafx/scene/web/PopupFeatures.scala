/*
 * Copyright (c) 2011-2014, ScalaFX Project
 * All rights reserved.
 *
 * Redistribution and use in source and binary forms, with or without
 * modification, are permitted provided that the following conditions are met:
 *     * Redistributions of source code must retain the above copyright
 *       notice, this list of conditions and the following disclaimer.
 *     * Redistributions in binary form must reproduce the above copyright
 *       notice, this list of conditions and the following disclaimer in the
 *       documentation and/or other materials provided with the distribution.
 *     * Neither the name of the ScalaFX Project nor the
 *       names of its contributors may be used to endorse or promote products
 *       derived from this software without specific prior written permission.
 *
 * THIS SOFTWARE IS PROVIDED BY THE COPYRIGHT HOLDERS AND CONTRIBUTORS "AS IS" AND
 * ANY EXPRESS OR IMPLIED WARRANTIES, INCLUDING, BUT NOT LIMITED TO, THE IMPLIED
 * WARRANTIES OF MERCHANTABILITY AND FITNESS FOR A PARTICULAR PURPOSE ARE
 * DISCLAIMED. IN NO EVENT SHALL THE SCALAFX PROJECT OR ITS CONTRIBUTORS BE LIABLE
 * FOR ANY DIRECT, INDIRECT, INCIDENTAL, SPECIAL, EXEMPLARY, OR CONSEQUENTIAL
 * DAMAGES (INCLUDING, BUT NOT LIMITED TO, PROCUREMENT OF SUBSTITUTE GOODS OR
 * SERVICES; LOSS OF USE, DATA, OR PROFITS; OR BUSINESS INTERRUPTION) HOWEVER CAUSED
 * AND ON ANY THEORY OF LIABILITY, WHETHER IN CONTRACT, STRICT LIABILITY, OR TORT
 * (INCLUDING NEGLIGENCE OR OTHERWISE) ARISING IN ANY WAY OUT OF THE USE OF THIS
 * SOFTWARE, EVEN IF ADVISED OF THE POSSIBILITY OF SUCH DAMAGE.
 */
package scalafx.scene.web

<<<<<<< HEAD
import scala.language.implicitConversions
import javafx.scene.{web => jfxsw}
import scalafx.Includes._
=======
import javafx.scene.{web => jfxsw}

import scala.language.implicitConversions
>>>>>>> df8b3993
import scalafx.delegate.SFXDelegate

/**
 * Companion object for [[scalafx.scene.web.PopupFeatures]]
 */
object PopupFeatures {

  /**
   * Converts a ScalaFX PopupFeatures to its JavaFX counterpart.
   *
   * @param pe ScalaFX PopupFeatures
   * @return JavaFX PopupFeatures
   */
<<<<<<< HEAD
  implicit def sfxPopupFeatures2jfx(pe: PopupFeatures) = if (pe != null) pe.delegate else null
=======
  implicit def sfxPopupFeatures2jfx(pe: PopupFeatures): jfxsw.PopupFeatures = if (pe != null) pe.delegate else null
>>>>>>> df8b3993
}

/**
 * Wraps [[http://docs.oracle.com/javase/8/javafx/api/javafx/scene/web/PopupFeatures.html JavaFX PopupFeatures]]
 *
 * @constructor Creates a new PopupFeatures from its JavaFX counterpart.
 * @param delegate JavaFX PopupFeatures.
 */
class PopupFeatures(override val delegate: jfxsw.PopupFeatures)
  extends SFXDelegate[jfxsw.PopupFeatures] {

  /**
   * Creates a new instance.
   *
   * @param menu whether menu bar should be present
   * @param status whether status bar should be present
   * @param toolbar whether tool bar should be present
   * @param resizable whether popup window should be resizable
   */
  def this(menu: Boolean, status: Boolean, toolbar: Boolean, resizable: Boolean) =
    this(new jfxsw.PopupFeatures(menu, status, toolbar, resizable))

  /**
   * Returns whether menu bar should be present.
   */
  def hasMenu = delegate.hasMenu

  /**
   * Returns whether status bar should be present.
   */
  def hasStatus = delegate.hasStatus

  /**
   * Returns whether tool bar should be present.
   */
  def hasToolbar = delegate.hasToolbar

  /**
   * Returns whether popup window should be resizable.
   */
  def resizable = delegate.isResizable

}<|MERGE_RESOLUTION|>--- conflicted
+++ resolved
@@ -26,15 +26,9 @@
  */
 package scalafx.scene.web
 
-<<<<<<< HEAD
-import scala.language.implicitConversions
-import javafx.scene.{web => jfxsw}
-import scalafx.Includes._
-=======
 import javafx.scene.{web => jfxsw}
 
 import scala.language.implicitConversions
->>>>>>> df8b3993
 import scalafx.delegate.SFXDelegate
 
 /**
@@ -48,11 +42,7 @@
    * @param pe ScalaFX PopupFeatures
    * @return JavaFX PopupFeatures
    */
-<<<<<<< HEAD
-  implicit def sfxPopupFeatures2jfx(pe: PopupFeatures) = if (pe != null) pe.delegate else null
-=======
   implicit def sfxPopupFeatures2jfx(pe: PopupFeatures): jfxsw.PopupFeatures = if (pe != null) pe.delegate else null
->>>>>>> df8b3993
 }
 
 /**
