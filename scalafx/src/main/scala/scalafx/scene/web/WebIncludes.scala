/*
 * Copyright (c) 2011-2015, ScalaFX Project
 * All rights reserved.
 *
 * Redistribution and use in source and binary forms, with or without
 * modification, are permitted provided that the following conditions are met:
 *     * Redistributions of source code must retain the above copyright
 *       notice, this list of conditions and the following disclaimer.
 *     * Redistributions in binary form must reproduce the above copyright
 *       notice, this list of conditions and the following disclaimer in the
 *       documentation and/or other materials provided with the distribution.
 *     * Neither the name of the ScalaFX Project nor the
 *       names of its contributors may be used to endorse or promote products
 *       derived from this software without specific prior written permission.
 *
 * THIS SOFTWARE IS PROVIDED BY THE COPYRIGHT HOLDERS AND CONTRIBUTORS "AS IS" AND
 * ANY EXPRESS OR IMPLIED WARRANTIES, INCLUDING, BUT NOT LIMITED TO, THE IMPLIED
 * WARRANTIES OF MERCHANTABILITY AND FITNESS FOR A PARTICULAR PURPOSE ARE
 * DISCLAIMED. IN NO EVENT SHALL THE SCALAFX PROJECT OR ITS CONTRIBUTORS BE LIABLE
 * FOR ANY DIRECT, INDIRECT, INCIDENTAL, SPECIAL, EXEMPLARY, OR CONSEQUENTIAL
 * DAMAGES (INCLUDING, BUT NOT LIMITED TO, PROCUREMENT OF SUBSTITUTE GOODS OR
 * SERVICES; LOSS OF USE, DATA, OR PROFITS; OR BUSINESS INTERRUPTION) HOWEVER CAUSED
 * AND ON ANY THEORY OF LIABILITY, WHETHER IN CONTRACT, STRICT LIABILITY, OR TORT
 * (INCLUDING NEGLIGENCE OR OTHERWISE) ARISING IN ANY WAY OUT OF THE USE OF THIS
 * SOFTWARE, EVEN IF ADVISED OF THE POSSIBILITY OF SUCH DAMAGE.
 */
package scalafx.scene.web

import javafx.event.EventHandler
import javafx.scene.{web => jfxsw}
import javafx.{event => jfxe}

import scala.language.implicitConversions

object WebIncludes extends WebIncludes

/**
 * Contains implcit methods to convert from
 * [[http://docs.oracle.com/javase/8/javafx/api/javafx/scene/web/package-summary.html `javafx.scene.web`]]
 * Classes/Traits to their $SFX counterparts.
 *
 * @define JFX JavaFX
 * @define SFX ScalaFX
 * @define START Converts a $JFX `[[http://docs.oracle.com/javase/8/javafx/api/javafx/scene/web/
 * @define END ]]` instance to its $SFX counterpart.
 * @define BEGINWR Converts a Function that manipulates a $SFX [[scalafx.scene.web.
<<<<<<< HEAD
 * @define FINISHWR ]] and returns a [[http://www.scala-lang.org/api/current/scala/Any.html scala.Any]] into a $JFX's [[http://docs.oracle.com/javase/8/javafx/api/javafx/event/EventHandler.html EventHandler]] that manipulates it's $JFX couterpart.
=======
           * @define FINISHWR]] and returns a [[http://www.scala-lang.org/api/current/scala/Any.html scala.Any]] into a $JFX's [[http://docs.oracle.com/javafx/2/api/javafx/event/EventHandler.html EventHandler]] that manipulates it's $JFX counterpart.
>>>>>>> fa433fcf
 * @define PARAMWR function that manipulates a $SFX's
 * @define RETWR A $JFX's EventHandler that manipulates a $JFX's
 *
 * @define HE HTMLEditor
 * @define PF PopupFeatures
 * @define PD PromptData
 * @define WE WebEngine
 * @define WT WebEvent
 * @define WR WebErrorEvent
 * @define WV WebView
 */
trait WebIncludes {

  /**
   * $START$HE.html $HE$END
   *
   * @param he $JFX $HE
   * @return $SFX $HE
   */
  implicit def jfxHTMLEditor2sfx(he: jfxsw.HTMLEditor): HTMLEditor = if (he != null) new HTMLEditor(he) else null

  /**
   * $START$PF.html $PF$END
   *
   * @param pf $JFX $PF
   * @return $SFX $PF
   */
  implicit def jfxPopupFeatures2sfx(pf: jfxsw.PopupFeatures): PopupFeatures = if (pf != null) new PopupFeatures(pf) else null

  /**
   * $START$PD.html $PD$END
   *
   * @param pd $JFX $PD
   * @return $SFX $PD
   */
  implicit def jfxPromptData2sfx(pd: jfxsw.PromptData): PromptData = if (pd != null) new PromptData(pd) else null

  /**
   * $START$WE.html $WE$END
   *
   * @param we $JFX $WE
   * @return $SFX $WE
   */
  implicit def jfxWebEngine2sfx(we: jfxsw.WebEngine): WebEngine = if (we != null) new WebEngine(we) else null

  /**
   * $START$WT.html $WT$END
   *
   * @param we $JFX $WT
   * @return $SFX $WT
   */
  implicit def jfxWebEvent2sfx[T](we: jfxsw.WebEvent[T]): WebEvent[T] = if (we != null) new WebEvent(we) else null

  /**
   * $START$WR.html $WR$END
   *
   * @param wr $JFX $WR
   * @return $SFX $WR
   */
  implicit def jfxWebErrorEvent2sfx(wr: jfxsw.WebErrorEvent): WebErrorEvent =
    if (wr != null) new WebErrorEvent(wr) else null

  /**
   * $START$WV.html $WV$END
   *
   * @param wv $JFX $WV
   * @return $SFX $WV
   */
  implicit def jfxWebView2sfx(wv: jfxsw.WebView): WebView = if (wv != null) new WebView(wv) else null

  /**
   * $BEGINWR$WE$FINISHWR
   *
   * @param handler $PARAMWR $WE
   * @return $RETWR $WE
   */
  implicit def webEventClosureWrapper[T](handler: (WebEvent[T]) => Any): EventHandler[jfxsw.WebEvent[T]] = new jfxe.EventHandler[jfxsw.WebEvent[T]] {
    def handle(event: jfxsw.WebEvent[T]) {
      handler(event)
    }
  }

}<|MERGE_RESOLUTION|>--- conflicted
+++ resolved
@@ -44,11 +44,7 @@
  * @define START Converts a $JFX `[[http://docs.oracle.com/javase/8/javafx/api/javafx/scene/web/
  * @define END ]]` instance to its $SFX counterpart.
  * @define BEGINWR Converts a Function that manipulates a $SFX [[scalafx.scene.web.
-<<<<<<< HEAD
- * @define FINISHWR ]] and returns a [[http://www.scala-lang.org/api/current/scala/Any.html scala.Any]] into a $JFX's [[http://docs.oracle.com/javase/8/javafx/api/javafx/event/EventHandler.html EventHandler]] that manipulates it's $JFX couterpart.
-=======
-           * @define FINISHWR]] and returns a [[http://www.scala-lang.org/api/current/scala/Any.html scala.Any]] into a $JFX's [[http://docs.oracle.com/javafx/2/api/javafx/event/EventHandler.html EventHandler]] that manipulates it's $JFX counterpart.
->>>>>>> fa433fcf
+ * @define FINISHWR ]] and returns a [[http://www.scala-lang.org/api/current/scala/Any.html scala.Any]] into a $JFX's [[http://docs.oracle.com/javase/8/javafx/api/javafx/event/EventHandler.html EventHandler]] that manipulates it's $JFX counterpart.
  * @define PARAMWR function that manipulates a $SFX's
  * @define RETWR A $JFX's EventHandler that manipulates a $JFX's
  *
