--- conflicted
+++ resolved
@@ -1,136 +1,127 @@
-/*
- * Copyright (c) 2011-2014, ScalaFX Project
- * All rights reserved.
- *
- * Redistribution and use in source and binary forms, with or without
- * modification, are permitted provided that the following conditions are met:
- *     * Redistributions of source code must retain the above copyright
- *       notice, this list of conditions and the following disclaimer.
- *     * Redistributions in binary form must reproduce the above copyright
- *       notice, this list of conditions and the following disclaimer in the
- *       documentation and/or other materials provided with the distribution.
- *     * Neither the name of the ScalaFX Project nor the
- *       names of its contributors may be used to endorse or promote products
- *       derived from this software without specific prior written permission.
- *
- * THIS SOFTWARE IS PROVIDED BY THE COPYRIGHT HOLDERS AND CONTRIBUTORS "AS IS" AND
- * ANY EXPRESS OR IMPLIED WARRANTIES, INCLUDING, BUT NOT LIMITED TO, THE IMPLIED
- * WARRANTIES OF MERCHANTABILITY AND FITNESS FOR A PARTICULAR PURPOSE ARE
- * DISCLAIMED. IN NO EVENT SHALL THE SCALAFX PROJECT OR ITS CONTRIBUTORS BE LIABLE
- * FOR ANY DIRECT, INDIRECT, INCIDENTAL, SPECIAL, EXEMPLARY, OR CONSEQUENTIAL
- * DAMAGES (INCLUDING, BUT NOT LIMITED TO, PROCUREMENT OF SUBSTITUTE GOODS OR
- * SERVICES; LOSS OF USE, DATA, OR PROFITS; OR BUSINESS INTERRUPTION) HOWEVER CAUSED
- * AND ON ANY THEORY OF LIABILITY, WHETHER IN CONTRACT, STRICT LIABILITY, OR TORT
- * (INCLUDING NEGLIGENCE OR OTHERWISE) ARISING IN ANY WAY OUT OF THE USE OF THIS
- * SOFTWARE, EVEN IF ADVISED OF THE POSSIBILITY OF SUCH DAMAGE.
- */
-package scalafx.scene.web
-
-<<<<<<< HEAD
-import scala.language.implicitConversions
-import javafx.{ event => jfxe }
-import javafx.scene.{ web => jfxsw }
-=======
-import javafx.{event => jfxe}
-import javafx.scene.{web => jfxsw}
->>>>>>> 0f04a377
-
-object WebIncludes extends WebIncludes
-
-/**
- * Contains implcit methods to convert from
- * [[http://docs.oracle.com/javase/8/javafx/api/javafx/scene/web/package-summary.html `javafx.scene.web`]]
- * Classes/Traits to their $SFX counterparts.
- *
- * @define JFX JavaFX
- * @define SFX ScalaFX
- * @define START Converts a $JFX `[[http://docs.oracle.com/javase/8/javafx/api/javafx/scene/web/
- * @define END ]]` instance to its $SFX counterpart.
- * @define BEGINWR Converts a Function that manipulates a $SFX [[scalafx.scene.web.
-<<<<<<< HEAD
- * @define FINISHWR ]] and returns a [[http://www.scala-lang.org/api/current/scala/Any.html scala.Any]] into a $JFX's [[http://docs.oracle.com/javase/8/javafx/api/javafx/event/EventHandler.html EventHandler]] that manipulates it's $JFX couterpart.
-=======
-           * @ d e f i n e F I N I S H W R ]] and returns a [[http://www.scala-lang.org/api/current/scala/Any.html scala.Any]] into a $JFX's [[http://docs.oracle.com/javafx/2/api/javafx/event/EventHandler.html EventHandler]] that manipulates it's $JFX couterpart.
->>>>>>> 0f04a377
- * @define PARAMWR function that manipulates a $SFX's
- * @define RETWR A $JFX's EventHandler that manipulates a $JFX's
- *
- * @define HE HTMLEditor
- * @define PF PopupFeatures
- * @define PD PromptData
- * @define WE WebEngine
- * @define WT WebEvent
- * @define WR WebErrorEvent
- * @define WV WebView
- */
-trait WebIncludes {
-
-  /**
-   * $START$HE.html $HE$END
-   *
-   * @param he $JFX $HE
-   * @return $SFX $HE
-   */
-  implicit def jfxHTMLEditor2sfx(he: jfxsw.HTMLEditor) = if (he != null) new HTMLEditor(he) else null
-
-  /**
-   * $START$PF.html $PF$END
-   *
-   * @param pf $JFX $PF
-   * @return $SFX $PF
-   */
-  implicit def jfxPopupFeatures2sfx(pf: jfxsw.PopupFeatures) = if (pf != null) new PopupFeatures(pf) else null
-
-  /**
-   * $START$PD.html $PD$END
-   *
-   * @param pd $JFX $PD
-   * @return $SFX $PD
-   */
-  implicit def jfxPromptData2sfx(pd: jfxsw.PromptData) = if (pd != null) new PromptData(pd) else null
-
-  /**
-   * $START$WE.html $WE$END
-   *
-   * @param we $JFX $WE
-   * @return $SFX $WE
-   */
-  implicit def jfxWebEngine2sfx(we: jfxsw.WebEngine) = if (we != null) new WebEngine(we) else null
-
-  /**
-   * $START$WT.html $WT$END
-   *
-   * @param we $JFX $WT
-   * @return $SFX $WT
-   */
-  implicit def jfxWebEvent2sfx[T](we: jfxsw.WebEvent[T]) = if (we != null) new WebEvent(we) else null
-
-  /**
-   * $START$WR.html $WR$END
-   *
-   * @param wr $JFX $WR
-   * @return $SFX $WR
-   */
-  implicit def jfxWebErrorEvent2sfx(wr: jfxsw.WebErrorEvent): WebErrorEvent = new WebErrorEvent(wr)
-
-  /**
-   * $START$WV.html $WV$END
-   *
-   * @param wv $JFX $WV
-   * @return $SFX $WV
-   */
-  implicit def jfxWebView2sfx(wv: jfxsw.WebView) = if (wv != null) new WebView(wv) else null
-
-  /**
-   * $BEGINWR$WE$FINISHWR
-   *
-   * @param handler $PARAMWR $WE
-   * @return $RETWR $WE
-   */
-  implicit def webEventClosureWrapper[T](handler: (WebEvent[T]) => Any) = new jfxe.EventHandler[jfxsw.WebEvent[T]] {
-    def handle(event: jfxsw.WebEvent[T]) {
-      handler(event)
-    }
-  }
-
+/*
+ * Copyright (c) 2011-2014, ScalaFX Project
+ * All rights reserved.
+ *
+ * Redistribution and use in source and binary forms, with or without
+ * modification, are permitted provided that the following conditions are met:
+ *     * Redistributions of source code must retain the above copyright
+ *       notice, this list of conditions and the following disclaimer.
+ *     * Redistributions in binary form must reproduce the above copyright
+ *       notice, this list of conditions and the following disclaimer in the
+ *       documentation and/or other materials provided with the distribution.
+ *     * Neither the name of the ScalaFX Project nor the
+ *       names of its contributors may be used to endorse or promote products
+ *       derived from this software without specific prior written permission.
+ *
+ * THIS SOFTWARE IS PROVIDED BY THE COPYRIGHT HOLDERS AND CONTRIBUTORS "AS IS" AND
+ * ANY EXPRESS OR IMPLIED WARRANTIES, INCLUDING, BUT NOT LIMITED TO, THE IMPLIED
+ * WARRANTIES OF MERCHANTABILITY AND FITNESS FOR A PARTICULAR PURPOSE ARE
+ * DISCLAIMED. IN NO EVENT SHALL THE SCALAFX PROJECT OR ITS CONTRIBUTORS BE LIABLE
+ * FOR ANY DIRECT, INDIRECT, INCIDENTAL, SPECIAL, EXEMPLARY, OR CONSEQUENTIAL
+ * DAMAGES (INCLUDING, BUT NOT LIMITED TO, PROCUREMENT OF SUBSTITUTE GOODS OR
+ * SERVICES; LOSS OF USE, DATA, OR PROFITS; OR BUSINESS INTERRUPTION) HOWEVER CAUSED
+ * AND ON ANY THEORY OF LIABILITY, WHETHER IN CONTRACT, STRICT LIABILITY, OR TORT
+ * (INCLUDING NEGLIGENCE OR OTHERWISE) ARISING IN ANY WAY OUT OF THE USE OF THIS
+ * SOFTWARE, EVEN IF ADVISED OF THE POSSIBILITY OF SUCH DAMAGE.
+ */
+package scalafx.scene.web
+
+import scala.language.implicitConversions
+import javafx.{event => jfxe}
+import javafx.scene.{web => jfxsw}
+
+object WebIncludes extends WebIncludes
+
+/**
+ * Contains implcit methods to convert from
+ * [[http://docs.oracle.com/javase/8/javafx/api/javafx/scene/web/package-summary.html `javafx.scene.web`]]
+ * Classes/Traits to their $SFX counterparts.
+ *
+ * @define JFX JavaFX
+ * @define SFX ScalaFX
+ * @define START Converts a $JFX `[[http://docs.oracle.com/javase/8/javafx/api/javafx/scene/web/
+ * @define END ]]` instance to its $SFX counterpart.
+ * @define BEGINWR Converts a Function that manipulates a $SFX [[scalafx.scene.web.
+ * @define FINISHWR ]] and returns a [[http://www.scala-lang.org/api/current/scala/Any.html scala.Any]] into a $JFX's [[http://docs.oracle.com/javase/8/javafx/api/javafx/event/EventHandler.html EventHandler]] that manipulates it's $JFX couterpart.
+ * @define PARAMWR function that manipulates a $SFX's
+ * @define RETWR A $JFX's EventHandler that manipulates a $JFX's
+ *
+ * @define HE HTMLEditor
+ * @define PF PopupFeatures
+ * @define PD PromptData
+ * @define WE WebEngine
+ * @define WT WebEvent
+ * @define WR WebErrorEvent
+ * @define WV WebView
+ */
+trait WebIncludes {
+
+  /**
+   * $START$HE.html $HE$END
+   *
+   * @param he $JFX $HE
+   * @return $SFX $HE
+   */
+  implicit def jfxHTMLEditor2sfx(he: jfxsw.HTMLEditor) = if (he != null) new HTMLEditor(he) else null
+
+  /**
+   * $START$PF.html $PF$END
+   *
+   * @param pf $JFX $PF
+   * @return $SFX $PF
+   */
+  implicit def jfxPopupFeatures2sfx(pf: jfxsw.PopupFeatures) = if (pf != null) new PopupFeatures(pf) else null
+
+  /**
+   * $START$PD.html $PD$END
+   *
+   * @param pd $JFX $PD
+   * @return $SFX $PD
+   */
+  implicit def jfxPromptData2sfx(pd: jfxsw.PromptData) = if (pd != null) new PromptData(pd) else null
+
+  /**
+   * $START$WE.html $WE$END
+   *
+   * @param we $JFX $WE
+   * @return $SFX $WE
+   */
+  implicit def jfxWebEngine2sfx(we: jfxsw.WebEngine) = if (we != null) new WebEngine(we) else null
+
+  /**
+   * $START$WT.html $WT$END
+   *
+   * @param we $JFX $WT
+   * @return $SFX $WT
+   */
+  implicit def jfxWebEvent2sfx[T](we: jfxsw.WebEvent[T]) = if (we != null) new WebEvent(we) else null
+
+  /**
+   * $START$WR.html $WR$END
+   *
+   * @param wr $JFX $WR
+   * @return $SFX $WR
+   */
+  implicit def jfxWebErrorEvent2sfx(wr: jfxsw.WebErrorEvent): WebErrorEvent = new WebErrorEvent(wr)
+
+  /**
+   * $START$WV.html $WV$END
+   *
+   * @param wv $JFX $WV
+   * @return $SFX $WV
+   */
+  implicit def jfxWebView2sfx(wv: jfxsw.WebView) = if (wv != null) new WebView(wv) else null
+
+  /**
+   * $BEGINWR$WE$FINISHWR
+   *
+   * @param handler $PARAMWR $WE
+   * @return $RETWR $WE
+   */
+  implicit def webEventClosureWrapper[T](handler: (WebEvent[T]) => Any) = new jfxe.EventHandler[jfxsw.WebEvent[T]] {
+    def handle(event: jfxsw.WebEvent[T]) {
+      handler(event)
+    }
+  }
+
 }