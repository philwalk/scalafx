/*
 * Copyright (c) 2011-2015, ScalaFX Project
 * All rights reserved.
 *
 * Redistribution and use in source and binary forms, with or without
 * modification, are permitted provided that the following conditions are met:
 *     * Redistributions of source code must retain the above copyright
 *       notice, this list of conditions and the following disclaimer.
 *     * Redistributions in binary form must reproduce the above copyright
 *       notice, this list of conditions and the following disclaimer in the
 *       documentation and/or other materials provided with the distribution.
 *     * Neither the name of the ScalaFX Project nor the
 *       names of its contributors may be used to endorse or promote products
 *       derived from this software without specific prior written permission.
 *
 * THIS SOFTWARE IS PROVIDED BY THE COPYRIGHT HOLDERS AND CONTRIBUTORS "AS IS" AND
 * ANY EXPRESS OR IMPLIED WARRANTIES, INCLUDING, BUT NOT LIMITED TO, THE IMPLIED
 * WARRANTIES OF MERCHANTABILITY AND FITNESS FOR A PARTICULAR PURPOSE ARE
 * DISCLAIMED. IN NO EVENT SHALL THE SCALAFX PROJECT OR ITS CONTRIBUTORS BE LIABLE
 * FOR ANY DIRECT, INDIRECT, INCIDENTAL, SPECIAL, EXEMPLARY, OR CONSEQUENTIAL
 * DAMAGES (INCLUDING, BUT NOT LIMITED TO, PROCUREMENT OF SUBSTITUTE GOODS OR
 * SERVICES; LOSS OF USE, DATA, OR PROFITS; OR BUSINESS INTERRUPTION) HOWEVER CAUSED
 * AND ON ANY THEORY OF LIABILITY, WHETHER IN CONTRACT, STRICT LIABILITY, OR TORT
 * (INCLUDING NEGLIGENCE OR OTHERWISE) ARISING IN ANY WAY OUT OF THE USE OF THIS
 * SOFTWARE, EVEN IF ADVISED OF THE POSSIBILITY OF SUCH DAMAGE.
 */
package scalafx.scene.web

import javafx.event.EventHandler
import javafx.scene.{web => jfxsw}
import javafx.{event => jfxe}

import scala.language.implicitConversions

object WebIncludes extends WebIncludes

/**
 * Contains implcit methods to convert from
 * [[http://docs.oracle.com/javase/8/javafx/api/javafx/scene/web/package-summary.html `javafx.scene.web`]]
 * Classes/Traits to their $SFX counterparts.
 *
 * @define JFX JavaFX
 * @define SFX ScalaFX
 * @define START Converts a $JFX `[[http://docs.oracle.com/javase/8/javafx/api/javafx/scene/web/
 * @define END ]]` instance to its $SFX counterpart.
 * @define BEGINWR Converts a Function that manipulates a $SFX [[scalafx.scene.web.
<<<<<<< HEAD
           * @ d e f i n e F I N I S H W R ]] and returns a [[http://www.scala-lang.org/api/current/scala/Any.html scala.Any]] into a $JFX's [[http://docs.oracle.com/javase/8/javafx/api/javafx/event/EventHandler.html EventHandler]] that manipulates it's $JFX couterpart.
=======
 * @define FINISHWR ]] and returns a [[http://www.scala-lang.org/api/current/scala/Any.html scala.Any]] into a $JFX's [[http://docs.oracle.com/javase/8/javafx/api/javafx/event/EventHandler.html EventHandler]] that manipulates it's $JFX counterpart.
>>>>>>> 696f8f55
 * @define PARAMWR function that manipulates a $SFX's
 * @define RETWR A $JFX's EventHandler that manipulates a $JFX's
 *
 * @define HE HTMLEditor
 * @define PF PopupFeatures
 * @define PD PromptData
 * @define WE WebEngine
 * @define WT WebEvent
 * @define WR WebErrorEvent
 * @define WV WebView
 */
trait WebIncludes {

  /**
   * $START$HE.html $HE$END
   *
   * @param he $JFX $HE
   * @return $SFX $HE
   */
  implicit def jfxHTMLEditor2sfx(he: jfxsw.HTMLEditor): HTMLEditor = if (he != null) new HTMLEditor(he) else null

  /**
   * $START$PF.html $PF$END
   *
   * @param pf $JFX $PF
   * @return $SFX $PF
   */
  implicit def jfxPopupFeatures2sfx(pf: jfxsw.PopupFeatures): PopupFeatures = if (pf != null) new PopupFeatures(pf) else null

  /**
   * $START$PD.html $PD$END
   *
   * @param pd $JFX $PD
   * @return $SFX $PD
   */
  implicit def jfxPromptData2sfx(pd: jfxsw.PromptData): PromptData = if (pd != null) new PromptData(pd) else null

  /**
   * $START$WE.html $WE$END
   *
   * @param we $JFX $WE
   * @return $SFX $WE
   */
  implicit def jfxWebEngine2sfx(we: jfxsw.WebEngine): WebEngine = if (we != null) new WebEngine(we) else null

  /**
   * $START$WT.html $WT$END
   *
   * @param we $JFX $WT
   * @return $SFX $WT
   */
  implicit def jfxWebEvent2sfx[T](we: jfxsw.WebEvent[T]): WebEvent[T] = if (we != null) new WebEvent(we) else null

  /**
   * $START$WR.html $WR$END
   *
   * @param wr $JFX $WR
   * @return $SFX $WR
   */
  implicit def jfxWebErrorEvent2sfx(wr: jfxsw.WebErrorEvent): WebErrorEvent =
    if (wr != null) new WebErrorEvent(wr) else null

  /**
   * $START$WV.html $WV$END
   *
   * @param wv $JFX $WV
   * @return $SFX $WV
   */
  implicit def jfxWebView2sfx(wv: jfxsw.WebView): WebView = if (wv != null) new WebView(wv) else null

  /**
   * $BEGINWR$WE$FINISHWR
   *
   * @param handler $PARAMWR $WE
   * @return $RETWR $WE
   */
  implicit def webEventClosureWrapper[T](handler: (WebEvent[T]) => Any): EventHandler[jfxsw.WebEvent[T]] = new jfxe.EventHandler[jfxsw.WebEvent[T]] {
    def handle(event: jfxsw.WebEvent[T]) {
      handler(event)
    }
  }

}<|MERGE_RESOLUTION|>--- conflicted
+++ resolved
@@ -24,6 +24,7 @@
  * (INCLUDING NEGLIGENCE OR OTHERWISE) ARISING IN ANY WAY OUT OF THE USE OF THIS
  * SOFTWARE, EVEN IF ADVISED OF THE POSSIBILITY OF SUCH DAMAGE.
  */
+
 package scalafx.scene.web
 
 import javafx.event.EventHandler
@@ -44,11 +45,7 @@
  * @define START Converts a $JFX `[[http://docs.oracle.com/javase/8/javafx/api/javafx/scene/web/
  * @define END ]]` instance to its $SFX counterpart.
  * @define BEGINWR Converts a Function that manipulates a $SFX [[scalafx.scene.web.
-<<<<<<< HEAD
-           * @ d e f i n e F I N I S H W R ]] and returns a [[http://www.scala-lang.org/api/current/scala/Any.html scala.Any]] into a $JFX's [[http://docs.oracle.com/javase/8/javafx/api/javafx/event/EventHandler.html EventHandler]] that manipulates it's $JFX couterpart.
-=======
- * @define FINISHWR ]] and returns a [[http://www.scala-lang.org/api/current/scala/Any.html scala.Any]] into a $JFX's [[http://docs.oracle.com/javase/8/javafx/api/javafx/event/EventHandler.html EventHandler]] that manipulates it's $JFX counterpart.
->>>>>>> 696f8f55
+           * @define FINISHWR ]] and returns a [[http://www.scala-lang.org/api/current/scala/Any.html scala.Any]] into a $JFX's [[http://docs.oracle.com/javase/8/javafx/api/javafx/event/EventHandler.html EventHandler]] that manipulates it's $JFX counterpart.
  * @define PARAMWR function that manipulates a $SFX's
  * @define RETWR A $JFX's EventHandler that manipulates a $JFX's
  *
