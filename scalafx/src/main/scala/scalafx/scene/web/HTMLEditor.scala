--- conflicted
+++ resolved
@@ -26,21 +26,12 @@
  */
 package scalafx.scene.web
 
-<<<<<<< HEAD
-import scala.language.implicitConversions
-import javafx.scene.{web => jfxsw}
-import scalafx.Includes._
-import scalafx.delegate.SFXDelegate
-import scalafx.scene.control.Control
-import scalafx.print.PrinterJob
-=======
 import javafx.scene.{web => jfxsw}
 
 import scala.language.implicitConversions
 import scalafx.delegate.SFXDelegate
 import scalafx.print.PrinterJob
 import scalafx.scene.control.Control
->>>>>>> df8b3993
 
 /**
  * Companion object for [[scalafx.scene.web.HTMLEditor]]
@@ -53,11 +44,7 @@
    * @param he ScalaFX HTMLEditor
    * @return JavaFX HTMLEditor
    */
-<<<<<<< HEAD
-  implicit def sfxHTMLEditor2jfx(he: HTMLEditor) = if (he != null) he.delegate else null
-=======
   implicit def sfxHTMLEditor2jfx(he: HTMLEditor): jfxsw.HTMLEditor = if (he != null) he.delegate else null
->>>>>>> df8b3993
 
 }
 
