/*
 * Copyright (c) 2011-2014, ScalaFX Project
 * All rights reserved.
 *
 * Redistribution and use in source and binary forms, with or without
 * modification, are permitted provided that the following conditions are met:
 *     * Redistributions of source code must retain the above copyright
 *       notice, this list of conditions and the following disclaimer.
 *     * Redistributions in binary form must reproduce the above copyright
 *       notice, this list of conditions and the following disclaimer in the
 *       documentation and/or other materials provided with the distribution.
 *     * Neither the name of the ScalaFX Project nor the
 *       names of its contributors may be used to endorse or promote products
 *       derived from this software without specific prior written permission.
 *
 * THIS SOFTWARE IS PROVIDED BY THE COPYRIGHT HOLDERS AND CONTRIBUTORS "AS IS" AND
 * ANY EXPRESS OR IMPLIED WARRANTIES, INCLUDING, BUT NOT LIMITED TO, THE IMPLIED
 * WARRANTIES OF MERCHANTABILITY AND FITNESS FOR A PARTICULAR PURPOSE ARE
 * DISCLAIMED. IN NO EVENT SHALL THE SCALAFX PROJECT OR ITS CONTRIBUTORS BE LIABLE
 * FOR ANY DIRECT, INDIRECT, INCIDENTAL, SPECIAL, EXEMPLARY, OR CONSEQUENTIAL
 * DAMAGES (INCLUDING, BUT NOT LIMITED TO, PROCUREMENT OF SUBSTITUTE GOODS OR
 * SERVICES; LOSS OF USE, DATA, OR PROFITS; OR BUSINESS INTERRUPTION) HOWEVER CAUSED
 * AND ON ANY THEORY OF LIABILITY, WHETHER IN CONTRACT, STRICT LIABILITY, OR TORT
 * (INCLUDING NEGLIGENCE OR OTHERWISE) ARISING IN ANY WAY OUT OF THE USE OF THIS
 * SOFTWARE, EVEN IF ADVISED OF THE POSSIBILITY OF SUCH DAMAGE.
 */
package scalafx.scene.web

<<<<<<< HEAD
import scala.language.implicitConversions
import javafx.scene.{ web => jfxsw }
=======
import javafx.scene.{web => jfxsw}
>>>>>>> 0f04a377
import scalafx.Includes._
import scalafx.delegate.SFXDelegate
import scalafx.scene.control.Control
import scalafx.print.PrinterJob

/**
 * Companion object for [[scalafx.scene.web.HTMLEditor]]
 */
object HTMLEditor {
<<<<<<< HEAD

  /**
   * Converts a ScalaFX HTMLEditor to its JavaFX counterpart.
   *
   * @param he ScalaFX HTMLEditor
   * @return JavaFX HTMLEditor
   */
  implicit def sfxHTMLEditor2jfx(he: HTMLEditor) = he.delegate

=======
  implicit def sfxHTMLEditor2jfx(he: HTMLEditor) = if (he != null) he.delegate else null
>>>>>>> 0f04a377
}

/**
 * Wraps [[http://docs.oracle.com/javase/8/javafx/api/javafx/scene/web/HTMLEditor.html JavaFX HTMLEditor]]
 *
 * @constructor Creates a new HTMLEditor from its JavaFX counterpart.
 * @param delegate JavaFX HTMLEditor. Its default value is a new instance.
 */
class HTMLEditor(override val delegate: jfxsw.HTMLEditor = new jfxsw.HTMLEditor)
  extends Control(delegate)
  with SFXDelegate[jfxsw.HTMLEditor] {

  /**
   * Returns the HTML content of the editor.
   */
  def htmlText = delegate.getHtmlText
  def htmlText_=(htmlText: String) {
    delegate.setHtmlText(htmlText)
  }

  /**
   * Prints the content of the editor using the given printer job.
   *
   * @param job printer job used for printing
   * @since 8.0
   */
  def print(job: PrinterJob): Unit = delegate.print(job)

}<|MERGE_RESOLUTION|>--- conflicted
+++ resolved
@@ -1,85 +1,77 @@
-/*
- * Copyright (c) 2011-2014, ScalaFX Project
- * All rights reserved.
- *
- * Redistribution and use in source and binary forms, with or without
- * modification, are permitted provided that the following conditions are met:
- *     * Redistributions of source code must retain the above copyright
- *       notice, this list of conditions and the following disclaimer.
- *     * Redistributions in binary form must reproduce the above copyright
- *       notice, this list of conditions and the following disclaimer in the
- *       documentation and/or other materials provided with the distribution.
- *     * Neither the name of the ScalaFX Project nor the
- *       names of its contributors may be used to endorse or promote products
- *       derived from this software without specific prior written permission.
- *
- * THIS SOFTWARE IS PROVIDED BY THE COPYRIGHT HOLDERS AND CONTRIBUTORS "AS IS" AND
- * ANY EXPRESS OR IMPLIED WARRANTIES, INCLUDING, BUT NOT LIMITED TO, THE IMPLIED
- * WARRANTIES OF MERCHANTABILITY AND FITNESS FOR A PARTICULAR PURPOSE ARE
- * DISCLAIMED. IN NO EVENT SHALL THE SCALAFX PROJECT OR ITS CONTRIBUTORS BE LIABLE
- * FOR ANY DIRECT, INDIRECT, INCIDENTAL, SPECIAL, EXEMPLARY, OR CONSEQUENTIAL
- * DAMAGES (INCLUDING, BUT NOT LIMITED TO, PROCUREMENT OF SUBSTITUTE GOODS OR
- * SERVICES; LOSS OF USE, DATA, OR PROFITS; OR BUSINESS INTERRUPTION) HOWEVER CAUSED
- * AND ON ANY THEORY OF LIABILITY, WHETHER IN CONTRACT, STRICT LIABILITY, OR TORT
- * (INCLUDING NEGLIGENCE OR OTHERWISE) ARISING IN ANY WAY OUT OF THE USE OF THIS
- * SOFTWARE, EVEN IF ADVISED OF THE POSSIBILITY OF SUCH DAMAGE.
- */
-package scalafx.scene.web
-
-<<<<<<< HEAD
-import scala.language.implicitConversions
-import javafx.scene.{ web => jfxsw }
-=======
-import javafx.scene.{web => jfxsw}
->>>>>>> 0f04a377
-import scalafx.Includes._
-import scalafx.delegate.SFXDelegate
-import scalafx.scene.control.Control
-import scalafx.print.PrinterJob
-
-/**
- * Companion object for [[scalafx.scene.web.HTMLEditor]]
- */
-object HTMLEditor {
-<<<<<<< HEAD
-
-  /**
-   * Converts a ScalaFX HTMLEditor to its JavaFX counterpart.
-   *
-   * @param he ScalaFX HTMLEditor
-   * @return JavaFX HTMLEditor
-   */
-  implicit def sfxHTMLEditor2jfx(he: HTMLEditor) = he.delegate
-
-=======
-  implicit def sfxHTMLEditor2jfx(he: HTMLEditor) = if (he != null) he.delegate else null
->>>>>>> 0f04a377
-}
-
-/**
- * Wraps [[http://docs.oracle.com/javase/8/javafx/api/javafx/scene/web/HTMLEditor.html JavaFX HTMLEditor]]
- *
- * @constructor Creates a new HTMLEditor from its JavaFX counterpart.
- * @param delegate JavaFX HTMLEditor. Its default value is a new instance.
- */
-class HTMLEditor(override val delegate: jfxsw.HTMLEditor = new jfxsw.HTMLEditor)
-  extends Control(delegate)
-  with SFXDelegate[jfxsw.HTMLEditor] {
-
-  /**
-   * Returns the HTML content of the editor.
-   */
-  def htmlText = delegate.getHtmlText
-  def htmlText_=(htmlText: String) {
-    delegate.setHtmlText(htmlText)
-  }
-
-  /**
-   * Prints the content of the editor using the given printer job.
-   *
-   * @param job printer job used for printing
-   * @since 8.0
-   */
-  def print(job: PrinterJob): Unit = delegate.print(job)
-
+/*
+ * Copyright (c) 2011-2014, ScalaFX Project
+ * All rights reserved.
+ *
+ * Redistribution and use in source and binary forms, with or without
+ * modification, are permitted provided that the following conditions are met:
+ *     * Redistributions of source code must retain the above copyright
+ *       notice, this list of conditions and the following disclaimer.
+ *     * Redistributions in binary form must reproduce the above copyright
+ *       notice, this list of conditions and the following disclaimer in the
+ *       documentation and/or other materials provided with the distribution.
+ *     * Neither the name of the ScalaFX Project nor the
+ *       names of its contributors may be used to endorse or promote products
+ *       derived from this software without specific prior written permission.
+ *
+ * THIS SOFTWARE IS PROVIDED BY THE COPYRIGHT HOLDERS AND CONTRIBUTORS "AS IS" AND
+ * ANY EXPRESS OR IMPLIED WARRANTIES, INCLUDING, BUT NOT LIMITED TO, THE IMPLIED
+ * WARRANTIES OF MERCHANTABILITY AND FITNESS FOR A PARTICULAR PURPOSE ARE
+ * DISCLAIMED. IN NO EVENT SHALL THE SCALAFX PROJECT OR ITS CONTRIBUTORS BE LIABLE
+ * FOR ANY DIRECT, INDIRECT, INCIDENTAL, SPECIAL, EXEMPLARY, OR CONSEQUENTIAL
+ * DAMAGES (INCLUDING, BUT NOT LIMITED TO, PROCUREMENT OF SUBSTITUTE GOODS OR
+ * SERVICES; LOSS OF USE, DATA, OR PROFITS; OR BUSINESS INTERRUPTION) HOWEVER CAUSED
+ * AND ON ANY THEORY OF LIABILITY, WHETHER IN CONTRACT, STRICT LIABILITY, OR TORT
+ * (INCLUDING NEGLIGENCE OR OTHERWISE) ARISING IN ANY WAY OUT OF THE USE OF THIS
+ * SOFTWARE, EVEN IF ADVISED OF THE POSSIBILITY OF SUCH DAMAGE.
+ */
+package scalafx.scene.web
+
+import scala.language.implicitConversions
+import javafx.scene.{web => jfxsw}
+import scalafx.Includes._
+import scalafx.delegate.SFXDelegate
+import scalafx.scene.control.Control
+import scalafx.print.PrinterJob
+
+/**
+ * Companion object for [[scalafx.scene.web.HTMLEditor]]
+ */
+object HTMLEditor {
+
+  /**
+   * Converts a ScalaFX HTMLEditor to its JavaFX counterpart.
+   *
+   * @param he ScalaFX HTMLEditor
+   * @return JavaFX HTMLEditor
+   */
+  implicit def sfxHTMLEditor2jfx(he: HTMLEditor) = if (he != null) he.delegate else null
+
+}
+
+/**
+ * Wraps [[http://docs.oracle.com/javase/8/javafx/api/javafx/scene/web/HTMLEditor.html JavaFX HTMLEditor]]
+ *
+ * @constructor Creates a new HTMLEditor from its JavaFX counterpart.
+ * @param delegate JavaFX HTMLEditor. Its default value is a new instance.
+ */
+class HTMLEditor(override val delegate: jfxsw.HTMLEditor = new jfxsw.HTMLEditor)
+  extends Control(delegate)
+  with SFXDelegate[jfxsw.HTMLEditor] {
+
+  /**
+   * Returns the HTML content of the editor.
+   */
+  def htmlText = delegate.getHtmlText
+  def htmlText_=(htmlText: String) {
+    delegate.setHtmlText(htmlText)
+  }
+
+  /**
+   * Prints the content of the editor using the given printer job.
+   *
+   * @param job printer job used for printing
+   * @since 8.0
+   */
+  def print(job: PrinterJob): Unit = delegate.print(job)
+
 }