--- conflicted
+++ resolved
@@ -26,25 +26,16 @@
  */
 package scalafx.scene.layout
 
-<<<<<<< HEAD
+import javafx.scene.{layout => jfxsl, shape => jfxss}
+import javafx.{geometry => jfxg}
+
 import scala.language.implicitConversions
-import javafx.{geometry => jfxg}
-import javafx.scene.{layout => jfxsl}
-import javafx.scene.{shape => jfxss}
-=======
-import javafx.scene.{layout => jfxsl}
-import javafx.{geometry => jfxg}
-
->>>>>>> 044f7b14
 import scalafx.Includes._
 import scalafx.beans.property.{BooleanProperty, DoubleProperty, ObjectProperty, ReadOnlyDoubleProperty}
 import scalafx.delegate.SFXDelegate
-<<<<<<< HEAD
-import scalafx.scene.shape.Shape
-=======
 import scalafx.geometry.Insets
 import scalafx.scene.Parent
->>>>>>> 044f7b14
+import scalafx.scene.shape.Shape
 
 object Region {
   implicit def sfxRegion2jfx(v: Region): jfxsl.Region = if (v != null) v.delegate else null
