--- conflicted
+++ resolved
@@ -1,121 +1,117 @@
-/*
-<<<<<<< HEAD
-* Copyright (c) 2011-2014, ScalaFX Project
-=======
- * Copyright (c) 2011-2014, ScalaFX Project
->>>>>>> a496ffa6
- * All rights reserved.
- *
- * Redistribution and use in source and binary forms, with or without
- * modification, are permitted provided that the following conditions are met:
- *     * Redistributions of source code must retain the above copyright
- *       notice, this list of conditions and the following disclaimer.
- *     * Redistributions in binary form must reproduce the above copyright
- *       notice, this list of conditions and the following disclaimer in the
- *       documentation and/or other materials provided with the distribution.
- *     * Neither the name of the ScalaFX Project nor the
- *       names of its contributors may be used to endorse or promote products
- *       derived from this software without specific prior written permission.
- *
- * THIS SOFTWARE IS PROVIDED BY THE COPYRIGHT HOLDERS AND CONTRIBUTORS "AS IS" AND
- * ANY EXPRESS OR IMPLIED WARRANTIES, INCLUDING, BUT NOT LIMITED TO, THE IMPLIED
- * WARRANTIES OF MERCHANTABILITY AND FITNESS FOR A PARTICULAR PURPOSE ARE
- * DISCLAIMED. IN NO EVENT SHALL THE SCALAFX PROJECT OR ITS CONTRIBUTORS BE LIABLE
- * FOR ANY DIRECT, INDIRECT, INCIDENTAL, SPECIAL, EXEMPLARY, OR CONSEQUENTIAL
- * DAMAGES (INCLUDING, BUT NOT LIMITED TO, PROCUREMENT OF SUBSTITUTE GOODS OR
- * SERVICES; LOSS OF USE, DATA, OR PROFITS; OR BUSINESS INTERRUPTION) HOWEVER CAUSED
- * AND ON ANY THEORY OF LIABILITY, WHETHER IN CONTRACT, STRICT LIABILITY, OR TORT
- * (INCLUDING NEGLIGENCE OR OTHERWISE) ARISING IN ANY WAY OUT OF THE USE OF THIS
- * SOFTWARE, EVEN IF ADVISED OF THE POSSIBILITY OF SUCH DAMAGE.
- */
-package scalafx.scene.layout
-
-import scala.language.implicitConversions
-import javafx.{ geometry => jfxg }
-import javafx.scene.{ layout => jfxsl }
-import scalafx.Includes._
-import scalafx.geometry.Insets._
-import scalafx.geometry.Insets
-import scalafx.scene.Node._
-import scalafx.scene.Node
-import scalafx.delegate.SFXDelegate
-
-object AnchorPane {
-  implicit def sfxAnchorPane2jfx(ap: AnchorPane) = ap.delegate
-
-  /**
-   * Removes all anchorpane constraints from the child node.
-   */
-  def clearConstraints(child: javafx.scene.Node) {
-    jfxsl.AnchorPane.clearConstraints(child)
-  }
-
-  /**
-   * Returns the child's bottom anchor constraint if set.
-   */
-  def getBottomAnchor(child: Node) = jfxsl.AnchorPane.getBottomAnchor(child)
-
-  /**
-   * Returns the child's left anchor constraint if set.
-   */
-  def getLeftAnchor(child: Node) = jfxsl.AnchorPane.getLeftAnchor(child)
-
-  /**
-   * Returns the child's right anchor constraint if set.
-   */
-  def getRightAnchor(child: Node) = jfxsl.AnchorPane.getRightAnchor(child)
-
-  /**
-   * Returns the child's top anchor constraint if set.
-   */
-  def getTopAnchor(child: Node) = jfxsl.AnchorPane.getTopAnchor(child)
-
-  /**
-   * Sets the bottom anchor for the child when contained by an anchorpane.
-   */
-  def setBottomAnchor(child: Node, value: Double) {
-    jfxsl.AnchorPane.setBottomAnchor(child, value)
-  }
-
-  /**
-   * Sets the left anchor for the child when contained by an anchorpane.
-   */
-  def setLeftAnchor(child: Node, value: Double) {
-    jfxsl.AnchorPane.setLeftAnchor(child, value)
-  }
-
-  /**
-   * Sets the bottom anchor for the child when contained by an anchorpane.
-   */
-  def setRightAnchor(child: Node, value: Double) {
-    jfxsl.AnchorPane.setRightAnchor(child, value)
-  }
-
-  /**
-   * Sets the top anchor for the child when contained by an anchorpane.
-   */
-  def setTopAnchor(child: Node, value: Double) {
-    jfxsl.AnchorPane.setTopAnchor(child, value)
-  }
-
-  /**
-   * Sets the anchors for the child when contained by an anchorpane.
-   *
-   * @param child Node to be set
-   * @param top Top Anchor
-   * @param right Right Anchor
-   * @param bottom Bottom Anchor
-   * @param left Left Anchor
-   */
-  def setAnchors(child: Node, top: Double, right: Double, bottom: Double, left: Double) {
-    setTopAnchor(child, top)
-    setRightAnchor(child, right)
-    setBottomAnchor(child, bottom)
-    setLeftAnchor(child, left)
-  }
-
-}
-
-class AnchorPane(override val delegate: jfxsl.AnchorPane = new jfxsl.AnchorPane) extends Pane(delegate) with SFXDelegate[jfxsl.AnchorPane] {
-
+/*
+ * Copyright (c) 2011-2014, ScalaFX Project
+ * All rights reserved.
+ *
+ * Redistribution and use in source and binary forms, with or without
+ * modification, are permitted provided that the following conditions are met:
+ *     * Redistributions of source code must retain the above copyright
+ *       notice, this list of conditions and the following disclaimer.
+ *     * Redistributions in binary form must reproduce the above copyright
+ *       notice, this list of conditions and the following disclaimer in the
+ *       documentation and/or other materials provided with the distribution.
+ *     * Neither the name of the ScalaFX Project nor the
+ *       names of its contributors may be used to endorse or promote products
+ *       derived from this software without specific prior written permission.
+ *
+ * THIS SOFTWARE IS PROVIDED BY THE COPYRIGHT HOLDERS AND CONTRIBUTORS "AS IS" AND
+ * ANY EXPRESS OR IMPLIED WARRANTIES, INCLUDING, BUT NOT LIMITED TO, THE IMPLIED
+ * WARRANTIES OF MERCHANTABILITY AND FITNESS FOR A PARTICULAR PURPOSE ARE
+ * DISCLAIMED. IN NO EVENT SHALL THE SCALAFX PROJECT OR ITS CONTRIBUTORS BE LIABLE
+ * FOR ANY DIRECT, INDIRECT, INCIDENTAL, SPECIAL, EXEMPLARY, OR CONSEQUENTIAL
+ * DAMAGES (INCLUDING, BUT NOT LIMITED TO, PROCUREMENT OF SUBSTITUTE GOODS OR
+ * SERVICES; LOSS OF USE, DATA, OR PROFITS; OR BUSINESS INTERRUPTION) HOWEVER CAUSED
+ * AND ON ANY THEORY OF LIABILITY, WHETHER IN CONTRACT, STRICT LIABILITY, OR TORT
+ * (INCLUDING NEGLIGENCE OR OTHERWISE) ARISING IN ANY WAY OUT OF THE USE OF THIS
+ * SOFTWARE, EVEN IF ADVISED OF THE POSSIBILITY OF SUCH DAMAGE.
+ */
+package scalafx.scene.layout
+
+import scala.language.implicitConversions
+import javafx.{ geometry => jfxg }
+import javafx.scene.{ layout => jfxsl }
+import scalafx.Includes._
+import scalafx.geometry.Insets._
+import scalafx.geometry.Insets
+import scalafx.scene.Node._
+import scalafx.scene.Node
+import scalafx.delegate.SFXDelegate
+
+object AnchorPane {
+  implicit def sfxAnchorPane2jfx(ap: AnchorPane) = ap.delegate
+
+  /**
+   * Removes all anchorpane constraints from the child node.
+   */
+  def clearConstraints(child: javafx.scene.Node) {
+    jfxsl.AnchorPane.clearConstraints(child)
+  }
+
+  /**
+   * Returns the child's bottom anchor constraint if set.
+   */
+  def getBottomAnchor(child: Node) = jfxsl.AnchorPane.getBottomAnchor(child)
+
+  /**
+   * Returns the child's left anchor constraint if set.
+   */
+  def getLeftAnchor(child: Node) = jfxsl.AnchorPane.getLeftAnchor(child)
+
+  /**
+   * Returns the child's right anchor constraint if set.
+   */
+  def getRightAnchor(child: Node) = jfxsl.AnchorPane.getRightAnchor(child)
+
+  /**
+   * Returns the child's top anchor constraint if set.
+   */
+  def getTopAnchor(child: Node) = jfxsl.AnchorPane.getTopAnchor(child)
+
+  /**
+   * Sets the bottom anchor for the child when contained by an anchorpane.
+   */
+  def setBottomAnchor(child: Node, value: Double) {
+    jfxsl.AnchorPane.setBottomAnchor(child, value)
+  }
+
+  /**
+   * Sets the left anchor for the child when contained by an anchorpane.
+   */
+  def setLeftAnchor(child: Node, value: Double) {
+    jfxsl.AnchorPane.setLeftAnchor(child, value)
+  }
+
+  /**
+   * Sets the bottom anchor for the child when contained by an anchorpane.
+   */
+  def setRightAnchor(child: Node, value: Double) {
+    jfxsl.AnchorPane.setRightAnchor(child, value)
+  }
+
+  /**
+   * Sets the top anchor for the child when contained by an anchorpane.
+   */
+  def setTopAnchor(child: Node, value: Double) {
+    jfxsl.AnchorPane.setTopAnchor(child, value)
+  }
+
+  /**
+   * Sets the anchors for the child when contained by an anchorpane.
+   *
+   * @param child Node to be set
+   * @param top Top Anchor
+   * @param right Right Anchor
+   * @param bottom Bottom Anchor
+   * @param left Left Anchor
+   */
+  def setAnchors(child: Node, top: Double, right: Double, bottom: Double, left: Double) {
+    setTopAnchor(child, top)
+    setRightAnchor(child, right)
+    setBottomAnchor(child, bottom)
+    setLeftAnchor(child, left)
+  }
+
+}
+
+class AnchorPane(override val delegate: jfxsl.AnchorPane = new jfxsl.AnchorPane) extends Pane(delegate) with SFXDelegate[jfxsl.AnchorPane] {
+
 }