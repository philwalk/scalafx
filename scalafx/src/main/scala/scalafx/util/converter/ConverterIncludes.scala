--- conflicted
+++ resolved
@@ -26,16 +26,10 @@
  */
 package scalafx.util.converter
 
-<<<<<<< HEAD
+import javafx.util.{converter => jfxuc}
+
 import scala.language.implicitConversions
-import javafx.util.{converter => jfxuc}
-
-=======
-import javafx.util.{converter => jfxuc}
-
-import scala.language.implicitConversions
-
->>>>>>> df8b3993
+
 object ConverterIncludes extends ConverterIncludes
 
 /**
@@ -74,11 +68,7 @@
    * @param c $JFX $BDSC
    * @return $SFX $BDSC
    */
-<<<<<<< HEAD
-  implicit def jfxBigDecimalStringConverter2sfx(c: jfxuc.BigDecimalStringConverter) = if (c != null) new BigDecimalStringConverter(c) else null
-=======
   implicit def jfxBigDecimalStringConverter2sfx(c: jfxuc.BigDecimalStringConverter): BigDecimalStringConverter = if (c != null) new BigDecimalStringConverter(c) else null
->>>>>>> df8b3993
 
   /**
    * $START$BISC.html $BISC$END
@@ -86,11 +76,7 @@
    * @param c $JFX $BISC
    * @return $SFX $BISC
    */
-<<<<<<< HEAD
-  implicit def jfxBigIntegerStringConverter2sfx(c: jfxuc.BigIntegerStringConverter) = if (c != null) new BigIntStringConverter(c) else null
-=======
   implicit def jfxBigIntegerStringConverter2sfx(c: jfxuc.BigIntegerStringConverter): BigIntStringConverter = if (c != null) new BigIntStringConverter(c) else null
->>>>>>> df8b3993
 
   /**
    * $START$BOSC.html $BOSC$END
@@ -98,11 +84,7 @@
    * @param c $JFX $BOSC
    * @return $SFX $BOSC
    */
-<<<<<<< HEAD
-  implicit def jfxBooleanStringConverter2sfx(c: jfxuc.BooleanStringConverter) = if (c != null) new BooleanStringConverter(c) else null
-=======
   implicit def jfxBooleanStringConverter2sfx(c: jfxuc.BooleanStringConverter): BooleanStringConverter = if (c != null) new BooleanStringConverter(c) else null
->>>>>>> df8b3993
 
   /**
    * $START$BYSC.html $BYSC$END
@@ -110,11 +92,7 @@
    * @param c $JFX $BYSC
    * @return $SFX $BYSC
    */
-<<<<<<< HEAD
-  implicit def jfxByteStringConverter2sfx(c: jfxuc.ByteStringConverter) = if (c != null) new ByteStringConverter(c) else null
-=======
   implicit def jfxByteStringConverter2sfx(c: jfxuc.ByteStringConverter): ByteStringConverter = if (c != null) new ByteStringConverter(c) else null
->>>>>>> df8b3993
 
   /**
    * $START$CHSC.html $CHSC$END
@@ -122,11 +100,7 @@
    * @param c $JFX $CHSC
    * @return $SFX $CHSC
    */
-<<<<<<< HEAD
-  implicit def jfxCharacterStringConverter2sfx(c: jfxuc.CharacterStringConverter) = if (c != null) new CharStringConverter(c) else null
-=======
   implicit def jfxCharacterStringConverter2sfx(c: jfxuc.CharacterStringConverter): CharStringConverter = if (c != null) new CharStringConverter(c) else null
->>>>>>> df8b3993
 
   /**
    * $START$CUSC.html $CUSC$END
@@ -134,11 +108,7 @@
    * @param c $JFX $CUSC
    * @return $SFX $CUSC
    */
-<<<<<<< HEAD
-  implicit def jfxCurrencyStringConverter2sfx(c: jfxuc.CurrencyStringConverter) = if (c != null) new CurrencyStringConverter(c) else null
-=======
   implicit def jfxCurrencyStringConverter2sfx(c: jfxuc.CurrencyStringConverter): CurrencyStringConverter = if (c != null) new CurrencyStringConverter(c) else null
->>>>>>> df8b3993
 
   /**
    * $START$DASC.html $DASC$END
@@ -146,11 +116,7 @@
    * @param c $JFX $DASC
    * @return $SFX $DASC
    */
-<<<<<<< HEAD
-  implicit def jfxDateStringConverter2sfx(c: jfxuc.DateStringConverter) = if (c != null) new DateStringConverter(c) else null
-=======
   implicit def jfxDateStringConverter2sfx(c: jfxuc.DateStringConverter): DateStringConverter = if (c != null) new DateStringConverter(c) else null
->>>>>>> df8b3993
 
   /**
    * $START$DTSC.html $DTSC$END
@@ -158,11 +124,7 @@
    * @param c $JFX $DTSC
    * @return $SFX $DTSC
    */
-<<<<<<< HEAD
-  implicit def jfxDateTimeStringConverter2sfx(c: jfxuc.DateTimeStringConverter) = if (c != null) new DateTimeStringConverter(c) else null
-=======
   implicit def jfxDateTimeStringConverter2sfx(c: jfxuc.DateTimeStringConverter): DateTimeStringConverter = if (c != null) new DateTimeStringConverter(c) else null
->>>>>>> df8b3993
 
   /**
    * $START$DESC.html $DESC$END
@@ -170,11 +132,7 @@
    * @param c $JFX $DESC
    * @return $SFX $DESC
    */
-<<<<<<< HEAD
-  implicit def jfxDefaultStringConverter2sfx(c: jfxuc.DefaultStringConverter) = if (c != null) new DefaultStringConverter(c) else null
-=======
   implicit def jfxDefaultStringConverter2sfx(c: jfxuc.DefaultStringConverter): DefaultStringConverter = if (c != null) new DefaultStringConverter(c) else null
->>>>>>> df8b3993
 
   /**
    * $START$DOSC.html $DOSC$END
@@ -182,11 +140,7 @@
    * @param c $JFX $DOSC
    * @return $SFX $DOSC
    */
-<<<<<<< HEAD
-  implicit def jfxDoubleStringConverter2sfx(c: jfxuc.DoubleStringConverter) = if (c != null) new DoubleStringConverter(c) else null
-=======
   implicit def jfxDoubleStringConverter2sfx(c: jfxuc.DoubleStringConverter): DoubleStringConverter = if (c != null) new DoubleStringConverter(c) else null
->>>>>>> df8b3993
 
   /**
    * $START$FLSC.html $FLSC$END
@@ -194,11 +148,7 @@
    * @param c $JFX $FLSC
    * @return $SFX $FLSC
    */
-<<<<<<< HEAD
-  implicit def jfxFloatStringConverter2sfx(c: jfxuc.FloatStringConverter) = if (c != null) new FloatStringConverter(c) else null
-=======
   implicit def jfxFloatStringConverter2sfx(c: jfxuc.FloatStringConverter): FloatStringConverter = if (c != null) new FloatStringConverter(c) else null
->>>>>>> df8b3993
 
   /**
    * $START$INSC.html $INSC$END
@@ -206,11 +156,7 @@
    * @param c $JFX $INSC
    * @return $SFX $INSC
    */
-<<<<<<< HEAD
-  implicit def jfxIntegerStringConverter2sfx(c: jfxuc.IntegerStringConverter) = if (c != null) new IntStringConverter(c) else null
-=======
   implicit def jfxIntegerStringConverter2sfx(c: jfxuc.IntegerStringConverter): IntStringConverter = if (c != null) new IntStringConverter(c) else null
->>>>>>> df8b3993
 
   /**
    * $START$LOSC.html $LOSC$END
@@ -218,11 +164,7 @@
    * @param c $JFX $LOSC
    * @return $SFX $LOSC
    */
-<<<<<<< HEAD
-  implicit def jfxLongStringConverter2sfx(c: jfxuc.LongStringConverter) = if (c != null) new LongStringConverter(c) else null
-=======
   implicit def jfxLongStringConverter2sfx(c: jfxuc.LongStringConverter): LongStringConverter = if (c != null) new LongStringConverter(c) else null
->>>>>>> df8b3993
 
   /**
    * $START$NUSC.html $NUSC$END
@@ -230,11 +172,7 @@
    * @param c $JFX $NUSC
    * @return $SFX $NUSC
    */
-<<<<<<< HEAD
-  implicit def jfxNumberStringConverter2sfx(c: jfxuc.NumberStringConverter) = if (c != null) new NumberStringConverter(c) else null
-=======
   implicit def jfxNumberStringConverter2sfx(c: jfxuc.NumberStringConverter): NumberStringConverter = if (c != null) new NumberStringConverter(c) else null
->>>>>>> df8b3993
 
   /**
    * $START$PESC.html $PESC$END
@@ -242,11 +180,7 @@
    * @param c $JFX $PESC
    * @return $SFX $PESC
    */
-<<<<<<< HEAD
-  implicit def jfxPercentageStringConverter2sfx(c: jfxuc.PercentageStringConverter) = if (c != null) new PercentageStringConverter(c) else null
-=======
   implicit def jfxPercentageStringConverter2sfx(c: jfxuc.PercentageStringConverter): PercentageStringConverter = if (c != null) new PercentageStringConverter(c) else null
->>>>>>> df8b3993
 
   /**
    * $START$SHSC.html $SHSC$END
@@ -254,11 +188,7 @@
    * @param c $JFX $SHSC
    * @return $SFX $SHSC
    */
-<<<<<<< HEAD
-  implicit def jfxShortStringConverter2sfx(c: jfxuc.ShortStringConverter) = if (c != null) new ShortStringConverter(c) else null
-=======
   implicit def jfxShortStringConverter2sfx(c: jfxuc.ShortStringConverter): ShortStringConverter = if (c != null) new ShortStringConverter(c) else null
->>>>>>> df8b3993
 
   /**
    * $START$TISC.html $TISC$END
@@ -266,10 +196,6 @@
    * @param c $JFX $TISC
    * @return $SFX $TISC
    */
-<<<<<<< HEAD
-  implicit def jfxTimeStringConverter2sfx(c: jfxuc.TimeStringConverter) = if (c != null) new TimeStringConverter(c) else null
-=======
   implicit def jfxTimeStringConverter2sfx(c: jfxuc.TimeStringConverter): TimeStringConverter = if (c != null) new TimeStringConverter(c) else null
->>>>>>> df8b3993
 
 }