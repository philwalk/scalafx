--- conflicted
+++ resolved
@@ -1,204 +1,200 @@
-/*
-<<<<<<< HEAD
-* Copyright (c) 2011-2014, ScalaFX Project
-=======
- * Copyright (c) 2011-2014, ScalaFX Project
->>>>>>> a496ffa6
- * All rights reserved.
- *
- * Redistribution and use in source and binary forms, with or without
- * modification, are permitted provided that the following conditions are met:
- *     * Redistributions of source code must retain the above copyright
- *       notice, this list of conditions and the following disclaimer.
- *     * Redistributions in binary form must reproduce the above copyright
- *       notice, this list of conditions and the following disclaimer in the
- *       documentation and/or other materials provided with the distribution.
- *     * Neither the name of the ScalaFX Project nor the
- *       names of its contributors may be used to endorse or promote products
- *       derived from this software without specific prior written permission.
- *
- * THIS SOFTWARE IS PROVIDED BY THE COPYRIGHT HOLDERS AND CONTRIBUTORS "AS IS" AND
- * ANY EXPRESS OR IMPLIED WARRANTIES, INCLUDING, BUT NOT LIMITED TO, THE IMPLIED
- * WARRANTIES OF MERCHANTABILITY AND FITNESS FOR A PARTICULAR PURPOSE ARE
- * DISCLAIMED. IN NO EVENT SHALL THE SCALAFX PROJECT OR ITS CONTRIBUTORS BE LIABLE
- * FOR ANY DIRECT, INDIRECT, INCIDENTAL, SPECIAL, EXEMPLARY, OR CONSEQUENTIAL
- * DAMAGES (INCLUDING, BUT NOT LIMITED TO, PROCUREMENT OF SUBSTITUTE GOODS OR
- * SERVICES; LOSS OF USE, DATA, OR PROFITS; OR BUSINESS INTERRUPTION) HOWEVER CAUSED
- * AND ON ANY THEORY OF LIABILITY, WHETHER IN CONTRACT, STRICT LIABILITY, OR TORT
- * (INCLUDING NEGLIGENCE OR OTHERWISE) ARISING IN ANY WAY OUT OF THE USE OF THIS
- * SOFTWARE, EVEN IF ADVISED OF THE POSSIBILITY OF SUCH DAMAGE.
- */
-package scalafx.util.converter
-
-import scala.language.implicitConversions
-import javafx.util.{ converter => jfxuc }
-
-object ConverterIncludes extends ConverterIncludes
-
-/**
- * Contains implicit methods to convert from
- * [[http://docs.oracle.com/javase/8/javafx/api/javafx/util/converter/package-summary.html `javafx.util.converter`]]
- * Classes to their ScalaFX counterparts.
- *
- * @define JFX JavaFX
- * @define SFX ScalaFX
- * @define START Converts a $JFX `[[http://docs.oracle.com/javase/8/javafx/api/javafx/util/converter/
- * @define END ]]` instance to its $SFX counterpart.
- *
- * @define BDSC BigDecimalStringConverter
- * @define BISC BigIntegerStringConverter
- * @define BOSC BooleanStringConverter
- * @define BYSC ByteStringConverter
- * @define CHSC CharacterStringConverter
- * @define CUSC CurrencyStringConverter
- * @define DASC DateStringConverter
- * @define DTSC DateTimeStringConverter
- * @define DESC DefaultStringConverter
- * @define DOSC DoubleStringConverter
- * @define FLSC FloatStringConverter
- * @define INSC IntegerStringConverter
- * @define LOSC LongStringConverter
- * @define NUSC NumberStringConverter
- * @define PESC PercentageStringConverter
- * @define SHSC ShortStringConverter
- * @define TISC TimeStringConverter
- */
-trait ConverterIncludes {
-
-  /**
-   * $START$BDSC.html $BDSC$END
-   *
-   * @param c $JFX $BDSC
-   * @return $SFX $BDSC
-   */
-  implicit def jfxBigDecimalStringConverter2sfx(c: jfxuc.BigDecimalStringConverter) = new BigDecimalStringConverter(c)
-
-  /**
-   * $START$BISC.html $BISC$END
-   *
-   * @param c $JFX $BISC
-   * @return $SFX $BISC
-   */
-  implicit def jfxBigIntegerStringConverter2sfx(c: jfxuc.BigIntegerStringConverter) = new BigIntStringConverter(c)
-
-  /**
-   * $START$BOSC.html $BOSC$END
-   *
-   * @param c $JFX $BOSC
-   * @return $SFX $BOSC
-   */
-  implicit def jfxBooleanStringConverter2sfx(c: jfxuc.BooleanStringConverter) = new BooleanStringConverter(c)
-
-  /**
-   * $START$BYSC.html $BYSC$END
-   *
-   * @param c $JFX $BYSC
-   * @return $SFX $BYSC
-   */
-  implicit def jfxByteStringConverter2sfx(c: jfxuc.ByteStringConverter) = new ByteStringConverter(c)
-
-  /**
-   * $START$CHSC.html $CHSC$END
-   *
-   * @param c $JFX $CHSC
-   * @return $SFX $CHSC
-   */
-  implicit def jfxCharacterStringConverter2sfx(c: jfxuc.CharacterStringConverter) = new CharStringConverter(c)
-
-  /**
-   * $START$CUSC.html $CUSC$END
-   *
-   * @param c $JFX $CUSC
-   * @return $SFX $CUSC
-   */
-  implicit def jfxCurrencyStringConverter2sfx(c: jfxuc.CurrencyStringConverter) = new CurrencyStringConverter(c)
-
-  /**
-   * $START$DASC.html $DASC$END
-   *
-   * @param c $JFX $DASC
-   * @return $SFX $DASC
-   */
-  implicit def jfxDateStringConverter2sfx(c: jfxuc.DateStringConverter) = new DateStringConverter(c)
-
-  /**
-   * $START$DTSC.html $DTSC$END
-   *
-   * @param c $JFX $DTSC
-   * @return $SFX $DTSC
-   */
-  implicit def jfxDateTimeStringConverter2sfx(c: jfxuc.DateTimeStringConverter) = new DateTimeStringConverter(c)
-
-  /**
-   * $START$DESC.html $DESC$END
-   *
-   * @param c $JFX $DESC
-   * @return $SFX $DESC
-   */
-  implicit def jfxDefaultStringConverter2sfx(c: jfxuc.DefaultStringConverter) = new DefaultStringConverter(c)
-
-  /**
-   * $START$DOSC.html $DOSC$END
-   *
-   * @param c $JFX $DOSC
-   * @return $SFX $DOSC
-   */
-  implicit def jfxDoubleStringConverter2sfx(c: jfxuc.DoubleStringConverter) = new DoubleStringConverter(c)
-
-  /**
-   * $START$FLSC.html $FLSC$END
-   *
-   * @param c $JFX $FLSC
-   * @return $SFX $FLSC
-   */
-  implicit def jfxFloatStringConverter2sfx(c: jfxuc.FloatStringConverter) = new FloatStringConverter(c)
-
-  /**
-   * $START$INSC.html $INSC$END
-   *
-   * @param c $JFX $INSC
-   * @return $SFX $INSC
-   */
-  implicit def jfxIntegerStringConverter2sfx(c: jfxuc.IntegerStringConverter) = new IntStringConverter(c)
-
-  /**
-   * $START$LOSC.html $LOSC$END
-   *
-   * @param c $JFX $LOSC
-   * @return $SFX $LOSC
-   */
-  implicit def jfxLongStringConverter2sfx(c: jfxuc.LongStringConverter) = new LongStringConverter(c)
-
-  /**
-   * $START$NUSC.html $NUSC$END
-   *
-   * @param c $JFX $NUSC
-   * @return $SFX $NUSC
-   */
-  implicit def jfxNumberStringConverter2sfx(c: jfxuc.NumberStringConverter) = new NumberStringConverter(c)
-
-  /**
-   * $START$PESC.html $PESC$END
-   *
-   * @param c $JFX $PESC
-   * @return $SFX $PESC
-   */
-  implicit def jfxPercentageStringConverter2sfx(c: jfxuc.PercentageStringConverter) = new PercentageStringConverter(c)
-
-  /**
-   * $START$SHSC.html $SHSC$END
-   *
-   * @param c $JFX $SHSC
-   * @return $SFX $SHSC
-   */
-  implicit def jfxShortStringConverter2sfx(c: jfxuc.ShortStringConverter) = new ShortStringConverter(c)
-
-  /**
-   * $START$TISC.html $TISC$END
-   *
-   * @param c $JFX $TISC
-   * @return $SFX $TISC
-   */
-  implicit def jfxTimeStringConverter2sfx(c: jfxuc.TimeStringConverter) = new TimeStringConverter(c)
-
+/*
+ * Copyright (c) 2011-2014, ScalaFX Project
+ * All rights reserved.
+ *
+ * Redistribution and use in source and binary forms, with or without
+ * modification, are permitted provided that the following conditions are met:
+ *     * Redistributions of source code must retain the above copyright
+ *       notice, this list of conditions and the following disclaimer.
+ *     * Redistributions in binary form must reproduce the above copyright
+ *       notice, this list of conditions and the following disclaimer in the
+ *       documentation and/or other materials provided with the distribution.
+ *     * Neither the name of the ScalaFX Project nor the
+ *       names of its contributors may be used to endorse or promote products
+ *       derived from this software without specific prior written permission.
+ *
+ * THIS SOFTWARE IS PROVIDED BY THE COPYRIGHT HOLDERS AND CONTRIBUTORS "AS IS" AND
+ * ANY EXPRESS OR IMPLIED WARRANTIES, INCLUDING, BUT NOT LIMITED TO, THE IMPLIED
+ * WARRANTIES OF MERCHANTABILITY AND FITNESS FOR A PARTICULAR PURPOSE ARE
+ * DISCLAIMED. IN NO EVENT SHALL THE SCALAFX PROJECT OR ITS CONTRIBUTORS BE LIABLE
+ * FOR ANY DIRECT, INDIRECT, INCIDENTAL, SPECIAL, EXEMPLARY, OR CONSEQUENTIAL
+ * DAMAGES (INCLUDING, BUT NOT LIMITED TO, PROCUREMENT OF SUBSTITUTE GOODS OR
+ * SERVICES; LOSS OF USE, DATA, OR PROFITS; OR BUSINESS INTERRUPTION) HOWEVER CAUSED
+ * AND ON ANY THEORY OF LIABILITY, WHETHER IN CONTRACT, STRICT LIABILITY, OR TORT
+ * (INCLUDING NEGLIGENCE OR OTHERWISE) ARISING IN ANY WAY OUT OF THE USE OF THIS
+ * SOFTWARE, EVEN IF ADVISED OF THE POSSIBILITY OF SUCH DAMAGE.
+ */
+package scalafx.util.converter
+
+import scala.language.implicitConversions
+import javafx.util.{ converter => jfxuc }
+
+object ConverterIncludes extends ConverterIncludes
+
+/**
+ * Contains implicit methods to convert from
+ * [[http://docs.oracle.com/javase/8/javafx/api/javafx/util/converter/package-summary.html `javafx.util.converter`]]
+ * Classes to their ScalaFX counterparts.
+ *
+ * @define JFX JavaFX
+ * @define SFX ScalaFX
+ * @define START Converts a $JFX `[[http://docs.oracle.com/javase/8/javafx/api/javafx/util/converter/
+ * @define END ]]` instance to its $SFX counterpart.
+ *
+ * @define BDSC BigDecimalStringConverter
+ * @define BISC BigIntegerStringConverter
+ * @define BOSC BooleanStringConverter
+ * @define BYSC ByteStringConverter
+ * @define CHSC CharacterStringConverter
+ * @define CUSC CurrencyStringConverter
+ * @define DASC DateStringConverter
+ * @define DTSC DateTimeStringConverter
+ * @define DESC DefaultStringConverter
+ * @define DOSC DoubleStringConverter
+ * @define FLSC FloatStringConverter
+ * @define INSC IntegerStringConverter
+ * @define LOSC LongStringConverter
+ * @define NUSC NumberStringConverter
+ * @define PESC PercentageStringConverter
+ * @define SHSC ShortStringConverter
+ * @define TISC TimeStringConverter
+ */
+trait ConverterIncludes {
+
+  /**
+   * $START$BDSC.html $BDSC$END
+   *
+   * @param c $JFX $BDSC
+   * @return $SFX $BDSC
+   */
+  implicit def jfxBigDecimalStringConverter2sfx(c: jfxuc.BigDecimalStringConverter) = new BigDecimalStringConverter(c)
+
+  /**
+   * $START$BISC.html $BISC$END
+   *
+   * @param c $JFX $BISC
+   * @return $SFX $BISC
+   */
+  implicit def jfxBigIntegerStringConverter2sfx(c: jfxuc.BigIntegerStringConverter) = new BigIntStringConverter(c)
+
+  /**
+   * $START$BOSC.html $BOSC$END
+   *
+   * @param c $JFX $BOSC
+   * @return $SFX $BOSC
+   */
+  implicit def jfxBooleanStringConverter2sfx(c: jfxuc.BooleanStringConverter) = new BooleanStringConverter(c)
+
+  /**
+   * $START$BYSC.html $BYSC$END
+   *
+   * @param c $JFX $BYSC
+   * @return $SFX $BYSC
+   */
+  implicit def jfxByteStringConverter2sfx(c: jfxuc.ByteStringConverter) = new ByteStringConverter(c)
+
+  /**
+   * $START$CHSC.html $CHSC$END
+   *
+   * @param c $JFX $CHSC
+   * @return $SFX $CHSC
+   */
+  implicit def jfxCharacterStringConverter2sfx(c: jfxuc.CharacterStringConverter) = new CharStringConverter(c)
+
+  /**
+   * $START$CUSC.html $CUSC$END
+   *
+   * @param c $JFX $CUSC
+   * @return $SFX $CUSC
+   */
+  implicit def jfxCurrencyStringConverter2sfx(c: jfxuc.CurrencyStringConverter) = new CurrencyStringConverter(c)
+
+  /**
+   * $START$DASC.html $DASC$END
+   *
+   * @param c $JFX $DASC
+   * @return $SFX $DASC
+   */
+  implicit def jfxDateStringConverter2sfx(c: jfxuc.DateStringConverter) = new DateStringConverter(c)
+
+  /**
+   * $START$DTSC.html $DTSC$END
+   *
+   * @param c $JFX $DTSC
+   * @return $SFX $DTSC
+   */
+  implicit def jfxDateTimeStringConverter2sfx(c: jfxuc.DateTimeStringConverter) = new DateTimeStringConverter(c)
+
+  /**
+   * $START$DESC.html $DESC$END
+   *
+   * @param c $JFX $DESC
+   * @return $SFX $DESC
+   */
+  implicit def jfxDefaultStringConverter2sfx(c: jfxuc.DefaultStringConverter) = new DefaultStringConverter(c)
+
+  /**
+   * $START$DOSC.html $DOSC$END
+   *
+   * @param c $JFX $DOSC
+   * @return $SFX $DOSC
+   */
+  implicit def jfxDoubleStringConverter2sfx(c: jfxuc.DoubleStringConverter) = new DoubleStringConverter(c)
+
+  /**
+   * $START$FLSC.html $FLSC$END
+   *
+   * @param c $JFX $FLSC
+   * @return $SFX $FLSC
+   */
+  implicit def jfxFloatStringConverter2sfx(c: jfxuc.FloatStringConverter) = new FloatStringConverter(c)
+
+  /**
+   * $START$INSC.html $INSC$END
+   *
+   * @param c $JFX $INSC
+   * @return $SFX $INSC
+   */
+  implicit def jfxIntegerStringConverter2sfx(c: jfxuc.IntegerStringConverter) = new IntStringConverter(c)
+
+  /**
+   * $START$LOSC.html $LOSC$END
+   *
+   * @param c $JFX $LOSC
+   * @return $SFX $LOSC
+   */
+  implicit def jfxLongStringConverter2sfx(c: jfxuc.LongStringConverter) = new LongStringConverter(c)
+
+  /**
+   * $START$NUSC.html $NUSC$END
+   *
+   * @param c $JFX $NUSC
+   * @return $SFX $NUSC
+   */
+  implicit def jfxNumberStringConverter2sfx(c: jfxuc.NumberStringConverter) = new NumberStringConverter(c)
+
+  /**
+   * $START$PESC.html $PESC$END
+   *
+   * @param c $JFX $PESC
+   * @return $SFX $PESC
+   */
+  implicit def jfxPercentageStringConverter2sfx(c: jfxuc.PercentageStringConverter) = new PercentageStringConverter(c)
+
+  /**
+   * $START$SHSC.html $SHSC$END
+   *
+   * @param c $JFX $SHSC
+   * @return $SFX $SHSC
+   */
+  implicit def jfxShortStringConverter2sfx(c: jfxuc.ShortStringConverter) = new ShortStringConverter(c)
+
+  /**
+   * $START$TISC.html $TISC$END
+   *
+   * @param c $JFX $TISC
+   * @return $SFX $TISC
+   */
+  implicit def jfxTimeStringConverter2sfx(c: jfxuc.TimeStringConverter) = new TimeStringConverter(c)
+
 }