--- conflicted
+++ resolved
@@ -26,16 +26,6 @@
  */
 package scalafx.util.converter
 
-<<<<<<< HEAD
-import scala.language.implicitConversions
-import java.text.NumberFormat
-import java.util.Locale
-
-import javafx.util.{converter => jfxuc}
-
-object NumberStringConverter {
-  implicit def sfxNumberStringConverter2jfx(c: NumberStringConverter) = if (c != null) c.delegate else null
-=======
 import java.text.NumberFormat
 import java.util.Locale
 import javafx.util.{converter => jfxuc}
@@ -44,7 +34,6 @@
 
 object NumberStringConverter {
   implicit def sfxNumberStringConverter2jfx(c: NumberStringConverter): jfxuc.NumberStringConverter = if (c != null) c.delegate else null
->>>>>>> df8b3993
 }
 
 class NumberStringConverter(delegate: jfxuc.NumberStringConverter = new jfxuc.NumberStringConverter)
