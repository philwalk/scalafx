--- conflicted
+++ resolved
@@ -1,72 +1,68 @@
-/*
-<<<<<<< HEAD
-* Copyright (c) 2011-2014, ScalaFX Project
-=======
- * Copyright (c) 2011-2014, ScalaFX Project
->>>>>>> a496ffa6
- * All rights reserved.
- *
- * Redistribution and use in source and binary forms, with or without
- * modification, are permitted provided that the following conditions are met:
- *     * Redistributions of source code must retain the above copyright
- *       notice, this list of conditions and the following disclaimer.
- *     * Redistributions in binary form must reproduce the above copyright
- *       notice, this list of conditions and the following disclaimer in the
- *       documentation and/or other materials provided with the distribution.
- *     * Neither the name of the ScalaFX Project nor the
- *       names of its contributors may be used to endorse or promote products
- *       derived from this software without specific prior written permission.
- *
- * THIS SOFTWARE IS PROVIDED BY THE COPYRIGHT HOLDERS AND CONTRIBUTORS "AS IS" AND
- * ANY EXPRESS OR IMPLIED WARRANTIES, INCLUDING, BUT NOT LIMITED TO, THE IMPLIED
- * WARRANTIES OF MERCHANTABILITY AND FITNESS FOR A PARTICULAR PURPOSE ARE
- * DISCLAIMED. IN NO EVENT SHALL THE SCALAFX PROJECT OR ITS CONTRIBUTORS BE LIABLE
- * FOR ANY DIRECT, INDIRECT, INCIDENTAL, SPECIAL, EXEMPLARY, OR CONSEQUENTIAL
- * DAMAGES (INCLUDING, BUT NOT LIMITED TO, PROCUREMENT OF SUBSTITUTE GOODS OR
- * SERVICES; LOSS OF USE, DATA, OR PROFITS; OR BUSINESS INTERRUPTION) HOWEVER CAUSED
- * AND ON ANY THEORY OF LIABILITY, WHETHER IN CONTRACT, STRICT LIABILITY, OR TORT
- * (INCLUDING NEGLIGENCE OR OTHERWISE) ARISING IN ANY WAY OUT OF THE USE OF THIS
- * SOFTWARE, EVEN IF ADVISED OF THE POSSIBILITY OF SUCH DAMAGE.
- */
-package scalafx.util.converter
-
-import javafx.{ util => jfxu }
-import scalafx.delegate.SFXDelegate
-import scalafx.util.StringConverter
-
-/**
- * Class responsible for wrap a StringConverter from a Java type to a Scala type (eg:
- * java.lang.Integer to Int, java.lang.Character to Char). Eventually Java and Scala types can be
- * the same (like java.util.Date or java.lang.Number), so it must be used
- * StringConverterJavaToJavaDelegate class.
- *
- * @tparam J Java Class (e.g. java.lang.Integer, java.lang.Number, java.util.BigInteger, java.util.Date)
- * @tparam S Scala CLass (e.g. Int, BigInt)
- * @tparam C JavaFX StringConverter using type J (e.g. javafx.util.converter.IntegerStringConverter,
- * javafx.util.converter.BigIntegerStringConverter, javafx.util.converter.DateStringConverter)
- *
- * @param delegate JavaFx StringConverter to be wrapped.
- */
-abstract class StringConverterDelegate[J <: java.lang.Object, S <: Any, C <: jfxu.StringConverter[J]] protected (override val delegate: C)
-  extends StringConverter[S]
-  with SFXDelegate[C] {
-
-  def fromString(string: String): S = delegate.fromString(string).asInstanceOf[S]
-
-  def toString(s: S): String = delegate.toString(s.asInstanceOf[J])
-
-}
-
-/**
- * Class responsible for wrap a StringConverter from and to a Java type(eg: java.util.Date or
- * java.lang.Number).
- *
- * @tparam J Java Class (e.g. java.lang.Number, java.util.Date)
- * @tparam C JavaFX StringConverter using type J (e.g. javafx.util.converter.IntegerStringConverter,
- * javafx.util.converter.NumberStringConverter, javafx.util.converter.BigIntegerStringConverter,
- * javafx.util.converter.DateStringConverter)
- *
- * @param delegate JavaFx StringConverter to be wrapped.
- */
-abstract class StringConverterJavaToJavaDelegate[J <: java.lang.Object, C <: jfxu.StringConverter[J]] protected (override val delegate: C)
+/*
+ * Copyright (c) 2011-2014, ScalaFX Project
+ * All rights reserved.
+ *
+ * Redistribution and use in source and binary forms, with or without
+ * modification, are permitted provided that the following conditions are met:
+ *     * Redistributions of source code must retain the above copyright
+ *       notice, this list of conditions and the following disclaimer.
+ *     * Redistributions in binary form must reproduce the above copyright
+ *       notice, this list of conditions and the following disclaimer in the
+ *       documentation and/or other materials provided with the distribution.
+ *     * Neither the name of the ScalaFX Project nor the
+ *       names of its contributors may be used to endorse or promote products
+ *       derived from this software without specific prior written permission.
+ *
+ * THIS SOFTWARE IS PROVIDED BY THE COPYRIGHT HOLDERS AND CONTRIBUTORS "AS IS" AND
+ * ANY EXPRESS OR IMPLIED WARRANTIES, INCLUDING, BUT NOT LIMITED TO, THE IMPLIED
+ * WARRANTIES OF MERCHANTABILITY AND FITNESS FOR A PARTICULAR PURPOSE ARE
+ * DISCLAIMED. IN NO EVENT SHALL THE SCALAFX PROJECT OR ITS CONTRIBUTORS BE LIABLE
+ * FOR ANY DIRECT, INDIRECT, INCIDENTAL, SPECIAL, EXEMPLARY, OR CONSEQUENTIAL
+ * DAMAGES (INCLUDING, BUT NOT LIMITED TO, PROCUREMENT OF SUBSTITUTE GOODS OR
+ * SERVICES; LOSS OF USE, DATA, OR PROFITS; OR BUSINESS INTERRUPTION) HOWEVER CAUSED
+ * AND ON ANY THEORY OF LIABILITY, WHETHER IN CONTRACT, STRICT LIABILITY, OR TORT
+ * (INCLUDING NEGLIGENCE OR OTHERWISE) ARISING IN ANY WAY OUT OF THE USE OF THIS
+ * SOFTWARE, EVEN IF ADVISED OF THE POSSIBILITY OF SUCH DAMAGE.
+ */
+package scalafx.util.converter
+
+import javafx.{ util => jfxu }
+import scalafx.delegate.SFXDelegate
+import scalafx.util.StringConverter
+
+/**
+ * Class responsible for wrap a StringConverter from a Java type to a Scala type (eg:
+ * java.lang.Integer to Int, java.lang.Character to Char). Eventually Java and Scala types can be
+ * the same (like java.util.Date or java.lang.Number), so it must be used
+ * StringConverterJavaToJavaDelegate class.
+ *
+ * @tparam J Java Class (e.g. java.lang.Integer, java.lang.Number, java.util.BigInteger, java.util.Date)
+ * @tparam S Scala CLass (e.g. Int, BigInt)
+ * @tparam C JavaFX StringConverter using type J (e.g. javafx.util.converter.IntegerStringConverter,
+ * javafx.util.converter.BigIntegerStringConverter, javafx.util.converter.DateStringConverter)
+ *
+ * @param delegate JavaFx StringConverter to be wrapped.
+ */
+abstract class StringConverterDelegate[J <: java.lang.Object, S <: Any, C <: jfxu.StringConverter[J]] protected (override val delegate: C)
+  extends StringConverter[S]
+  with SFXDelegate[C] {
+
+  def fromString(string: String): S = delegate.fromString(string).asInstanceOf[S]
+
+  def toString(s: S): String = delegate.toString(s.asInstanceOf[J])
+
+}
+
+/**
+ * Class responsible for wrap a StringConverter from and to a Java type(eg: java.util.Date or
+ * java.lang.Number).
+ *
+ * @tparam J Java Class (e.g. java.lang.Number, java.util.Date)
+ * @tparam C JavaFX StringConverter using type J (e.g. javafx.util.converter.IntegerStringConverter,
+ * javafx.util.converter.NumberStringConverter, javafx.util.converter.BigIntegerStringConverter,
+ * javafx.util.converter.DateStringConverter)
+ *
+ * @param delegate JavaFx StringConverter to be wrapped.
+ */
+abstract class StringConverterJavaToJavaDelegate[J <: java.lang.Object, C <: jfxu.StringConverter[J]] protected (override val delegate: C)
   extends StringConverterDelegate[J, J, C](delegate)