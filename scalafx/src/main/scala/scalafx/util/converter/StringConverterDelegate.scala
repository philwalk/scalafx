/*
 * Copyright (c) 2011-2014, ScalaFX Project
 * All rights reserved.
 *
 * Redistribution and use in source and binary forms, with or without
 * modification, are permitted provided that the following conditions are met:
 *     * Redistributions of source code must retain the above copyright
 *       notice, this list of conditions and the following disclaimer.
 *     * Redistributions in binary form must reproduce the above copyright
 *       notice, this list of conditions and the following disclaimer in the
 *       documentation and/or other materials provided with the distribution.
 *     * Neither the name of the ScalaFX Project nor the
 *       names of its contributors may be used to endorse or promote products
 *       derived from this software without specific prior written permission.
 *
 * THIS SOFTWARE IS PROVIDED BY THE COPYRIGHT HOLDERS AND CONTRIBUTORS "AS IS" AND
 * ANY EXPRESS OR IMPLIED WARRANTIES, INCLUDING, BUT NOT LIMITED TO, THE IMPLIED
 * WARRANTIES OF MERCHANTABILITY AND FITNESS FOR A PARTICULAR PURPOSE ARE
 * DISCLAIMED. IN NO EVENT SHALL THE SCALAFX PROJECT OR ITS CONTRIBUTORS BE LIABLE
 * FOR ANY DIRECT, INDIRECT, INCIDENTAL, SPECIAL, EXEMPLARY, OR CONSEQUENTIAL
 * DAMAGES (INCLUDING, BUT NOT LIMITED TO, PROCUREMENT OF SUBSTITUTE GOODS OR
 * SERVICES; LOSS OF USE, DATA, OR PROFITS; OR BUSINESS INTERRUPTION) HOWEVER CAUSED
 * AND ON ANY THEORY OF LIABILITY, WHETHER IN CONTRACT, STRICT LIABILITY, OR TORT
 * (INCLUDING NEGLIGENCE OR OTHERWISE) ARISING IN ANY WAY OUT OF THE USE OF THIS
 * SOFTWARE, EVEN IF ADVISED OF THE POSSIBILITY OF SUCH DAMAGE.
 */
package scalafx.util.converter

<<<<<<< HEAD
import javafx.{ util => jfxu }
=======
import javafx.{util => jfxu}

>>>>>>> df8b3993
import scalafx.delegate.SFXDelegate
import scalafx.util.StringConverter

/**
 * Class responsible for wrap a StringConverter from a Java type to a Scala type (eg:
 * java.lang.Integer to Int, java.lang.Character to Char). Eventually Java and Scala types can be
 * the same (like java.util.Date or java.lang.Number), so it must be used
 * StringConverterJavaToJavaDelegate class.
 *
 * @tparam J Java Class (e.g. java.lang.Integer, java.lang.Number, java.util.BigInteger, java.util.Date)
 * @tparam S Scala CLass (e.g. Int, BigInt)
 * @tparam C JavaFX StringConverter using type J (e.g. javafx.util.converter.IntegerStringConverter,
 * javafx.util.converter.BigIntegerStringConverter, javafx.util.converter.DateStringConverter)
 *
 * @param delegate JavaFx StringConverter to be wrapped.
 */
abstract class StringConverterDelegate[J <: java.lang.Object, S <: Any, C <: jfxu.StringConverter[J]] protected (override val delegate: C)
  extends StringConverter[S]
  with SFXDelegate[C] {

  def fromString(string: String): S = delegate.fromString(string).asInstanceOf[S]

  def toString(s: S): String = delegate.toString(s.asInstanceOf[J])

}

/**
 * Class responsible for wrap a StringConverter from and to a Java type(eg: java.util.Date or
 * java.lang.Number).
 *
 * @tparam J Java Class (e.g. java.lang.Number, java.util.Date)
 * @tparam C JavaFX StringConverter using type J (e.g. javafx.util.converter.IntegerStringConverter,
 * javafx.util.converter.NumberStringConverter, javafx.util.converter.BigIntegerStringConverter,
 * javafx.util.converter.DateStringConverter)
 *
 * @param delegate JavaFx StringConverter to be wrapped.
 */
abstract class StringConverterJavaToJavaDelegate[J <: java.lang.Object, C <: jfxu.StringConverter[J]] protected (override val delegate: C)
  extends StringConverterDelegate[J, J, C](delegate)<|MERGE_RESOLUTION|>--- conflicted
+++ resolved
@@ -26,12 +26,8 @@
  */
 package scalafx.util.converter
 
-<<<<<<< HEAD
-import javafx.{ util => jfxu }
-=======
 import javafx.{util => jfxu}
 
->>>>>>> df8b3993
 import scalafx.delegate.SFXDelegate
 import scalafx.util.StringConverter
 
@@ -44,11 +40,11 @@
  * @tparam J Java Class (e.g. java.lang.Integer, java.lang.Number, java.util.BigInteger, java.util.Date)
  * @tparam S Scala CLass (e.g. Int, BigInt)
  * @tparam C JavaFX StringConverter using type J (e.g. javafx.util.converter.IntegerStringConverter,
- * javafx.util.converter.BigIntegerStringConverter, javafx.util.converter.DateStringConverter)
+ *           javafx.util.converter.BigIntegerStringConverter, javafx.util.converter.DateStringConverter)
  *
  * @param delegate JavaFx StringConverter to be wrapped.
  */
-abstract class StringConverterDelegate[J <: java.lang.Object, S <: Any, C <: jfxu.StringConverter[J]] protected (override val delegate: C)
+abstract class StringConverterDelegate[J <: java.lang.Object, S <: Any, C <: jfxu.StringConverter[J]] protected(override val delegate: C)
   extends StringConverter[S]
   with SFXDelegate[C] {
 
@@ -64,10 +60,10 @@
  *
  * @tparam J Java Class (e.g. java.lang.Number, java.util.Date)
  * @tparam C JavaFX StringConverter using type J (e.g. javafx.util.converter.IntegerStringConverter,
- * javafx.util.converter.NumberStringConverter, javafx.util.converter.BigIntegerStringConverter,
- * javafx.util.converter.DateStringConverter)
+ *           javafx.util.converter.NumberStringConverter, javafx.util.converter.BigIntegerStringConverter,
+ *           javafx.util.converter.DateStringConverter)
  *
  * @param delegate JavaFx StringConverter to be wrapped.
  */
-abstract class StringConverterJavaToJavaDelegate[J <: java.lang.Object, C <: jfxu.StringConverter[J]] protected (override val delegate: C)
+abstract class StringConverterJavaToJavaDelegate[J <: java.lang.Object, C <: jfxu.StringConverter[J]] protected(override val delegate: C)
   extends StringConverterDelegate[J, J, C](delegate)