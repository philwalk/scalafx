--- conflicted
+++ resolved
@@ -26,16 +26,6 @@
  */
 package scalafx.util.converter
 
-<<<<<<< HEAD
-import scala.language.implicitConversions
-import java.{math => jm}
-import scala.math.BigDecimal._
-
-import javafx.util.{converter => jfxuc}
-
-object BigDecimalStringConverter {
-  implicit def sfxBigDecimalStringConverter2jfx(c: BigDecimalStringConverter) = if (c != null) c.delegate else null
-=======
 import java.{math => jm}
 import javafx.util.{converter => jfxuc}
 
@@ -43,7 +33,6 @@
 
 object BigDecimalStringConverter {
   implicit def sfxBigDecimalStringConverter2jfx(c: BigDecimalStringConverter): jfxuc.BigDecimalStringConverter = if (c != null) c.delegate else null
->>>>>>> df8b3993
 }
 
 class BigDecimalStringConverter(delegate: jfxuc.BigDecimalStringConverter = new jfxuc.BigDecimalStringConverter)
