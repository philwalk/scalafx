/*
 * Copyright (c) 2011-2014, ScalaFX Project
 * All rights reserved.
 *
 * Redistribution and use in source and binary forms, with or without
 * modification, are permitted provided that the following conditions are met:
 *     * Redistributions of source code must retain the above copyright
 *       notice, this list of conditions and the following disclaimer.
 *     * Redistributions in binary form must reproduce the above copyright
 *       notice, this list of conditions and the following disclaimer in the
 *       documentation and/or other materials provided with the distribution.
 *     * Neither the name of the ScalaFX Project nor the
 *       names of its contributors may be used to endorse or promote products
 *       derived from this software without specific prior written permission.
 *
 * THIS SOFTWARE IS PROVIDED BY THE COPYRIGHT HOLDERS AND CONTRIBUTORS "AS IS" AND
 * ANY EXPRESS OR IMPLIED WARRANTIES, INCLUDING, BUT NOT LIMITED TO, THE IMPLIED
 * WARRANTIES OF MERCHANTABILITY AND FITNESS FOR A PARTICULAR PURPOSE ARE
 * DISCLAIMED. IN NO EVENT SHALL THE SCALAFX PROJECT OR ITS CONTRIBUTORS BE LIABLE
 * FOR ANY DIRECT, INDIRECT, INCIDENTAL, SPECIAL, EXEMPLARY, OR CONSEQUENTIAL
 * DAMAGES (INCLUDING, BUT NOT LIMITED TO, PROCUREMENT OF SUBSTITUTE GOODS OR
 * SERVICES; LOSS OF USE, DATA, OR PROFITS; OR BUSINESS INTERRUPTION) HOWEVER CAUSED
 * AND ON ANY THEORY OF LIABILITY, WHETHER IN CONTRACT, STRICT LIABILITY, OR TORT
 * (INCLUDING NEGLIGENCE OR OTHERWISE) ARISING IN ANY WAY OUT OF THE USE OF THIS
 * SOFTWARE, EVEN IF ADVISED OF THE POSSIBILITY OF SUCH DAMAGE.
 */
package scalafx.util.converter

<<<<<<< HEAD
import scala.language.implicitConversions
import javafx.util.{ converter => jfxuc }

object BigIntStringConverter {
  implicit def sfxBigIntStringConverter2jfx(c: BigIntStringConverter) = if (c != null) c.delegate else null
=======
import javafx.util.{converter => jfxuc}

import scala.language.implicitConversions

object BigIntStringConverter {
  implicit def sfxBigIntStringConverter2jfx(c: BigIntStringConverter): jfxuc.BigIntegerStringConverter =
    if (c != null) c.delegate else null
>>>>>>> df8b3993
}

class BigIntStringConverter(delegate: jfxuc.BigIntegerStringConverter = new jfxuc.BigIntegerStringConverter)
  extends StringConverterDelegate[java.math.BigInteger, BigInt, jfxuc.BigIntegerStringConverter](delegate) {

  override def fromString(s: String) = new BigInt(delegate.fromString(s))

  override def toString(b: BigInt) = delegate.toString(b.bigInteger)

}<|MERGE_RESOLUTION|>--- conflicted
+++ resolved
@@ -26,13 +26,6 @@
  */
 package scalafx.util.converter
 
-<<<<<<< HEAD
-import scala.language.implicitConversions
-import javafx.util.{ converter => jfxuc }
-
-object BigIntStringConverter {
-  implicit def sfxBigIntStringConverter2jfx(c: BigIntStringConverter) = if (c != null) c.delegate else null
-=======
 import javafx.util.{converter => jfxuc}
 
 import scala.language.implicitConversions
@@ -40,7 +33,6 @@
 object BigIntStringConverter {
   implicit def sfxBigIntStringConverter2jfx(c: BigIntStringConverter): jfxuc.BigIntegerStringConverter =
     if (c != null) c.delegate else null
->>>>>>> df8b3993
 }
 
 class BigIntStringConverter(delegate: jfxuc.BigIntegerStringConverter = new jfxuc.BigIntegerStringConverter)
