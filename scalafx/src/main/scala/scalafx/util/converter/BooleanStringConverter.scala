/*
 * Copyright (c) 2011-2014, ScalaFX Project
 * All rights reserved.
 *
 * Redistribution and use in source and binary forms, with or without
 * modification, are permitted provided that the following conditions are met:
 *     * Redistributions of source code must retain the above copyright
 *       notice, this list of conditions and the following disclaimer.
 *     * Redistributions in binary form must reproduce the above copyright
 *       notice, this list of conditions and the following disclaimer in the
 *       documentation and/or other materials provided with the distribution.
 *     * Neither the name of the ScalaFX Project nor the
 *       names of its contributors may be used to endorse or promote products
 *       derived from this software without specific prior written permission.
 *
 * THIS SOFTWARE IS PROVIDED BY THE COPYRIGHT HOLDERS AND CONTRIBUTORS "AS IS" AND
 * ANY EXPRESS OR IMPLIED WARRANTIES, INCLUDING, BUT NOT LIMITED TO, THE IMPLIED
 * WARRANTIES OF MERCHANTABILITY AND FITNESS FOR A PARTICULAR PURPOSE ARE
 * DISCLAIMED. IN NO EVENT SHALL THE SCALAFX PROJECT OR ITS CONTRIBUTORS BE LIABLE
 * FOR ANY DIRECT, INDIRECT, INCIDENTAL, SPECIAL, EXEMPLARY, OR CONSEQUENTIAL
 * DAMAGES (INCLUDING, BUT NOT LIMITED TO, PROCUREMENT OF SUBSTITUTE GOODS OR
 * SERVICES; LOSS OF USE, DATA, OR PROFITS; OR BUSINESS INTERRUPTION) HOWEVER CAUSED
 * AND ON ANY THEORY OF LIABILITY, WHETHER IN CONTRACT, STRICT LIABILITY, OR TORT
 * (INCLUDING NEGLIGENCE OR OTHERWISE) ARISING IN ANY WAY OUT OF THE USE OF THIS
 * SOFTWARE, EVEN IF ADVISED OF THE POSSIBILITY OF SUCH DAMAGE.
 */
package scalafx.util.converter

<<<<<<< HEAD
import scala.language.implicitConversions
import javafx.util.{ converter => jfxuc }

object BooleanStringConverter {
  implicit def sfxBooleanStringConverter2jfx(c: BooleanStringConverter) = if (c != null) c.delegate else null
=======
import javafx.util.{converter => jfxuc}

import scala.language.implicitConversions

object BooleanStringConverter {
  implicit def sfxBooleanStringConverter2jfx(c: BooleanStringConverter): jfxuc.BooleanStringConverter =
    if (c != null) c.delegate else null
>>>>>>> df8b3993
}

class BooleanStringConverter(delegate: jfxuc.BooleanStringConverter = new jfxuc.BooleanStringConverter)
  extends StringConverterDelegate[java.lang.Boolean, Boolean, jfxuc.BooleanStringConverter](delegate)<|MERGE_RESOLUTION|>--- conflicted
+++ resolved
@@ -26,13 +26,6 @@
  */
 package scalafx.util.converter
 
-<<<<<<< HEAD
-import scala.language.implicitConversions
-import javafx.util.{ converter => jfxuc }
-
-object BooleanStringConverter {
-  implicit def sfxBooleanStringConverter2jfx(c: BooleanStringConverter) = if (c != null) c.delegate else null
-=======
 import javafx.util.{converter => jfxuc}
 
 import scala.language.implicitConversions
@@ -40,7 +33,6 @@
 object BooleanStringConverter {
   implicit def sfxBooleanStringConverter2jfx(c: BooleanStringConverter): jfxuc.BooleanStringConverter =
     if (c != null) c.delegate else null
->>>>>>> df8b3993
 }
 
 class BooleanStringConverter(delegate: jfxuc.BooleanStringConverter = new jfxuc.BooleanStringConverter)
