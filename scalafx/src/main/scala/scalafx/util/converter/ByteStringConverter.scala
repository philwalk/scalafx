--- conflicted
+++ resolved
@@ -26,13 +26,6 @@
  */
 package scalafx.util.converter
 
-<<<<<<< HEAD
-import scala.language.implicitConversions
-import javafx.util.{ converter => jfxuc }
-
-object ByteStringConverter {
-  implicit def sfxByteStringConverter2jfx(c: ByteStringConverter) = if (c != null) c.delegate else null
-=======
 import javafx.util.{converter => jfxuc}
 
 import scala.language.implicitConversions
@@ -40,7 +33,6 @@
 object ByteStringConverter {
   implicit def sfxByteStringConverter2jfx(c: ByteStringConverter): jfxuc.ByteStringConverter =
     if (c != null) c.delegate else null
->>>>>>> df8b3993
 }
 
 class ByteStringConverter(delegate: jfxuc.ByteStringConverter = new jfxuc.ByteStringConverter)
