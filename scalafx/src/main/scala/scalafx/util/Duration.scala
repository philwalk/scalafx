/*
 * Copyright (c) 2011-2014, ScalaFX Project
 * All rights reserved.
 *
 * Redistribution and use in source and binary forms, with or without
 * modification, are permitted provided that the following conditions are met:
 *     * Redistributions of source code must retain the above copyright
 *       notice, this list of conditions and the following disclaimer.
 *     * Redistributions in binary form must reproduce the above copyright
 *       notice, this list of conditions and the following disclaimer in the
 *       documentation and/or other materials provided with the distribution.
 *     * Neither the name of the ScalaFX Project nor the
 *       names of its contributors may be used to endorse or promote products
 *       derived from this software without specific prior written permission.
 *
 * THIS SOFTWARE IS PROVIDED BY THE COPYRIGHT HOLDERS AND CONTRIBUTORS "AS IS" AND
 * ANY EXPRESS OR IMPLIED WARRANTIES, INCLUDING, BUT NOT LIMITED TO, THE IMPLIED
 * WARRANTIES OF MERCHANTABILITY AND FITNESS FOR A PARTICULAR PURPOSE ARE
 * DISCLAIMED. IN NO EVENT SHALL THE SCALAFX PROJECT OR ITS CONTRIBUTORS BE LIABLE
 * FOR ANY DIRECT, INDIRECT, INCIDENTAL, SPECIAL, EXEMPLARY, OR CONSEQUENTIAL
 * DAMAGES (INCLUDING, BUT NOT LIMITED TO, PROCUREMENT OF SUBSTITUTE GOODS OR
 * SERVICES; LOSS OF USE, DATA, OR PROFITS; OR BUSINESS INTERRUPTION) HOWEVER CAUSED
 * AND ON ANY THEORY OF LIABILITY, WHETHER IN CONTRACT, STRICT LIABILITY, OR TORT
 * (INCLUDING NEGLIGENCE OR OTHERWISE) ARISING IN ANY WAY OUT OF THE USE OF THIS
 * SOFTWARE, EVEN IF ADVISED OF THE POSSIBILITY OF SUCH DAMAGE.
 */
package scalafx.util

<<<<<<< HEAD
import scala.language.implicitConversions
import javafx.{util => jfxu}
=======
import javafx.{util => jfxu}

import scala.language.implicitConversions
>>>>>>> df8b3993
import scalafx.delegate.SFXDelegate

/**
 * Companion Object for [[scalafx.util.Duration]].
 */
object Duration {
<<<<<<< HEAD
  implicit def sfxDuration2jfx(d: Duration) = if (d != null) d.delegate else null
=======
  implicit def sfxDuration2jfx(d: Duration): jfxu.Duration = if (d != null) d.delegate else null
>>>>>>> df8b3993

  def apply(millis: Double) = new Duration(millis)

  private[util] class DurationHelper(d: Double) {
    def ms = apply(d)
    def s = new Duration(jfxu.Duration.seconds(d))
    def m = new Duration(jfxu.Duration.minutes(d))
    def h = new Duration(jfxu.Duration.hours(d))
  }

  def INDEFINITE = new Duration(jfxu.Duration.INDEFINITE)
  def ONE = new Duration(jfxu.Duration.ONE)
  def UNKNOWN = new Duration(jfxu.Duration.UNKNOWN)
  def ZERO = new Duration(jfxu.Duration.ZERO)
}

/**
 * Wraps a JavaFX [[http://docs.oracle.com/javase/8/javafx/api/javafx/util/Duration.html $D]].
 *
 * @constructor Creates a new $D from a JavaFX $D.
 * @param delegate JavaFX $D to be delegated.
 *
 * @define D `Duration`
 */
class Duration(override val delegate: jfxu.Duration) extends SFXDelegate[jfxu.Duration] with Ordered[Duration] {

  /**
   * The constructor of $D
   *
   * @param millis The length of the $D in milliseconds
   */
  def this(millis: Double) =
    this(jfxu.Duration.millis(millis))

  def +(d: jfxu.Duration) = new Duration(delegate.add(d))
  def -(d: jfxu.Duration) = new Duration(delegate.subtract(d))

  def *(d: Double) = new Duration(delegate.multiply(d))
  // Note: We are intentionally *not* supporting this...  there is no use case for multiplication with disregard to units
  // def *(d: jfxu.Duration) = delegate.multiply(d)

  def /(d: Double) = new Duration(delegate.divide(d))
  // Note: This is a "fixed" function...  rather than returning a duration we properly cancel units and return a Double
  def /(d: jfxu.Duration) = delegate.toMillis / d.toMillis

  override def compare(that: Duration) = delegate.compareTo(that)
  def <(d: jfxu.Duration) = delegate.lessThan(d)
  def <=(d: jfxu.Duration) = delegate.lessThanOrEqualTo(d)
  def >(d: jfxu.Duration) = delegate.greaterThan(d)
  def >=(d: jfxu.Duration) = delegate.greaterThanOrEqualTo(d)

  def ==(d: jfxu.Duration) = delegate.equals(d)
  def !=(d: jfxu.Duration) = !delegate.equals(d)
  def ===(d: jfxu.Duration) = delegate.equals(d)
  def =!=(d: jfxu.Duration) = !delegate.equals(d)

  def unary_-() = new Duration(delegate.negate())

}<|MERGE_RESOLUTION|>--- conflicted
+++ resolved
@@ -26,25 +26,16 @@
  */
 package scalafx.util
 
-<<<<<<< HEAD
-import scala.language.implicitConversions
-import javafx.{util => jfxu}
-=======
 import javafx.{util => jfxu}
 
 import scala.language.implicitConversions
->>>>>>> df8b3993
 import scalafx.delegate.SFXDelegate
 
 /**
  * Companion Object for [[scalafx.util.Duration]].
  */
 object Duration {
-<<<<<<< HEAD
-  implicit def sfxDuration2jfx(d: Duration) = if (d != null) d.delegate else null
-=======
   implicit def sfxDuration2jfx(d: Duration): jfxu.Duration = if (d != null) d.delegate else null
->>>>>>> df8b3993
 
   def apply(millis: Double) = new Duration(millis)
 
