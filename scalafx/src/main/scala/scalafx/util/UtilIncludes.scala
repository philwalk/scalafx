--- conflicted
+++ resolved
@@ -1,122 +1,118 @@
-/*
-<<<<<<< HEAD
-* Copyright (c) 2011-2014, ScalaFX Project
-=======
- * Copyright (c) 2011-2014, ScalaFX Project
->>>>>>> a496ffa6
- * All rights reserved.
- *
- * Redistribution and use in source and binary forms, with or without
- * modification, are permitted provided that the following conditions are met:
- *     * Redistributions of source code must retain the above copyright
- *       notice, this list of conditions and the following disclaimer.
- *     * Redistributions in binary form must reproduce the above copyright
- *       notice, this list of conditions and the following disclaimer in the
- *       documentation and/or other materials provided with the distribution.
- *     * Neither the name of the ScalaFX Project nor the
- *       names of its contributors may be used to endorse or promote products
- *       derived from this software without specific prior written permission.
- *
- * THIS SOFTWARE IS PROVIDED BY THE COPYRIGHT HOLDERS AND CONTRIBUTORS "AS IS" AND
- * ANY EXPRESS OR IMPLIED WARRANTIES, INCLUDING, BUT NOT LIMITED TO, THE IMPLIED
- * WARRANTIES OF MERCHANTABILITY AND FITNESS FOR A PARTICULAR PURPOSE ARE
- * DISCLAIMED. IN NO EVENT SHALL THE SCALAFX PROJECT OR ITS CONTRIBUTORS BE LIABLE
- * FOR ANY DIRECT, INDIRECT, INCIDENTAL, SPECIAL, EXEMPLARY, OR CONSEQUENTIAL
- * DAMAGES (INCLUDING, BUT NOT LIMITED TO, PROCUREMENT OF SUBSTITUTE GOODS OR
- * SERVICES; LOSS OF USE, DATA, OR PROFITS; OR BUSINESS INTERRUPTION) HOWEVER CAUSED
- * AND ON ANY THEORY OF LIABILITY, WHETHER IN CONTRACT, STRICT LIABILITY, OR TORT
- * (INCLUDING NEGLIGENCE OR OTHERWISE) ARISING IN ANY WAY OUT OF THE USE OF THIS
- * SOFTWARE, EVEN IF ADVISED OF THE POSSIBILITY OF SUCH DAMAGE.
- */
-package scalafx.util
-
-import scala.language.implicitConversions
-import javafx.beans.{ property => jfxbp }
-import javafx.{ util => jfxu }
-import scalafx.delegate.SFXDelegate
-import scalafx.util.Duration.DurationHelper
-
-object UtilIncludes extends UtilIncludes
-
-/**
- * Contains implicit methods to convert from
- * [[http://docs.oracle.com/javase/8/javafx/api/javafx/util/package-summary.html `javafx.util`]]
- * Classes to their ScalaFX counterparts.
- */
-trait UtilIncludes {
-
-  /**
-   * Converts a JavaFX [[http://docs.oracle.com/javase/8/javafx/api/javafx/util/Callback.html `Callback`]] to a Function1.
-   *
-   * @tparam P Callback parameter type
-   * @tparam R Callback  return type.
-   * @param c JavaFX Callback
-   * @return A function would call Callback.
-   */
-  implicit def jfxCallbackToFunction1[P, R](c: jfxu.Callback[P, R]) = (param: P) => c.call(param)
-
-  /**
-   * Converts a Function1 to a JavaFX [[http://docs.oracle.com/javase/8/javafx/api/javafx/util/Callback.html `Callback`]].
-   *
-   * @tparam P Callback parameter type
-   * @tparam R Callback  return type.
-   * @param f ScalaFX Function
-   * @return a JavaFX Callback that will call ScalaFX function.
-   */
-  implicit def function12jfxCallback[P, R](f: (P) => R) = new jfxu.Callback[P, R] {
-    def call(param: P) = f(param)
-  }
-
-  /**
-   * Convert a JavaFX [[http://docs.oracle.com/javase/8/javafx/api/javafx/util/Pair.html Pair]] in a Scala Tuple2.
-   *
-   * @tparam K Key Type
-   * @tparam V Value Type
-   * @param p JavaFX Pair
-   * @return A Scala Tuple2 generated from Pair.
-   */
-  implicit def jfxPair2Tuple2[K, V](p: jfxu.Pair[K, V]) = (p.getKey, p.getValue)
-
-  /**
-   * Convert a Scala Tuple2 to a JavaFX [[http://docs.oracle.com/javase/8/javafx/api/javafx/util/Pair.html Pair]].
-   *
-   * @tparam K Key Type
-   * @tparam V Value Type
-   * @param t A Scala Tuple2
-   * @return A JavaFX Pair generated from Scala Tuple2.
-   */
-  implicit def tuple22jfxPair[K, V](t: (K, V)) = new jfxu.Pair[K, V](t._1, t._2)
-
-  /**
-   * Converts a Double to a Duration.
-   *
-   * @param d Double to convert
-   * @return A [[scalafx.util.DurationHelper]] from where it is possible create a new [[scalafx.util.Duration]] instance.
-   */
-  implicit def double2DurationHelper(d: Double) = new DurationHelper(d)
-
-  /**
-   * Converts a
-   * [[http://docs.oracle.com/javase/8/javafx/api/javafx/util/Duration.html `javafx.util.Duration`]]
-   * instance to its ScalaFX counterpart.
-   *
-   * @param d JavaFX Duration
-   * @return ScalaFX Duration
-   */
-  implicit def jfxDuration2sfx(d: jfxu.Duration) = new Duration(d)
-
-  /**
-   * Converts a
-   * [[http://docs.oracle.com/javase/8/javafx/api/javafx/util/StringConverter.html `javafx.util.StringConverter`]]
-   * instance to its ScalaFX counterpart.
-   *
-   * @tparam T StringConverter Type
-   * @param c JavaFX StringConverter
-   * @return ScalaFX StringConverter
-   */
-  implicit def jfxStringConverter2sfx[T](c: jfxu.StringConverter[T]) = new StringConverter[T] {
-    def fromString(string: String): T = c.fromString(string)
-    def toString(t: T): String = c.toString(t)
-  }
-
-}
+/*
+ * Copyright (c) 2011-2014, ScalaFX Project
+ * All rights reserved.
+ *
+ * Redistribution and use in source and binary forms, with or without
+ * modification, are permitted provided that the following conditions are met:
+ *     * Redistributions of source code must retain the above copyright
+ *       notice, this list of conditions and the following disclaimer.
+ *     * Redistributions in binary form must reproduce the above copyright
+ *       notice, this list of conditions and the following disclaimer in the
+ *       documentation and/or other materials provided with the distribution.
+ *     * Neither the name of the ScalaFX Project nor the
+ *       names of its contributors may be used to endorse or promote products
+ *       derived from this software without specific prior written permission.
+ *
+ * THIS SOFTWARE IS PROVIDED BY THE COPYRIGHT HOLDERS AND CONTRIBUTORS "AS IS" AND
+ * ANY EXPRESS OR IMPLIED WARRANTIES, INCLUDING, BUT NOT LIMITED TO, THE IMPLIED
+ * WARRANTIES OF MERCHANTABILITY AND FITNESS FOR A PARTICULAR PURPOSE ARE
+ * DISCLAIMED. IN NO EVENT SHALL THE SCALAFX PROJECT OR ITS CONTRIBUTORS BE LIABLE
+ * FOR ANY DIRECT, INDIRECT, INCIDENTAL, SPECIAL, EXEMPLARY, OR CONSEQUENTIAL
+ * DAMAGES (INCLUDING, BUT NOT LIMITED TO, PROCUREMENT OF SUBSTITUTE GOODS OR
+ * SERVICES; LOSS OF USE, DATA, OR PROFITS; OR BUSINESS INTERRUPTION) HOWEVER CAUSED
+ * AND ON ANY THEORY OF LIABILITY, WHETHER IN CONTRACT, STRICT LIABILITY, OR TORT
+ * (INCLUDING NEGLIGENCE OR OTHERWISE) ARISING IN ANY WAY OUT OF THE USE OF THIS
+ * SOFTWARE, EVEN IF ADVISED OF THE POSSIBILITY OF SUCH DAMAGE.
+ */
+package scalafx.util
+
+import scala.language.implicitConversions
+import javafx.beans.{ property => jfxbp }
+import javafx.{ util => jfxu }
+import scalafx.delegate.SFXDelegate
+import scalafx.util.Duration.DurationHelper
+
+object UtilIncludes extends UtilIncludes
+
+/**
+ * Contains implicit methods to convert from
+ * [[http://docs.oracle.com/javase/8/javafx/api/javafx/util/package-summary.html `javafx.util`]]
+ * Classes to their ScalaFX counterparts.
+ */
+trait UtilIncludes {
+
+  /**
+   * Converts a JavaFX [[http://docs.oracle.com/javase/8/javafx/api/javafx/util/Callback.html `Callback`]] to a Function1.
+   *
+   * @tparam P Callback parameter type
+   * @tparam R Callback  return type.
+   * @param c JavaFX Callback
+   * @return A function would call Callback.
+   */
+  implicit def jfxCallbackToFunction1[P, R](c: jfxu.Callback[P, R]) = (param: P) => c.call(param)
+
+  /**
+   * Converts a Function1 to a JavaFX [[http://docs.oracle.com/javase/8/javafx/api/javafx/util/Callback.html `Callback`]].
+   *
+   * @tparam P Callback parameter type
+   * @tparam R Callback  return type.
+   * @param f ScalaFX Function
+   * @return a JavaFX Callback that will call ScalaFX function.
+   */
+  implicit def function12jfxCallback[P, R](f: (P) => R) = new jfxu.Callback[P, R] {
+    def call(param: P) = f(param)
+  }
+
+  /**
+   * Convert a JavaFX [[http://docs.oracle.com/javase/8/javafx/api/javafx/util/Pair.html Pair]] in a Scala Tuple2.
+   *
+   * @tparam K Key Type
+   * @tparam V Value Type
+   * @param p JavaFX Pair
+   * @return A Scala Tuple2 generated from Pair.
+   */
+  implicit def jfxPair2Tuple2[K, V](p: jfxu.Pair[K, V]) = (p.getKey, p.getValue)
+
+  /**
+   * Convert a Scala Tuple2 to a JavaFX [[http://docs.oracle.com/javase/8/javafx/api/javafx/util/Pair.html Pair]].
+   *
+   * @tparam K Key Type
+   * @tparam V Value Type
+   * @param t A Scala Tuple2
+   * @return A JavaFX Pair generated from Scala Tuple2.
+   */
+  implicit def tuple22jfxPair[K, V](t: (K, V)) = new jfxu.Pair[K, V](t._1, t._2)
+
+  /**
+   * Converts a Double to a Duration.
+   *
+   * @param d Double to convert
+   * @return A [[scalafx.util.DurationHelper]] from where it is possible create a new [[scalafx.util.Duration]] instance.
+   */
+  implicit def double2DurationHelper(d: Double) = new DurationHelper(d)
+
+  /**
+   * Converts a
+   * [[http://docs.oracle.com/javase/8/javafx/api/javafx/util/Duration.html `javafx.util.Duration`]]
+   * instance to its ScalaFX counterpart.
+   *
+   * @param d JavaFX Duration
+   * @return ScalaFX Duration
+   */
+  implicit def jfxDuration2sfx(d: jfxu.Duration) = new Duration(d)
+
+  /**
+   * Converts a
+   * [[http://docs.oracle.com/javase/8/javafx/api/javafx/util/StringConverter.html `javafx.util.StringConverter`]]
+   * instance to its ScalaFX counterpart.
+   *
+   * @tparam T StringConverter Type
+   * @param c JavaFX StringConverter
+   * @return ScalaFX StringConverter
+   */
+  implicit def jfxStringConverter2sfx[T](c: jfxu.StringConverter[T]) = new StringConverter[T] {
+    def fromString(string: String): T = c.fromString(string)
+    def toString(t: T): String = c.toString(t)
+  }
+
+}