/*
 * Copyright (c) 2011-2014, ScalaFX Project
 * All rights reserved.
 *
 * Redistribution and use in source and binary forms, with or without
 * modification, are permitted provided that the following conditions are met:
 *     * Redistributions of source code must retain the above copyright
 *       notice, this list of conditions and the following disclaimer.
 *     * Redistributions in binary form must reproduce the above copyright
 *       notice, this list of conditions and the following disclaimer in the
 *       documentation and/or other materials provided with the distribution.
 *     * Neither the name of the ScalaFX Project nor the
 *       names of its contributors may be used to endorse or promote products
 *       derived from this software without specific prior written permission.
 *
 * THIS SOFTWARE IS PROVIDED BY THE COPYRIGHT HOLDERS AND CONTRIBUTORS "AS IS" AND
 * ANY EXPRESS OR IMPLIED WARRANTIES, INCLUDING, BUT NOT LIMITED TO, THE IMPLIED
 * WARRANTIES OF MERCHANTABILITY AND FITNESS FOR A PARTICULAR PURPOSE ARE
 * DISCLAIMED. IN NO EVENT SHALL THE SCALAFX PROJECT OR ITS CONTRIBUTORS BE LIABLE
 * FOR ANY DIRECT, INDIRECT, INCIDENTAL, SPECIAL, EXEMPLARY, OR CONSEQUENTIAL
 * DAMAGES (INCLUDING, BUT NOT LIMITED TO, PROCUREMENT OF SUBSTITUTE GOODS OR
 * SERVICES; LOSS OF USE, DATA, OR PROFITS; OR BUSINESS INTERRUPTION) HOWEVER CAUSED
 * AND ON ANY THEORY OF LIABILITY, WHETHER IN CONTRACT, STRICT LIABILITY, OR TORT
 * (INCLUDING NEGLIGENCE OR OTHERWISE) ARISING IN ANY WAY OUT OF THE USE OF THIS
 * SOFTWARE, EVEN IF ADVISED OF THE POSSIBILITY OF SUCH DAMAGE.
 */
package scalafx.util

<<<<<<< HEAD
import scala.language.implicitConversions
import javafx.beans.{property => jfxbp}
import javafx.{util => jfxu}
import scalafx.delegate.SFXDelegate
=======
import javafx.beans.{property => jfxbp}
import javafx.util.Callback
import javafx.{util => jfxu}

import scala.language.implicitConversions
>>>>>>> df8b3993
import scalafx.util.Duration.DurationHelper

object UtilIncludes extends UtilIncludes

/**
 * Contains implicit methods to convert from
 * [[http://docs.oracle.com/javase/8/javafx/api/javafx/util/package-summary.html `javafx.util`]]
 * Classes to their ScalaFX counterparts.
 */
trait UtilIncludes {

  /**
   * Converts a JavaFX [[http://docs.oracle.com/javase/8/javafx/api/javafx/util/Callback.html `Callback`]] to a Function1.
   *
   * @tparam P Callback parameter type
   * @tparam R Callback  return type.
   * @param c JavaFX Callback
   * @return A function would call Callback.
   */
<<<<<<< HEAD
  implicit def jfxCallbackToFunction1[P, R](c: jfxu.Callback[P, R]) = (param: P) => c.call(param)
=======
  implicit def jfxCallbackToFunction1[P, R](c: jfxu.Callback[P, R]): (P) => R = (param: P) => c.call(param)
>>>>>>> df8b3993

  /**
   * Converts a Function1 to a JavaFX [[http://docs.oracle.com/javase/8/javafx/api/javafx/util/Callback.html `Callback`]].
   *
   * @tparam P Callback parameter type
   * @tparam R Callback  return type.
   * @param f ScalaFX Function
   * @return a JavaFX Callback that will call ScalaFX function.
   */
<<<<<<< HEAD
  implicit def function12jfxCallback[P, R](f: (P) => R) = new jfxu.Callback[P, R] {
=======
  implicit def function12jfxCallback[P, R](f: (P) => R): Callback[P, R] = new jfxu.Callback[P, R] {
>>>>>>> df8b3993
    def call(param: P) = f(param)
  }

  /**
   * Convert a JavaFX [[http://docs.oracle.com/javase/8/javafx/api/javafx/util/Pair.html Pair]] in a Scala Tuple2.
   *
   * @tparam K Key Type
   * @tparam V Value Type
   * @param p JavaFX Pair
   * @return A Scala Tuple2 generated from Pair.
   */
<<<<<<< HEAD
  implicit def jfxPair2Tuple2[K, V](p: jfxu.Pair[K, V]) = (p.getKey, p.getValue)
=======
  implicit def jfxPair2Tuple2[K, V](p: jfxu.Pair[K, V]): (K, V) = (p.getKey, p.getValue)
>>>>>>> df8b3993

  /**
   * Convert a Scala Tuple2 to a JavaFX [[http://docs.oracle.com/javase/8/javafx/api/javafx/util/Pair.html Pair]].
   *
   * @tparam K Key Type
   * @tparam V Value Type
   * @param t A Scala Tuple2
   * @return A JavaFX Pair generated from Scala Tuple2.
   */
<<<<<<< HEAD
  implicit def tuple22jfxPair[K, V](t: (K, V)) = if (t != null) new jfxu.Pair[K, V](t._1, t._2) else null
=======
  implicit def tuple22jfxPair[K, V](t: (K, V)): jfxu.Pair[K, V] = if (t != null) new jfxu.Pair[K, V](t._1, t._2) else null
>>>>>>> df8b3993

  /**
   * Converts a Double to a Duration.
   *
   * @param d Double to convert
   * @return A [[scalafx.util.DurationHelper]] from where it is possible create a new [[scalafx.util.Duration]] instance.
   */
<<<<<<< HEAD
  implicit def double2DurationHelper(d: Double) = new DurationHelper(d)
=======
  implicit def double2DurationHelper(d: Double): DurationHelper = new DurationHelper(d)
>>>>>>> df8b3993

  /**
   * Converts a
   * [[http://docs.oracle.com/javase/8/javafx/api/javafx/util/Duration.html `javafx.util.Duration`]]
   * instance to its ScalaFX counterpart.
   *
   * @param d JavaFX Duration
   * @return ScalaFX Duration
   */
<<<<<<< HEAD
  implicit def jfxDuration2sfx(d: jfxu.Duration) = if (d != null) new Duration(d) else null
=======
  implicit def jfxDuration2sfx(d: jfxu.Duration): Duration = if (d != null) new Duration(d) else null
>>>>>>> df8b3993

  /**
   * Converts a
   * [[http://docs.oracle.com/javase/8/javafx/api/javafx/util/StringConverter.html `javafx.util.StringConverter`]]
   * instance to its ScalaFX counterpart.
   *
   * @tparam T StringConverter Type
   * @param c JavaFX StringConverter
   * @return ScalaFX StringConverter
   */
<<<<<<< HEAD
  implicit def jfxStringConverter2sfx[T](c: jfxu.StringConverter[T]) = new StringConverter[T] {
=======
  implicit def jfxStringConverter2sfx[T](c: jfxu.StringConverter[T]): StringConverter[T] = new StringConverter[T] {
>>>>>>> df8b3993
    def fromString(string: String): T = c.fromString(string)
    def toString(t: T): String = c.toString(t)
  }

}<|MERGE_RESOLUTION|>--- conflicted
+++ resolved
@@ -26,18 +26,11 @@
  */
 package scalafx.util
 
-<<<<<<< HEAD
-import scala.language.implicitConversions
-import javafx.beans.{property => jfxbp}
-import javafx.{util => jfxu}
-import scalafx.delegate.SFXDelegate
-=======
 import javafx.beans.{property => jfxbp}
 import javafx.util.Callback
 import javafx.{util => jfxu}
 
 import scala.language.implicitConversions
->>>>>>> df8b3993
 import scalafx.util.Duration.DurationHelper
 
 object UtilIncludes extends UtilIncludes
@@ -57,11 +50,7 @@
    * @param c JavaFX Callback
    * @return A function would call Callback.
    */
-<<<<<<< HEAD
-  implicit def jfxCallbackToFunction1[P, R](c: jfxu.Callback[P, R]) = (param: P) => c.call(param)
-=======
   implicit def jfxCallbackToFunction1[P, R](c: jfxu.Callback[P, R]): (P) => R = (param: P) => c.call(param)
->>>>>>> df8b3993
 
   /**
    * Converts a Function1 to a JavaFX [[http://docs.oracle.com/javase/8/javafx/api/javafx/util/Callback.html `Callback`]].
@@ -71,11 +60,7 @@
    * @param f ScalaFX Function
    * @return a JavaFX Callback that will call ScalaFX function.
    */
-<<<<<<< HEAD
-  implicit def function12jfxCallback[P, R](f: (P) => R) = new jfxu.Callback[P, R] {
-=======
   implicit def function12jfxCallback[P, R](f: (P) => R): Callback[P, R] = new jfxu.Callback[P, R] {
->>>>>>> df8b3993
     def call(param: P) = f(param)
   }
 
@@ -87,11 +72,7 @@
    * @param p JavaFX Pair
    * @return A Scala Tuple2 generated from Pair.
    */
-<<<<<<< HEAD
-  implicit def jfxPair2Tuple2[K, V](p: jfxu.Pair[K, V]) = (p.getKey, p.getValue)
-=======
   implicit def jfxPair2Tuple2[K, V](p: jfxu.Pair[K, V]): (K, V) = (p.getKey, p.getValue)
->>>>>>> df8b3993
 
   /**
    * Convert a Scala Tuple2 to a JavaFX [[http://docs.oracle.com/javase/8/javafx/api/javafx/util/Pair.html Pair]].
@@ -101,11 +82,7 @@
    * @param t A Scala Tuple2
    * @return A JavaFX Pair generated from Scala Tuple2.
    */
-<<<<<<< HEAD
-  implicit def tuple22jfxPair[K, V](t: (K, V)) = if (t != null) new jfxu.Pair[K, V](t._1, t._2) else null
-=======
   implicit def tuple22jfxPair[K, V](t: (K, V)): jfxu.Pair[K, V] = if (t != null) new jfxu.Pair[K, V](t._1, t._2) else null
->>>>>>> df8b3993
 
   /**
    * Converts a Double to a Duration.
@@ -113,11 +90,7 @@
    * @param d Double to convert
    * @return A [[scalafx.util.DurationHelper]] from where it is possible create a new [[scalafx.util.Duration]] instance.
    */
-<<<<<<< HEAD
-  implicit def double2DurationHelper(d: Double) = new DurationHelper(d)
-=======
   implicit def double2DurationHelper(d: Double): DurationHelper = new DurationHelper(d)
->>>>>>> df8b3993
 
   /**
    * Converts a
@@ -127,11 +100,7 @@
    * @param d JavaFX Duration
    * @return ScalaFX Duration
    */
-<<<<<<< HEAD
-  implicit def jfxDuration2sfx(d: jfxu.Duration) = if (d != null) new Duration(d) else null
-=======
   implicit def jfxDuration2sfx(d: jfxu.Duration): Duration = if (d != null) new Duration(d) else null
->>>>>>> df8b3993
 
   /**
    * Converts a
@@ -142,11 +111,7 @@
    * @param c JavaFX StringConverter
    * @return ScalaFX StringConverter
    */
-<<<<<<< HEAD
-  implicit def jfxStringConverter2sfx[T](c: jfxu.StringConverter[T]) = new StringConverter[T] {
-=======
   implicit def jfxStringConverter2sfx[T](c: jfxu.StringConverter[T]): StringConverter[T] = new StringConverter[T] {
->>>>>>> df8b3993
     def fromString(string: String): T = c.fromString(string)
     def toString(t: T): String = c.toString(t)
   }
