--- conflicted
+++ resolved
@@ -24,6 +24,7 @@
  * (INCLUDING NEGLIGENCE OR OTHERWISE) ARISING IN ANY WAY OUT OF THE USE OF THIS
  * SOFTWARE, EVEN IF ADVISED OF THE POSSIBILITY OF SUCH DAMAGE.
  */
+
 package scalafx.util
 
 import javafx.{util => jfxu}
@@ -66,13 +67,8 @@
 
   /**
    * Convenience method that will create a StringConverter implementation that just makes
-<<<<<<< HEAD
-   * conversion from object to String. [[scalafx.util.StringConverter# f r o m S t r i n g]] method will throw a
-   * [[java.lang.UnsupportedOperationException]].
-=======
    * conversion from object to String. [[scalafx.util.StringConverter#fromString]] method will throw a
    * `java.lang.UnsupportedOperationException`.
->>>>>>> 696f8f55
    *
    * @tparam T Type to convert
    *
@@ -89,13 +85,8 @@
 
   /**
    * Convenience method that will create a StringConverter implementation that just makes
-<<<<<<< HEAD
-   * conversion from String to object. [[scalafx.util.StringConverter# t o S t r i n g]] method will throw a
-   * [[java.lang.UnsupportedOperationException]].
-=======
    * conversion from String to object. [[scalafx.util.StringConverter#toString]] method will throw a
    * `java.lang.UnsupportedOperationException`.
->>>>>>> 696f8f55
    *
    * @tparam T Type to convert
    *
