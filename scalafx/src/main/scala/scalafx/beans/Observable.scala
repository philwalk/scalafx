/*
 * Copyright (c) 2011-2014, ScalaFX Project
 * All rights reserved.
 *
 * Redistribution and use in source and binary forms, with or without
 * modification, are permitted provided that the following conditions are met:
 *     * Redistributions of source code must retain the above copyright
 *       notice, this list of conditions and the following disclaimer.
 *     * Redistributions in binary form must reproduce the above copyright
 *       notice, this list of conditions and the following disclaimer in the
 *       documentation and/or other materials provided with the distribution.
 *     * Neither the name of the ScalaFX Project nor the
 *       names of its contributors may be used to endorse or promote products
 *       derived from this software without specific prior written permission.
 *
 * THIS SOFTWARE IS PROVIDED BY THE COPYRIGHT HOLDERS AND CONTRIBUTORS "AS IS" AND
 * ANY EXPRESS OR IMPLIED WARRANTIES, INCLUDING, BUT NOT LIMITED TO, THE IMPLIED
 * WARRANTIES OF MERCHANTABILITY AND FITNESS FOR A PARTICULAR PURPOSE ARE
 * DISCLAIMED. IN NO EVENT SHALL THE SCALAFX PROJECT OR ITS CONTRIBUTORS BE LIABLE
 * FOR ANY DIRECT, INDIRECT, INCIDENTAL, SPECIAL, EXEMPLARY, OR CONSEQUENTIAL
 * DAMAGES (INCLUDING, BUT NOT LIMITED TO, PROCUREMENT OF SUBSTITUTE GOODS OR
 * SERVICES; LOSS OF USE, DATA, OR PROFITS; OR BUSINESS INTERRUPTION) HOWEVER CAUSED
 * AND ON ANY THEORY OF LIABILITY, WHETHER IN CONTRACT, STRICT LIABILITY, OR TORT
 * (INCLUDING NEGLIGENCE OR OTHERWISE) ARISING IN ANY WAY OUT OF THE USE OF THIS
 * SOFTWARE, EVEN IF ADVISED OF THE POSSIBILITY OF SUCH DAMAGE.
 */
package scalafx.beans

<<<<<<< HEAD
import scala.language.implicitConversions
import javafx.{ beans => jfxb }
=======
import javafx.{beans => jfxb}
>>>>>>> 0f04a377
import scalafx.delegate.SFXDelegate
import scalafx.event.subscriptions.Subscription

object Observable {
  implicit def sfxObservable2jfx(o: Observable) = if (o != null) o.delegate else null
}

/**
 * Wraps [[http://docs.oracle.com/javase/8/javafx/api/javafx/beans/Observable.html `Observable`]].
 *
 * @define JFX JavaFX
 * @define IV `InvalidationListener`
 * @define IVURL [[http://docs.oracle.com/javase/8/javafx/api/javafx/beans/InvalidationListener.html `InvalidationListener`]]
 * @define SUBRET A new [[scalafx.event.subscriptions.Subscription]] to remove $JFX $IV.
 */
trait Observable extends SFXDelegate[jfxb.Observable] {

  /**
   * Adds a function as a $JFX $IVURL. This function has all arguments from
   * [[http://docs.oracle.com/javase/8/javafx/api/javafx/beans/InvalidationListener.html#invalidated(javafx.beans.Observable) `invalidated`]]
   * method from $IV.
   *
   * @param op Function that receives a ScalaFX `Observable`. It will be called when value was invalidated.
   * @return $SUBRET
   */
  def onInvalidate(op: Observable => Unit): Subscription = {
    val listener = new jfxb.InvalidationListener {
      def invalidated(observable: jfxb.Observable) {
        op(Observable.this)
      }
    }

    delegate.addListener(listener)

    new Subscription {
      def cancel() {
        delegate.removeListener(listener)
      }
    }
  }

  /**
   * Adds a no argument function as a $JFX $IVURL. This function has no arguments because it will not handle
   * invalidated values.
   *
   * @param op A Function with no arguments. It will be called when value was invalidated.
   * @return $SUBRET
   */
  def onInvalidate(op: => Unit): Subscription = {
    val listener = new jfxb.InvalidationListener {
      def invalidated(observable: jfxb.Observable) {
        op
      }
    }

    delegate.addListener(listener)

    new Subscription {
      def cancel() {
        delegate.removeListener(listener)
      }
    }
  }
}<|MERGE_RESOLUTION|>--- conflicted
+++ resolved
@@ -26,12 +26,8 @@
  */
 package scalafx.beans
 
-<<<<<<< HEAD
 import scala.language.implicitConversions
-import javafx.{ beans => jfxb }
-=======
 import javafx.{beans => jfxb}
->>>>>>> 0f04a377
 import scalafx.delegate.SFXDelegate
 import scalafx.event.subscriptions.Subscription
 
