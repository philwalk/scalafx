/*
 * Copyright (c) 2011-2014, ScalaFX Project
 * All rights reserved.
 *
 * Redistribution and use in source and binary forms, with or without
 * modification, are permitted provided that the following conditions are met:
 *     * Redistributions of source code must retain the above copyright
 *       notice, this list of conditions and the following disclaimer.
 *     * Redistributions in binary form must reproduce the above copyright
 *       notice, this list of conditions and the following disclaimer in the
 *       documentation and/or other materials provided with the distribution.
 *     * Neither the name of the ScalaFX Project nor the
 *       names of its contributors may be used to endorse or promote products
 *       derived from this software without specific prior written permission.
 *
 * THIS SOFTWARE IS PROVIDED BY THE COPYRIGHT HOLDERS AND CONTRIBUTORS "AS IS" AND
 * ANY EXPRESS OR IMPLIED WARRANTIES, INCLUDING, BUT NOT LIMITED TO, THE IMPLIED
 * WARRANTIES OF MERCHANTABILITY AND FITNESS FOR A PARTICULAR PURPOSE ARE
 * DISCLAIMED. IN NO EVENT SHALL THE SCALAFX PROJECT OR ITS CONTRIBUTORS BE LIABLE
 * FOR ANY DIRECT, INDIRECT, INCIDENTAL, SPECIAL, EXEMPLARY, OR CONSEQUENTIAL
 * DAMAGES (INCLUDING, BUT NOT LIMITED TO, PROCUREMENT OF SUBSTITUTE GOODS OR
 * SERVICES; LOSS OF USE, DATA, OR PROFITS; OR BUSINESS INTERRUPTION) HOWEVER CAUSED
 * AND ON ANY THEORY OF LIABILITY, WHETHER IN CONTRACT, STRICT LIABILITY, OR TORT
 * (INCLUDING NEGLIGENCE OR OTHERWISE) ARISING IN ANY WAY OUT OF THE USE OF THIS
 * SOFTWARE, EVEN IF ADVISED OF THE POSSIBILITY OF SUCH DAMAGE.
 */
package scalafx.beans.property

<<<<<<< HEAD
import scala.language.implicitConversions
import javafx.beans.{ property => jfxbp }
=======
import javafx.beans.{property => jfxbp}
>>>>>>> 0f04a377
import scalafx.delegate.SFXDelegate

object IntegerProperty {
  implicit def sfxIntegerProperty2jfx(ip: IntegerProperty) = if (ip != null) ip.delegate else null

  /**
   * Creates a new IntegerProperty instance using the SimpleIntegerProperty as the target.
   *
   * @param value the initial value
   * @return      the observable instance
   */
  def apply(value: Int) = new IntegerProperty(new jfxbp.SimpleIntegerProperty(value))
}

class IntegerProperty(override val delegate: jfxbp.IntegerProperty = new jfxbp.SimpleIntegerProperty)
  extends ReadOnlyIntegerProperty(delegate)
  with Property[Int, Number]
  with SFXDelegate[jfxbp.IntegerProperty] {

  def this(bean: Object, name: String) = this(new jfxbp.SimpleIntegerProperty(bean, name))

  def this(bean: Object, name: String, initialValue: Int) =
    this(new jfxbp.SimpleIntegerProperty(bean, name, initialValue))

  def value_=(v: Int) {
    delegate.set(v)
  }
  def value_=(v: Number) {
    delegate.set(v.intValue)
  }
}<|MERGE_RESOLUTION|>--- conflicted
+++ resolved
@@ -26,12 +26,8 @@
  */
 package scalafx.beans.property
 
-<<<<<<< HEAD
 import scala.language.implicitConversions
-import javafx.beans.{ property => jfxbp }
-=======
 import javafx.beans.{property => jfxbp}
->>>>>>> 0f04a377
 import scalafx.delegate.SFXDelegate
 
 object IntegerProperty {
