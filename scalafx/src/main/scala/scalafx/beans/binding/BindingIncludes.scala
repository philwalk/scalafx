--- conflicted
+++ resolved
@@ -26,14 +26,9 @@
  */
 package scalafx.beans.binding
 
-<<<<<<< HEAD
 import scala.language.implicitConversions
 import javafx.{ beans => jfxb }
 import javafx.beans.{ binding => jfxbb, value => jfxbv }
-=======
-import javafx.{beans => jfxb}
-import javafx.beans.{binding => jfxbb, value => jfxbv}
->>>>>>> 0f04a377
 import scalafx.beans.binding.NumberExpression.VariablePrecisionNumber
 
 object BindingIncludes extends BindingIncludes
