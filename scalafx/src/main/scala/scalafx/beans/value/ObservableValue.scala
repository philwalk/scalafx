/*
 * Copyright (c) 2011-2014, ScalaFX Project
 * All rights reserved.
 *
 * Redistribution and use in source and binary forms, with or without
 * modification, are permitted provided that the following conditions are met:
 *     * Redistributions of source code must retain the above copyright
 *       notice, this list of conditions and the following disclaimer.
 *     * Redistributions in binary form must reproduce the above copyright
 *       notice, this list of conditions and the following disclaimer in the
 *       documentation and/or other materials provided with the distribution.
 *     * Neither the name of the ScalaFX Project nor the
 *       names of its contributors may be used to endorse or promote products
 *       derived from this software without specific prior written permission.
 *
 * THIS SOFTWARE IS PROVIDED BY THE COPYRIGHT HOLDERS AND CONTRIBUTORS "AS IS" AND
 * ANY EXPRESS OR IMPLIED WARRANTIES, INCLUDING, BUT NOT LIMITED TO, THE IMPLIED
 * WARRANTIES OF MERCHANTABILITY AND FITNESS FOR A PARTICULAR PURPOSE ARE
 * DISCLAIMED. IN NO EVENT SHALL THE SCALAFX PROJECT OR ITS CONTRIBUTORS BE LIABLE
 * FOR ANY DIRECT, INDIRECT, INCIDENTAL, SPECIAL, EXEMPLARY, OR CONSEQUENTIAL
 * DAMAGES (INCLUDING, BUT NOT LIMITED TO, PROCUREMENT OF SUBSTITUTE GOODS OR
 * SERVICES; LOSS OF USE, DATA, OR PROFITS; OR BUSINESS INTERRUPTION) HOWEVER CAUSED
 * AND ON ANY THEORY OF LIABILITY, WHETHER IN CONTRACT, STRICT LIABILITY, OR TORT
 * (INCLUDING NEGLIGENCE OR OTHERWISE) ARISING IN ANY WAY OUT OF THE USE OF THIS
 * SOFTWARE, EVEN IF ADVISED OF THE POSSIBILITY OF SUCH DAMAGE.
 */
package scalafx.beans.value

<<<<<<< HEAD
import scala.language.implicitConversions
import javafx.beans.{ value => jfxbv }
=======
import javafx.beans.{value => jfxbv}
>>>>>>> 0f04a377
import scalafx.beans.Observable
import scalafx.delegate.SFXDelegate
import scalafx.event.subscriptions.Subscription

object ObservableValue {
  implicit def sfxObservableValue2jfx[T, J](ov: ObservableValue[T, J]) = if (ov != null) ov.delegate else null

  // Conversions to JavaFX Marker classes (no need for these in scala, due to specialized classes)
  implicit def sfxObservableValue2jfxIntegerValue(ov: ObservableValue[Int, Number]) = ov.delegate.asInstanceOf[jfxbv.ObservableIntegerValue]

  implicit def sfxObservableValue2jfxLongValue(ov: ObservableValue[Long, Number]) = ov.delegate.asInstanceOf[jfxbv.ObservableLongValue]

  implicit def sfxObservableValue2jfxFloatValue(ov: ObservableValue[Float, Number]) = ov.delegate.asInstanceOf[jfxbv.ObservableFloatValue]

  implicit def sfxObservableValue2jfxDoubleValue(ov: ObservableValue[Double, Number]) = ov.delegate.asInstanceOf[jfxbv.ObservableDoubleValue]

  implicit def sfxObservableValue2jfxBooleanValue(ov: ObservableValue[Boolean, java.lang.Boolean]) = ov.delegate.asInstanceOf[jfxbv.ObservableBooleanValue]

  implicit def sfxObservableValue2jfxStringValue(ov: ObservableValue[String, String]) = ov.delegate.asInstanceOf[jfxbv.ObservableStringValue]

  implicit def sfxObservableValue2jfxObjectValue[T](ov: ObservableValue[T, T]) = ov.delegate.asInstanceOf[jfxbv.ObservableObjectValue[T]]

  implicit def sfxObservableValue2jfxNumberValue(ov: ObservableValue[Number, Number]) = ov.delegate.asInstanceOf[jfxbv.ObservableNumberValue]
}

/**
 * An ObservableValue is an entity that wraps a value and allows to observe the value for changes.
 *
 * @tparam T Indicates Scala type that will be returned for this Observable.
 * @tparam J Indicates Java type to be wrapped by T. Eventually T and J could be the same.
 *
 * @define OV `ObservableValue`
 * @define VALUE the current value of this $OV.
 * @define CV `ChangeListener`
 * @define URLCV [[http://docs.oracle.com/javase/8/javafx/api/javafx/beans/value/ChangeListener.html `ChangeListener`]]
 * @define SUBRET A new [[scalafx.event.subscriptions.Subscription]] to remove $OV.
 */
trait ObservableValue[@specialized(Int, Long, Float, Double, Boolean) T, J]
  extends Observable
  with SFXDelegate[jfxbv.ObservableValue[J]] {

  /**
   * Returns $OV
   *
   * @return $OV
   */
  def value: T

  /**
   * Returns $OV
   *
   * @return $OV
   */
  def apply() = value

  /**
   * Adds a function as a $URLCV. This function has all arguments from
   * [[http://docs.oracle.com/javase/8/javafx/api/javafx/beans/value/ChangeListener.html#changed(javafx.beans.value.ObservableValue, T, T) `changed`]]
   * method from $CV.
   *
   * @tparam J1 J superclass.
   * @param op Function that receives a 
<<<<<<< HEAD
   * [[http://docs.oracle.com/javase/8/javafx/api/javafx/beans/value/ObservableValue.html $OV]],
   * the old value and the new value. It will be called when value changes.
=======
   *           [[http://docs.oracle.com/javafx/2/api/javafx/beans/value/ObservableValue.html $OV]],
   *           the old value and the new value. It will be called when value changes.
>>>>>>> 0f04a377
   * @return $SUBRET
   */
  def onChange[J1 >: J](op: (ObservableValue[T, J], J1, J1) => Unit): Subscription = {
    val listener = new jfxbv.ChangeListener[J1] {
      def changed(observable: jfxbv.ObservableValue[_ <: J1], oldValue: J1, newValue: J1) {
        op(ObservableValue.this, oldValue, newValue)
      }
    }

    delegate.addListener(listener)

    new Subscription {
      def cancel() {
        delegate.removeListener(listener)
      }
    }
  }

  /**
   * Adds a function as a $URLCV. This function has no arguments because it will not handle values changed.
   *
   * @param op A Function with no arguments. It will be called when value changes.
   * @return $SUBRET
   */
  def onChange[J1 >: J](op: => Unit): Subscription = {
    val listener = new jfxbv.ChangeListener[J1] {
      def changed(observable: jfxbv.ObservableValue[_ <: J1], oldValue: J1, newValue: J1) {
        op
      }
    }

    delegate.addListener(listener)

    new Subscription {
      def cancel() {
        delegate.removeListener(listener)
      }
    }
  }
}<|MERGE_RESOLUTION|>--- conflicted
+++ resolved
@@ -26,12 +26,8 @@
  */
 package scalafx.beans.value
 
-<<<<<<< HEAD
 import scala.language.implicitConversions
-import javafx.beans.{ value => jfxbv }
-=======
 import javafx.beans.{value => jfxbv}
->>>>>>> 0f04a377
 import scalafx.beans.Observable
 import scalafx.delegate.SFXDelegate
 import scalafx.event.subscriptions.Subscription
@@ -94,13 +90,8 @@
    *
    * @tparam J1 J superclass.
    * @param op Function that receives a 
-<<<<<<< HEAD
    * [[http://docs.oracle.com/javase/8/javafx/api/javafx/beans/value/ObservableValue.html $OV]],
    * the old value and the new value. It will be called when value changes.
-=======
-   *           [[http://docs.oracle.com/javafx/2/api/javafx/beans/value/ObservableValue.html $OV]],
-   *           the old value and the new value. It will be called when value changes.
->>>>>>> 0f04a377
    * @return $SUBRET
    */
   def onChange[J1 >: J](op: (ObservableValue[T, J], J1, J1) => Unit): Subscription = {
