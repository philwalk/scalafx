--- conflicted
+++ resolved
@@ -1,255 +1,251 @@
-/*
- * Copyright (c) 2011-2014, ScalaFX Project
- * All rights reserved.
- *
- * Redistribution and use in source and binary forms, with or without
- * modification, are permitted provided that the following conditions are met:
- *     * Redistributions of source code must retain the above copyright
- *       notice, this list of conditions and the following disclaimer.
- *     * Redistributions in binary form must reproduce the above copyright
- *       notice, this list of conditions and the following disclaimer in the
- *       documentation and/or other materials provided with the distribution.
- *     * Neither the name of the ScalaFX Project nor the
- *       names of its contributors may be used to endorse or promote products
- *       derived from this software without specific prior written permission.
- *
- * THIS SOFTWARE IS PROVIDED BY THE COPYRIGHT HOLDERS AND CONTRIBUTORS "AS IS" AND
- * ANY EXPRESS OR IMPLIED WARRANTIES, INCLUDING, BUT NOT LIMITED TO, THE IMPLIED
- * WARRANTIES OF MERCHANTABILITY AND FITNESS FOR A PARTICULAR PURPOSE ARE
- * DISCLAIMED. IN NO EVENT SHALL THE SCALAFX PROJECT OR ITS CONTRIBUTORS BE LIABLE
- * FOR ANY DIRECT, INDIRECT, INCIDENTAL, SPECIAL, EXEMPLARY, OR CONSEQUENTIAL
- * DAMAGES (INCLUDING, BUT NOT LIMITED TO, PROCUREMENT OF SUBSTITUTE GOODS OR
- * SERVICES; LOSS OF USE, DATA, OR PROFITS; OR BUSINESS INTERRUPTION) HOWEVER CAUSED
- * AND ON ANY THEORY OF LIABILITY, WHETHER IN CONTRACT, STRICT LIABILITY, OR TORT
- * (INCLUDING NEGLIGENCE OR OTHERWISE) ARISING IN ANY WAY OUT OF THE USE OF THIS
- * SOFTWARE, EVEN IF ADVISED OF THE POSSIBILITY OF SUCH DAMAGE.
- */
-package scalafx.collections
-
-<<<<<<< HEAD
-import scala.language.implicitConversions
-import java.{ util => ju }
-=======
-import java.{util => ju}
->>>>>>> 0f04a377
-import scala.collection.JavaConversions._
-import scala.collection.generic.GenericSetTemplate
-import scala.collection.generic.MutableSetFactory
-import scala.collection.mutable.Builder
-import scala.collection.mutable.Set
-import scala.collection.mutable.SetLike
-import javafx.{collections => jfxc}
-import scalafx.beans.Observable
-import scalafx.delegate.SFXDelegate
-import scala.collection.generic.GenericCompanion
-
-/**
- * Companion Object for `[[scalafx.collections.ObservableSet]]`.
- *
- * @define OS `ObservableSet`
- */
-object ObservableSet extends MutableSetFactory[ObservableSet] {
-
-  /**
-   * Extracts a JavaFX's $OS from a ScalaFX's $OS.
-   *
-   * @param os ScalaFX's $OS.
-   * @return JavaFX's $OS inside parameter.
-   */
-  implicit def sfxObservableSet2sfxObservableSet[T](os: ObservableSet[T]) = if (os != null) os.delegate else null
-
-  // CHANGING INDICATORS - BEGIN
-
-  /**
-   * Indicates a change in a $OS. It is a simpler version of JavaFX's
-   * [[http://docs.oracle.com/javase/8/javafx/api/javafx/collections/SetChangeListener.Change.html `SetChangeListener.Change`]],
-   * where each subclass indicates a specific change operation.
-   */
-  trait Change[T]
-
-  /**
-   * Indicates a addition in a $OS.
-   *
-   * @param added Added element.
-   * @see [[http://docs.oracle.com/javase/8/javafx/api/javafx/collections/SetChangeListener.Change.html#getElementAdded() `SetChangeListener.Change.getElementAdded()`]]
-   */
-  case class Add[T](added: T) extends Change[T]
-
-  /**
-   * Indicates a removal in an $OS.
-   *
-   * @param removed Removed element.
-   * @see [[http://docs.oracle.com/javase/8/javafx/api/javafx/collections/SetChangeListener.Change.html#getElementRemoved() `SetChangeListener.Change.getElementRemoved()`]]
-   */
-  case class Remove[T](removed: T) extends Change[T]
-
-  // CHANGING INDICATORS - END
-
-  // CREATION METHODS - BEGIN
-
-  /**
-   * Creates a empty $OS
-   *
-   * @return a Empty [[scalafx.collections.ObservableHashSet]]
-   */
-  override def empty[T]: ObservableSet[T] = new ObservableHashSet[T]
-
-  /**
-   * Creates a new $OS from a sequence.
-   *
-   * @param elems Sequence source of Set
-   * @return new [[scalafx.collections.ObservableHashSet]] generated from elems
-   */
-  def apply[T](elems: Seq[T]): ObservableSet[T] =
-    new ObservableHashSet[T](jfxc.FXCollections.observableSet(elems: _*))
-
-  /**
-   * Creates a new $OS from a mutable [[scala.collection.mutable.Set]].
-   *
-   * @param set Mutable Set to be wrapped.
-   * @return new [[scalafx.collections.ObservableHashSet]] wrapping ''set''
-   */
-  def apply[T](set: Set[T]): ObservableSet[T] =
-    new ObservableSet[T] {
-      override val delegate = jfxc.FXCollections.observableSet(mutableSetAsJavaSet(set))
-    }
-
-  // CREATION METHODS - END
-
-}
-
-/**
- * Wrapper class to JavaFX's [[http://docs.oracle.com/javase/8/javafx/api/javafx/collections/ObservableSet.html $OS]] .
- *
- * @tparam T Type of this $SET
- *
- * @define OS `ObservableSet`
- * @define SET `Set`
- */
-trait ObservableSet[T]
-  extends Set[T]
-  with SetLike[T, ObservableSet[T]]
-  with GenericSetTemplate[T, ObservableSet]
-  with Builder[T, ObservableSet[T]]
-  with Observable
-  with SFXDelegate[jfxc.ObservableSet[T]] {
-
-  /**
-   * The factory companion object that builds instances of class $OS.
-   */
-  override def companion: GenericCompanion[ObservableSet] = ObservableSet
-
-  /**
-   * The result when this set is used as a builder
-   */
-  override def result() = this
-
-  /**
-   * Generates a empty $OS.
-   *
-   * @return A empty [[scalafx.collections.ObservableHashSet]]
-   */
-  override def empty = new ObservableHashSet[T]
-
-  /**
-   * Adds a single element to the set.
-   *
-   * @param elem the element to be added.
-   * @return The $SET itself
-   */
-  def +=(elem: T) = {
-    delegate.add(elem)
-    this
-  }
-
-  /**
-   * Removes a single element from this mutable set.
-   *
-   * @param elem the element to be removed.
-   * @return The $SET itself
-   */
-  def -=(elem: T) = {
-    delegate.remove(elem)
-    this
-  }
-
-  /**
-   * Removes all elements from the $SET. After this operation has completed, the $SET will be empty.
-   */
-  override def clear() {
-    delegate.clear()
-  }
-
-  /**
-   * Creates a new iterator over elements of this set
-   */
-  def iterator = new Iterator[T] {
-    val it = delegate.iterator
-    def hasNext = it.hasNext
-    def next() = it.next()
-  }
-
-  /**
-   * @return This $SET's size.
-   */
-  override def size = delegate.size
-
-  /**
-   * Tests if some element is contained in this $SET.
-   *
-   * @param elem the element to test for membership.
-   * @return `true` if `elem` is contained in this $SET, `false` otherwise.
-   */
-  def contains(elem: T) = delegate.contains(elem)
-
-  import ObservableSet._
-
-  /**
-   * Add a listener function to $SET's changes. This function '''will handle''' this map's modifications data.
-   *
-   * @param op Function that will handle this $OS's modifications data to be activated when some change was made.
-   */
-  def onChange[J >: T](op: (ObservableSet[T], Change[J]) => Unit) {
-    delegate.addListener(new jfxc.SetChangeListener[T] {
-      def onChanged(change: jfxc.SetChangeListener.Change[_ <: T]) {
-        val changeEvent: Change[J] = (change.wasAdded, change.wasRemoved) match {
-          case (true, false) => ObservableSet.Add(change.getElementAdded)
-          case (false, true) => ObservableSet.Remove(change.getElementRemoved)
-          case _ => throw new IllegalStateException("Irregular Change. Added: " +
-            change.getElementAdded + ", Removed: " + change.getElementRemoved)
-        }
-
-        op(ObservableSet.this, changeEvent)
-      }
-    })
-  }
-
-  /**
-   * Add a listener function to $SET's changes. This function '''will not handle''' this $SET's modifications data.
-   *
-   * @param op No-argument function to be activated when some change in this $OS was made.
-   */
-  def onChange(op: => Unit) {
-    delegate.addListener(new jfxc.SetChangeListener[T] {
-      def onChanged(change: jfxc.SetChangeListener.Change[_ <: T]) {
-        op
-      }
-    })
-  }
-
-}
-
-/**
- * [[scalafx.collections.ObservableSet]] implementation backed for a
- * [[http://docs.oracle.com/javase/7/docs/api/java/util/HashSet.html `HashSet`]] from Java Collection.
- *
- * @param delegate JavaFX
- *                 [[http://docs.oracle.com/javase/8/javafx/api/javafx/collections/ObservableSet.html ObservableSet]]
- *                 instance to be wrapped by this class. By default it is a
- *                 [[http://docs.oracle.com/javase/7/docs/api/java/util/HashSet.html HashSet]] wrapped by
- *                 [[http://docs.oracle.com/javase/8/javafx/api/javafx/collections/FXCollections.html#observableSet(java.util.Set) observableSet]]
- *                 method from
- *                 [[http://docs.oracle.com/javase/8/javafx/api/javafx/collections/FXCollections.html FXCollections]].
- */
-class ObservableHashSet[T](override val delegate: jfxc.ObservableSet[T] = jfxc.FXCollections.observableSet(new ju.HashSet[T]))
-  extends ObservableSet[T]
+/*
+ * Copyright (c) 2011-2014, ScalaFX Project
+ * All rights reserved.
+ *
+ * Redistribution and use in source and binary forms, with or without
+ * modification, are permitted provided that the following conditions are met:
+ *     * Redistributions of source code must retain the above copyright
+ *       notice, this list of conditions and the following disclaimer.
+ *     * Redistributions in binary form must reproduce the above copyright
+ *       notice, this list of conditions and the following disclaimer in the
+ *       documentation and/or other materials provided with the distribution.
+ *     * Neither the name of the ScalaFX Project nor the
+ *       names of its contributors may be used to endorse or promote products
+ *       derived from this software without specific prior written permission.
+ *
+ * THIS SOFTWARE IS PROVIDED BY THE COPYRIGHT HOLDERS AND CONTRIBUTORS "AS IS" AND
+ * ANY EXPRESS OR IMPLIED WARRANTIES, INCLUDING, BUT NOT LIMITED TO, THE IMPLIED
+ * WARRANTIES OF MERCHANTABILITY AND FITNESS FOR A PARTICULAR PURPOSE ARE
+ * DISCLAIMED. IN NO EVENT SHALL THE SCALAFX PROJECT OR ITS CONTRIBUTORS BE LIABLE
+ * FOR ANY DIRECT, INDIRECT, INCIDENTAL, SPECIAL, EXEMPLARY, OR CONSEQUENTIAL
+ * DAMAGES (INCLUDING, BUT NOT LIMITED TO, PROCUREMENT OF SUBSTITUTE GOODS OR
+ * SERVICES; LOSS OF USE, DATA, OR PROFITS; OR BUSINESS INTERRUPTION) HOWEVER CAUSED
+ * AND ON ANY THEORY OF LIABILITY, WHETHER IN CONTRACT, STRICT LIABILITY, OR TORT
+ * (INCLUDING NEGLIGENCE OR OTHERWISE) ARISING IN ANY WAY OUT OF THE USE OF THIS
+ * SOFTWARE, EVEN IF ADVISED OF THE POSSIBILITY OF SUCH DAMAGE.
+ */
+package scalafx.collections
+
+import scala.language.implicitConversions
+import java.{util => ju}
+import scala.collection.JavaConversions._
+import scala.collection.generic.GenericSetTemplate
+import scala.collection.generic.MutableSetFactory
+import scala.collection.mutable.Builder
+import scala.collection.mutable.Set
+import scala.collection.mutable.SetLike
+import javafx.{collections => jfxc}
+import scalafx.beans.Observable
+import scalafx.delegate.SFXDelegate
+import scala.collection.generic.GenericCompanion
+
+/**
+ * Companion Object for `[[scalafx.collections.ObservableSet]]`.
+ *
+ * @define OS `ObservableSet`
+ */
+object ObservableSet extends MutableSetFactory[ObservableSet] {
+
+  /**
+   * Extracts a JavaFX's $OS from a ScalaFX's $OS.
+   *
+   * @param os ScalaFX's $OS.
+   * @return JavaFX's $OS inside parameter.
+   */
+  implicit def sfxObservableSet2sfxObservableSet[T](os: ObservableSet[T]) = if (os != null) os.delegate else null
+
+  // CHANGING INDICATORS - BEGIN
+
+  /**
+   * Indicates a change in a $OS. It is a simpler version of JavaFX's
+   * [[http://docs.oracle.com/javase/8/javafx/api/javafx/collections/SetChangeListener.Change.html `SetChangeListener.Change`]],
+   * where each subclass indicates a specific change operation.
+   */
+  trait Change[T]
+
+  /**
+   * Indicates a addition in a $OS.
+   *
+   * @param added Added element.
+   * @see [[http://docs.oracle.com/javase/8/javafx/api/javafx/collections/SetChangeListener.Change.html#getElementAdded() `SetChangeListener.Change.getElementAdded()`]]
+   */
+  case class Add[T](added: T) extends Change[T]
+
+  /**
+   * Indicates a removal in an $OS.
+   *
+   * @param removed Removed element.
+   * @see [[http://docs.oracle.com/javase/8/javafx/api/javafx/collections/SetChangeListener.Change.html#getElementRemoved() `SetChangeListener.Change.getElementRemoved()`]]
+   */
+  case class Remove[T](removed: T) extends Change[T]
+
+  // CHANGING INDICATORS - END
+
+  // CREATION METHODS - BEGIN
+
+  /**
+   * Creates a empty $OS
+   *
+   * @return a Empty [[scalafx.collections.ObservableHashSet]]
+   */
+  override def empty[T]: ObservableSet[T] = new ObservableHashSet[T]
+
+  /**
+   * Creates a new $OS from a sequence.
+   *
+   * @param elems Sequence source of Set
+   * @return new [[scalafx.collections.ObservableHashSet]] generated from elems
+   */
+  def apply[T](elems: Seq[T]): ObservableSet[T] =
+    new ObservableHashSet[T](jfxc.FXCollections.observableSet(elems: _*))
+
+  /**
+   * Creates a new $OS from a mutable [[scala.collection.mutable.Set]].
+   *
+   * @param set Mutable Set to be wrapped.
+   * @return new [[scalafx.collections.ObservableHashSet]] wrapping ''set''
+   */
+  def apply[T](set: Set[T]): ObservableSet[T] =
+    new ObservableSet[T] {
+      override val delegate = jfxc.FXCollections.observableSet(mutableSetAsJavaSet(set))
+    }
+
+  // CREATION METHODS - END
+
+}
+
+/**
+ * Wrapper class to JavaFX's [[http://docs.oracle.com/javase/8/javafx/api/javafx/collections/ObservableSet.html $OS]] .
+ *
+ * @tparam T Type of this $SET
+ *
+ * @define OS `ObservableSet`
+ * @define SET `Set`
+ */
+trait ObservableSet[T]
+  extends Set[T]
+  with SetLike[T, ObservableSet[T]]
+  with GenericSetTemplate[T, ObservableSet]
+  with Builder[T, ObservableSet[T]]
+  with Observable
+  with SFXDelegate[jfxc.ObservableSet[T]] {
+
+  /**
+   * The factory companion object that builds instances of class $OS.
+   */
+  override def companion: GenericCompanion[ObservableSet] = ObservableSet
+
+  /**
+   * The result when this set is used as a builder
+   */
+  override def result() = this
+
+  /**
+   * Generates a empty $OS.
+   *
+   * @return A empty [[scalafx.collections.ObservableHashSet]]
+   */
+  override def empty = new ObservableHashSet[T]
+
+  /**
+   * Adds a single element to the set.
+   *
+   * @param elem the element to be added.
+   * @return The $SET itself
+   */
+  def +=(elem: T) = {
+    delegate.add(elem)
+    this
+  }
+
+  /**
+   * Removes a single element from this mutable set.
+   *
+   * @param elem the element to be removed.
+   * @return The $SET itself
+   */
+  def -=(elem: T) = {
+    delegate.remove(elem)
+    this
+  }
+
+  /**
+   * Removes all elements from the $SET. After this operation has completed, the $SET will be empty.
+   */
+  override def clear() {
+    delegate.clear()
+  }
+
+  /**
+   * Creates a new iterator over elements of this set
+   */
+  def iterator = new Iterator[T] {
+    val it = delegate.iterator
+    def hasNext = it.hasNext
+    def next() = it.next()
+  }
+
+  /**
+   * @return This $SET's size.
+   */
+  override def size = delegate.size
+
+  /**
+   * Tests if some element is contained in this $SET.
+   *
+   * @param elem the element to test for membership.
+   * @return `true` if `elem` is contained in this $SET, `false` otherwise.
+   */
+  def contains(elem: T) = delegate.contains(elem)
+
+  import ObservableSet._
+
+  /**
+   * Add a listener function to $SET's changes. This function '''will handle''' this map's modifications data.
+   *
+   * @param op Function that will handle this $OS's modifications data to be activated when some change was made.
+   */
+  def onChange[J >: T](op: (ObservableSet[T], Change[J]) => Unit) {
+    delegate.addListener(new jfxc.SetChangeListener[T] {
+      def onChanged(change: jfxc.SetChangeListener.Change[_ <: T]) {
+        val changeEvent: Change[J] = (change.wasAdded, change.wasRemoved) match {
+          case (true, false) => ObservableSet.Add(change.getElementAdded)
+          case (false, true) => ObservableSet.Remove(change.getElementRemoved)
+          case _ => throw new IllegalStateException("Irregular Change. Added: " +
+            change.getElementAdded + ", Removed: " + change.getElementRemoved)
+        }
+
+        op(ObservableSet.this, changeEvent)
+      }
+    })
+  }
+
+  /**
+   * Add a listener function to $SET's changes. This function '''will not handle''' this $SET's modifications data.
+   *
+   * @param op No-argument function to be activated when some change in this $OS was made.
+   */
+  def onChange(op: => Unit) {
+    delegate.addListener(new jfxc.SetChangeListener[T] {
+      def onChanged(change: jfxc.SetChangeListener.Change[_ <: T]) {
+        op
+      }
+    })
+  }
+
+}
+
+/**
+ * [[scalafx.collections.ObservableSet]] implementation backed for a
+ * [[http://docs.oracle.com/javase/7/docs/api/java/util/HashSet.html `HashSet`]] from Java Collection.
+ *
+ * @param delegate JavaFX
+ *                 [[http://docs.oracle.com/javase/8/javafx/api/javafx/collections/ObservableSet.html ObservableSet]]
+ *                 instance to be wrapped by this class. By default it is a
+ *                 [[http://docs.oracle.com/javase/7/docs/api/java/util/HashSet.html HashSet]] wrapped by
+ *                 [[http://docs.oracle.com/javase/8/javafx/api/javafx/collections/FXCollections.html#observableSet(java.util.Set) observableSet]]
+ *                 method from
+ *                 [[http://docs.oracle.com/javase/8/javafx/api/javafx/collections/FXCollections.html FXCollections]].
+ */
+class ObservableHashSet[T](override val delegate: jfxc.ObservableSet[T] = jfxc.FXCollections.observableSet(new ju.HashSet[T]))
+  extends ObservableSet[T]