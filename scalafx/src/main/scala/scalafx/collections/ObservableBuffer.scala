--- conflicted
+++ resolved
@@ -54,7 +54,7 @@
 object ObservableBuffer extends SeqFactory[ObservableBuffer] {
 
   /**
-   * Extracts a $OL from a $OB.
+   * Extracts an $OL from an $OB.
    *
    * @param ob ObservableBuffer
    */
@@ -75,14 +75,14 @@
   // CHANGING INDICATORS - BEGIN
 
   /**
-   * Trait that indicates a Change in a $OB. It is a simpler version of JavaFX's
+   * Trait that indicates a Change in an $OB. It is a simpler version of JavaFX's
    * [[http://docs.oracle.com/javafx/2/api/javafx/collections/ListChangeListener.Change.html `ListChangeListener.Change`]],
    * where each subclass indicates a specific change operation.
    */
   trait Change
 
   /**
-   * Indicates a Addition in a $OB.
+   * Indicates an Addition in an $OB.
    *
    * @param position Position from where new elements were added
    * @param added elements added
@@ -92,7 +92,7 @@
   case class Add[T](position: Int, added: Traversable[T]) extends Change
 
   /**
-   * Indicates a Remotion in a $OB.
+   * Indicates a Removal in an $OB.
    *
    * @param position Position from where elements were removed
    * @param removed elements removed
@@ -102,10 +102,7 @@
   case class Remove[T](position: Int, removed: Traversable[T]) extends Change
 
   /**
-<<<<<<< HEAD
-   * Indicates a Removing in a ObservableBuffer
-=======
-   * Indicates a Reordering in a $OB.
+   * Indicates a Reordering in an $OB.
    *
    * @param start The start of the change interval.
    * @param end The end of the change interval.
@@ -114,7 +111,6 @@
    * @see [[http://docs.oracle.com/javafx/2/api/javafx/collections/ListChangeListener.Change.html#getFrom() `ListChangeListener.Change.getFrom()`]]
    * @see [[http://docs.oracle.com/javafx/2/api/javafx/collections/ListChangeListener.Change.html#getTo() `ListChangeListener.Change.getTo()`]]
    * @see [[http://docs.oracle.com/javafx/2/api/javafx/collections/ListChangeListener.Change.html#getPermutation(int) `ListChangeListener.Change.getPermutation(int)`]]
->>>>>>> b696a6a5
    */
   case class Reorder(start: Int, end: Int, permutation: (Int => Int)) extends Change
 
@@ -197,15 +193,10 @@
    * @param buffer the $buf to be rotated
    * @param distance the distance of rotation
    */
-<<<<<<< HEAD
   def rotate[T](buffer: ObservableBuffer[T], distance: Int) {
     jfxc.FXCollections.rotate(buffer, distance)
   }
   
-=======
-  def rotate[T](buffer: ObservableBuffer[T], distance: Int) = jfxc.FXCollections.rotate(buffer, distance)
-
->>>>>>> b696a6a5
   // HELPER METHODS - END
 
 }
@@ -216,18 +207,11 @@
  *
  * @tparam T Type of this $buf
  *
-<<<<<<< HEAD
- * @define OB ObservableBuffer
- * @define ownOB The ObservableBuffer itself.
- * @define buf Buffer
- * @define WhyOverride Overridden method to make it behave like wrapped ObservableList.
-=======
  * @define OB `ObservableBuffer`
  * @define OL `ObservavbleList`
  * @define ownOB The $OB itself.
  * @define buf `Buffer`
- * @define WhyOverride Overrided method to make it behave like wrapped $OL.
->>>>>>> b696a6a5
+ * @define WhyOverride Overridden method to make it behave like a wrapped $OL.
  * @define noCL The new $OB won't have Change and Invalidation Listeners from original $buf.
  *
  */
@@ -245,7 +229,7 @@
   override def companion: GenericCompanion[ObservableBuffer] = ObservableBuffer
 
   /**
-   * Produces a $OB from the added elements.
+   * Produces an $OB from the added elements.
    */
   def result() = this
 
@@ -393,11 +377,7 @@
    * Inserts new elements at a given index into this $buf.
    *
    * @param n the index where new elements are inserted.
-<<<<<<< HEAD
    * @param elems  the traversable collection containing the elements to insert.
-=======
-   * @param elems the traversable collection containing the elements to insert.
->>>>>>> b696a6a5
    */
   def insertAll(n: Int, elems: Traversable[T]) {
     delegate.addAll(n, elems.toIterable)
@@ -530,11 +510,7 @@
   import ObservableBuffer._
 
   /**
-<<<<<<< HEAD
-   * Add a listener function to list's changes. This function will handle this buffer's
-=======
    * Add a listener function to list's changes. This function '''will handle''' this buffer's
->>>>>>> b696a6a5
    * modifications data.
    *
    * @param op Function that will handle this $OB's modifications data to be activated when
@@ -572,11 +548,7 @@
   }
 
   /**
-<<<<<<< HEAD
-   * Add a listener function to list's changes. This function will not handle this buffer's
-=======
    * Add a listener function to list's changes. This function '''will not handle''' this buffer's
->>>>>>> b696a6a5
    * modifications data.
    *
    * @param op No-argument function to be activated when some change in this $OB was made.
