--- conflicted
+++ resolved
@@ -1,5 +1,5 @@
 /*
- * Copyright (c) 2011-2014, ScalaFX Project
+ * Copyright (c) 2011-2015, ScalaFX Project
  * All rights reserved.
  *
  * Redistribution and use in source and binary forms, with or without
@@ -121,15 +121,10 @@
    *
    * @param start The start of the change interval.
    * @param end The end of the change interval.
-<<<<<<< HEAD
-   * @param permutation Function thst indicates the permutation that happened. The argument indicates the old index
-   *                    that contained the element prior to this change. Its return is the new index of the same element.
-=======
    * @param permutation Function that indicates the permutation that happened. The argument indicates the old index
    *                    that contained the element prior to this change. Its return is the new index of the same element.
    *
    * @see [[http://docs.oracle.com/javase/8/javafx/api/javafx/collections/ListChangeListener.Change.html#wasUpdated() `ListChangeListener.Change.wasPermutated()`]]
->>>>>>> 696f8f55
    * @see [[http://docs.oracle.com/javase/8/javafx/api/javafx/collections/ListChangeListener.Change.html#getFrom() `ListChangeListener.Change.getFrom()`]]
    * @see [[http://docs.oracle.com/javase/8/javafx/api/javafx/collections/ListChangeListener.Change.html#getTo() `ListChangeListener.Change.getTo()`]]
    * @see [[http://docs.oracle.com/javase/8/javafx/api/javafx/collections/ListChangeListener.Change.html#getPermutation(int) `ListChangeListener.Change.getPermutation(int)`]]
