--- conflicted
+++ resolved
@@ -211,11 +211,7 @@
  * @define OL `ObservavbleList`
  * @define ownOB The $OB itself.
  * @define buf `Buffer`
-<<<<<<< HEAD
  * @define WhyOverride Overridden method to make it behave like a wrapped $OL.
-=======
- * @define WhyOverride Overridden method to make it behave like wrapped $OL.
->>>>>>> a134f7f9
  * @define noCL The new $OB won't have Change and Invalidation Listeners from original $buf.
  *
  */
@@ -384,13 +380,9 @@
   /**
    * Clears the $OB's contents. After this operation, the $buf is empty.
    */
-<<<<<<< HEAD
   def clear() {
     delegate.clear()
   }
-=======
-  def clear() = delegate.clear()
->>>>>>> a134f7f9
 
   /**
    * Inserts new elements at a given index into this $buf.
@@ -410,11 +402,7 @@
 
     def hasNext = it.hasNext
 
-<<<<<<< HEAD
-    def next() = it.next
-=======
     def next() = it.next()
->>>>>>> a134f7f9
   }
 
   /**
