/*
 * Copyright (c) 2011-2014, ScalaFX Project
 * All rights reserved.
 *
 * Redistribution and use in source and binary forms, with or without
 * modification, are permitted provided that the following conditions are met:
 *     * Redistributions of source code must retain the above copyright
 *       notice, this list of conditions and the following disclaimer.
 *     * Redistributions in binary form must reproduce the above copyright
 *       notice, this list of conditions and the following disclaimer in the
 *       documentation and/or other materials provided with the distribution.
 *     * Neither the name of the ScalaFX Project nor the
 *       names of its contributors may be used to endorse or promote products
 *       derived from this software without specific prior written permission.
 *
 * THIS SOFTWARE IS PROVIDED BY THE COPYRIGHT HOLDERS AND CONTRIBUTORS "AS IS" AND
 * ANY EXPRESS OR IMPLIED WARRANTIES, INCLUDING, BUT NOT LIMITED TO, THE IMPLIED
 * WARRANTIES OF MERCHANTABILITY AND FITNESS FOR A PARTICULAR PURPOSE ARE
 * DISCLAIMED. IN NO EVENT SHALL THE SCALAFX PROJECT OR ITS CONTRIBUTORS BE LIABLE
 * FOR ANY DIRECT, INDIRECT, INCIDENTAL, SPECIAL, EXEMPLARY, OR CONSEQUENTIAL
 * DAMAGES (INCLUDING, BUT NOT LIMITED TO, PROCUREMENT OF SUBSTITUTE GOODS OR
 * SERVICES; LOSS OF USE, DATA, OR PROFITS; OR BUSINESS INTERRUPTION) HOWEVER CAUSED
 * AND ON ANY THEORY OF LIABILITY, WHETHER IN CONTRACT, STRICT LIABILITY, OR TORT
 * (INCLUDING NEGLIGENCE OR OTHERWISE) ARISING IN ANY WAY OUT OF THE USE OF THIS
 * SOFTWARE, EVEN IF ADVISED OF THE POSSIBILITY OF SUCH DAMAGE.
 */
package scalafx.collections

import scala.language.implicitConversions
import scala.collection.GenTraversableOnce
import scala.collection.JavaConversions._
import scala.collection.TraversableOnce
import scala.collection.generic.CanBuildFrom
import scala.collection.generic.GenericCompanion
import scala.collection.generic.GenericTraversableTemplate
import scala.collection.generic.SeqFactory
import scala.collection.mutable.ArrayBuffer
import scala.collection.mutable.Buffer
import scala.collection.mutable.BufferLike
import scala.collection.mutable.Builder
import scala.reflect.runtime.universe._

import java.{util => ju}
import javafx.{collections => jfxc}
import scalafx.beans.Observable
import scalafx.event.subscriptions.Subscription
import scalafx.delegate.SFXDelegate

/**
 * Companion Object for [[scalafx.collections.ObservableBuffer]].
 *
 * @define OB `ObservableBuffer`
 * @define OL [[http://docs.oracle.com/javase/8/javafx/api/javafx/collections/ObservableList.html `ObservableList`]]
 * @define buf `Buffer`
 */
object ObservableBuffer extends SeqFactory[ObservableBuffer] {

  /**
   * Extracts an $OL from an $OB.
   *
   * @param ob ObservableBuffer
   */
  implicit def observableBuffer2ObservableList[T](ob: ObservableBuffer[T]) = if (ob != null) ob.delegate else null

  /**
   * The standard `CanBuildFrom` instance for $OB objects.
   */
  implicit def canBuildFrom[T]: CanBuildFrom[Coll, T, ObservableBuffer[T]] = new GenericCanBuildFrom[T] {
    override def apply() = newBuilder[T]
  }

  /**
   * The default builder for $OB objects.
   */
  def newBuilder[T]: Builder[T, ObservableBuffer[T]] = new ObservableBuffer

  // CHANGING INDICATORS - BEGIN

  /**
   * Trait that indicates a Change in an $OB. It is a simpler version of JavaFX's
   * [[http://docs.oracle.com/javase/8/javafx/api/javafx/collections/ListChangeListener.Change.html `ListChangeListener.Change`]],
   * where each subclass indicates a specific change operation.
   */
  sealed trait Change

  /**
   * Indicates an Addition in an $OB.
   *
   * @param position Position from where new elements were added
   * @param added elements added
   * @see [[http://docs.oracle.com/javase/8/javafx/api/javafx/collections/ListChangeListener.Change.html#getFrom() `ListChangeListener.Change.getFrom()`]]
   * @see [[http://docs.oracle.com/javase/8/javafx/api/javafx/collections/ListChangeListener.Change.html#getAddedSubList() `ListChangeListener.Change.getAddedSubList()`]]
   */
  case class Add[T](position: Int, added: Traversable[T]) extends Change

  /**
   * Indicates a Removal in an $OB.
   *
   * @param position Position from where elements were removed
   * @param removed elements removed
   * @see [[http://docs.oracle.com/javase/8/javafx/api/javafx/collections/ListChangeListener.Change.html#getFrom() `ListChangeListener.Change.getFrom()`]]
   * @see [[http://docs.oracle.com/javase/8/javafx/api/javafx/collections/ListChangeListener.Change.html#getRemoved() `ListChangeListener.Change.getRemoved()`]]
   */
  case class Remove[T](position: Int, removed: Traversable[T]) extends Change

  /**
   * Indicates a Reordering in an $OB.
   *
   * @param start The start of the change interval.
   * @param end The end of the change interval.
   * @param permutation Function thst indicates the permutation that happened. The argument indicates the old index
<<<<<<< HEAD
   * that contained the element prior to this change. Its return is the new index of the same element.
   * @see [[http://docs.oracle.com/javase/8/javafx/api/javafx/collections/ListChangeListener.Change.html#getFrom() `ListChangeListener.Change.getFrom()`]]
   * @see [[http://docs.oracle.com/javase/8/javafx/api/javafx/collections/ListChangeListener.Change.html#getTo() `ListChangeListener.Change.getTo()`]]
   * @see [[http://docs.oracle.com/javase/8/javafx/api/javafx/collections/ListChangeListener.Change.html#getPermutation(int) `ListChangeListener.Change.getPermutation(int)`]]
=======
   *                    that contained the element prior to this change. Its return is the new index of the same element.
   * @see [[http://docs.oracle.com/javafx/2/api/javafx/collections/ListChangeListener.Change.html#getFrom() `ListChangeListener.Change.getFrom()`]]
   * @see [[http://docs.oracle.com/javafx/2/api/javafx/collections/ListChangeListener.Change.html#getTo() `ListChangeListener.Change.getTo()`]]
   * @see [[http://docs.oracle.com/javafx/2/api/javafx/collections/ListChangeListener.Change.html#getPermutation(int) `ListChangeListener.Change.getPermutation(int)`]]
>>>>>>> 0f04a377
   */
  case class Reorder(start: Int, end: Int, permutation: (Int => Int)) extends Change

  // CHANGING INDICATORS - END

  // CREATION METHODS - BEGIN

  /**
   * Creates a new $OB from a sequence of elements.
   *
   * @param items Sequence of elements
   * @return new $OB from items
   */
  def apply[T](items: Seq[T]): ObservableBuffer[T] =
    new ObservableBuffer[T](jfxc.FXCollections.observableArrayList[T](items))

  // CREATION METHODS - END

  // HELPER METHODS (ORIGINATED FROM FXCOLLECTIONS) - BEGIN

  /**
   * Shuffles all elements in the $OB. Fires only '''one''' change notification on the $buf.
   *
   * @param buffer Buffer to be shuffled
   */
  def shuffle[T](buffer: ObservableBuffer[T]) {
    jfxc.FXCollections.shuffle(buffer)
  }

  /**
   * Shuffles all elements in the $OB. Fires only '''one''' change notification on the $buf.
   *
   * @param buffer Buffer to be shuffled
   * @param rnd the random generator used for shuffling
   */
  def shuffle[T](buffer: ObservableBuffer[T], rnd: ju.Random) {
    jfxc.FXCollections.shuffle(buffer, rnd)
  }

  /**
   * Concatenates more $OB's into one.
   *
   * @param buffers $buf to concatenate
   */
  def concat[T](buffers: ObservableBuffer[T]*): ObservableBuffer[T] = {
    val lists: java.util.List[jfxc.ObservableList[T]] = new java.util.ArrayList[jfxc.ObservableList[T]]
    buffers.foreach(buf => lists.add(buf.delegate))

    ObservableBuffer[T](jfxc.FXCollections.concat(lists: _*))
  }

  /**
   * Revert the order in the $OB. Fires only '''one''' change notification on the list.
   *
   * ''Implementation note'': This method uses
   * [[http://docs.oracle.com/javase/8/javafx/api/javafx/collections/FXCollections.html#reverse(javafx.collections.ObservableList) `reverse`]]
   * method from
   * [[http://docs.oracle.com/javase/8/javafx/api/javafx/collections/FXCollections.html `javafx.collections.FXCollections`]].
   * It is not called `reverse` to not confuse with method with same name from [[scala.collection.mutable.Buffer]]
   *
   * @param buffer $buf to be reverted.
   */
  def revertBuffer[T](buffer: ObservableBuffer[T]) {
    jfxc.FXCollections.reverse(buffer.delegate)
  }

  /**
   * Fills the provided $buf with obj. Fires only one change notification on the $buf.
   *
   * @param buffer $buf to Fill
   * @param obj the object to fill the $buf with
   */
  def fillAll[T](buffer: ObservableBuffer[T], obj: T) {
    jfxc.FXCollections.fill(buffer, obj)
  }

  /**
   * Rotates the $buf by distance. Fires only one change notification on the $buf.
   *
   * @param buffer the $buf to be rotated
   * @param distance the distance of rotation
   */
  def rotate[T](buffer: ObservableBuffer[T], distance: Int) {
    jfxc.FXCollections.rotate(buffer, distance)
  }

  // HELPER METHODS - END

}

/**
 * Wrapper class to JavaFX's 
 * [[http://docs.oracle.com/javase/8/javafx/api/javafx/collections/ObservableList.html $OL]].
 *
 * @tparam T Type of this $buf
 *
 * @define OB `ObservableBuffer`
 * @define OL `ObservableList`
 * @define ownOB The $OB itself.
 * @define buf `Buffer`
 * @define WhyOverride Overridden method to make it behave like a wrapped $OL.
 * @define noCL The new $OB won't have Change and Invalidation Listeners from original $buf.
 *
 */
class ObservableBuffer[T](override val delegate: jfxc.ObservableList[T] = jfxc.FXCollections.observableArrayList[T])
  extends Buffer[T]
  with BufferLike[T, ObservableBuffer[T]]
  with GenericTraversableTemplate[T, ObservableBuffer]
  with Builder[T, ObservableBuffer[T]]
  with Observable
  with SFXDelegate[jfxc.ObservableList[T]] {

  /**
   * The factory companion object that builds instances of class $OB.
   */
  override def companion: GenericCompanion[ObservableBuffer] = ObservableBuffer

  /**
   * Produces an $OB from the added elements.
   */
  def result() = this

  /**
   * Creates a new $OB containing both the elements of this $buf and the
   * provided traversable object. $WhyOverride $noCL
   *
   * @param xs The traversable object.
   * @return A new $OB consisting of all the elements of this $buf and `xs`. $noCL
   */
  override def ++(xs: GenTraversableOnce[T]) = {
    val ob = new ObservableBuffer[T]
    ob.appendAll(this)
    ob.appendAll(xs.toList)
    ob
  }

  /**
   * Appends a single element to this $OB. $WhyOverride
   *
   * @param elem the element to add.
   * @return $ownOB
   */
  def +=(elem: T) = {
    delegate.add(elem)
    this
  }

  /**
   * Appends two or more elements to this $OB. $WhyOverride
   *
   * @param elem1 First element to add
   * @param elem2 Second element to add
   * @param elems Other elements to add
   * @return $ownOB
   */
  override def +=(elem1: T, elem2: T, elems: T*) =
    this ++= (Buffer(elem1, elem2) ++= elems).toTraversable

  /**
   * Adds all elements produced by a TraversableOnce to this $OB. $WhyOverride
   *
   * @param xs traversable object.
   * @return $ownOB
   */
  override def ++=(xs: TraversableOnce[T]) = {
    delegate.addAll(xs.toIterable)
    this
  }

  /**
   * Prepends a single element to this buffer. $WhyOverride
   *
   * @param elem Element to prepend
   * @return $ownOB
   */
  def +=:(elem: T) = {
    delegate.add(0, elem)
    this
  }

  /**
   * Appends a single element to this buffer. $WhyOverride
   *
   * @param elem Element to append
   * @return $ownOB
   */
  def :+=(elem: T) = {
    delegate.add(elem)
    this
  }

  /**
   * Creates a new $OB with all the elements of this collection except `elem`. $noCL
   *
   * @param elem Element to remove
   * @return A new $OB consisting of all the elements of this $buf except `elem`. $noCL
   */
  override def -(elem: T) = {
    val ob = new ObservableBuffer[T]
    this.filterNot(_ != elem).foreach(ob += _)
    ob
  }

  /**
   * Creates a new collection with all the elements of this collection except the two
   * or more specified elements. $noCL
   *
   * @param elem1 First element to remove
   * @param elem2 Second element to remove
   * @param elems Other elements to remove
   * @return a new $OB consisting of all the elements of this $buf except `elem1`, `elem2` and
   *         those in `elems`. $noCL
   */
  override def -(elem1: T, elem2: T, elems: T*) = {
    val xs = Buffer(elem1, elem2) ++= elems
    val ob = new ObservableBuffer[T]
    this.filterNot(xs.contains(_)).foreach(ob += _)
    ob
  }

  /**
   * Creates a new $OB with all the elements of this $buf except those provided by
   * the specified traversable object. $noCL
   *
   * @param xs The traversable object.
   * @return A new $OB with all the elements of this $buf except those in `xs`. $noCL
   */
  override def --(xs: GenTraversableOnce[T]) = {
    val ob = new ObservableBuffer[T]
    val list = xs.toList
    this.filterNot(list.contains(_)).foreach(ob += _)
    ob
  }

  /**
   * Removes two or more elements from this $OB.
   *
   * @param elem1 First element to remove
   * @param elem2 Second element to remove
   * @param elems Other elements to remove
   * @return $ownOB
   */
  override def -=(elem1: T, elem2: T, elems: T*) = {
    delegate.removeAll(Buffer(elem1, elem2) ++= elems)
    this
  }

  /**
   * Removes all elements produced by an iterator from this buffer.
   *
   * @param xs the traversable object with elements to remove.
   * @return $ownOB
   */
  override def --=(xs: TraversableOnce[T]) = {
    delegate.removeAll(xs.toIterable)
    this
  }

  /**
   * Selects an element by its index in the buffer.
   *
   * @param n index
   * @return Element at position `n`
   */
  def apply(n: Int) = delegate.get(n)

  /**
   * Clears the $OB's contents. After this operation, the $buf is empty.
   */
  def clear() {
    delegate.clear()
  }

  /**
   * Inserts new elements at a given index into this $buf.
   *
   * @param n the index where new elements are inserted.
   * @param elems  the traversable collection containing the elements to insert.
   */
  def insertAll(n: Int, elems: Traversable[T]) {
    delegate.addAll(n, elems.toIterable)
  }

  /**
   * Creates a new [[http://www.scala-lang.org/api/current/scala/collection/Iterator.html `Iterator`]].
   */
  def iterator = new Iterator[T] {
    val it = delegate.iterator

    def hasNext = it.hasNext

    def next() = it.next()
  }

  /**
   * Length of this $OB.
   */
  def length = delegate.size

  /**
   * Removes the element at a given index from this $OB.
   *
   * @param n index the index of the element to be removed
   * @return Removed element
   */
  def remove(n: Int) = delegate.remove(n)

  /**
   * Removes a number of elements from a given index position. $WhyOverride
   *
   * '''Note''': This method conflicts with method with same signature in
   * [[http://docs.oracle.com/javase/8/javafx/api/javafx/collections/ObservableList.html#remove(int,int) $OL]].
   * There the arguments indicate a range of index of elements to be removed. Here the arguments indicate the first
   * index of range and the quantity of elements to be removed. If you want a functionality equivalent to JavaFX
   * $OL, use `removeRange`.
   *
   * @param n the index which refers to the first element to remove.
   * @param count  the number of elements to remove.
   */
  override def remove(n: Int, count: Int) {
    delegate.subList(n, n + count).clear()
  }

  /**
   * Remove a range of elements. Use this method if you want a functionality such as
<<<<<<< HEAD
   * [[http://docs.oracle.com/javase/8/javafx/api/javafx/collections/ObservableList.html#remove(int,int) the method]]
   *  with same signature in $OL.
=======
   * [[http://docs.oracle.com/javafx/2/api/javafx/collections/ObservableList.html#remove(int,int) the method]]
   * with same signature in $OL.
>>>>>>> 0f04a377
   *
   * @param from the start of the range to remove (inclusive)
   * @param to  the end of the range to remove (exclusive)
   */
  def removeRange(from: Int, to: Int) {
    delegate.remove(from, to)
  }

  /**
   * Replaces element at given index with a new value.
   *
   * @param n the index of the element to replace.
   * @param newelem new value to be positioned at position n.
   */
  def update(n: Int, newelem: T) {
    delegate.set(n, newelem)
  }

  /**
   * Retains only the elements in this list that are contained in the specified collection.
   * In other words, removes from this list all the elements that are not contained in the
   * specified collection.
   *
   * @param elems the traversable collection containing elements to be retained in this list
   */
  def retainAll(elems: T*) {
    delegate.retainAll(elems)
  }

  /**
   * Retains only the elements in this list that are contained in the specified collection.
   * In other words, removes from this list all the elements that are not contained in the
   * specified collection.
   *
   * @param elems the traversable collection containing elements to be retained in this list
   */
  def retainAll(elems: Iterable[T]) {
    delegate.retainAll(elems)
  }

  /**
   * Replace all oldVal elements in the list with newVal element. Fires only '''one''' change
   * notification on the list.
   *
   * @param oldVal The element that is going to be replace
   * @param newVal The replacement
   * @return `true` if the list was modified
   */
  def replaceAll(oldVal: T, newVal: T): Boolean = jfxc.FXCollections.replaceAll(this.delegate, oldVal, newVal)

  /**
   * Sorts this $OB if its type implements ''natural ordering''. This type must be a
   * [[http://docs.oracle.com/javase/8/docs/api/java/lang/Comparable.html `java.util.Comparable`]] subclass.
   * Otherwise it will throws a `IllegalStateException`.
   *
   * @param m Type T `ClassManifest` with information about if this type is a `Comparable` subclass or not.
   */
  def sort()(implicit typeTag: WeakTypeTag[T]) {
    if(typeTag.tpe <:< typeOf[Comparable[_]]) {
      jfxc.FXCollections.sort(delegate, new ju.Comparator[T] {
        def compare(p1: T, p2: T) = p1.asInstanceOf[Comparable[T]].compareTo(p2)
      })
    } else {
      throw new IllegalStateException("Type of this Observable List does not implement " +
        "java.util.Comparable. Please use a Comparator function.")
    }
  }

  /**
   * Sorts this $OB using a Comparator function
   *
   * @param lt Comparator function that returns `true` if first element was lesser than second
   *           or `false` otherwise.
   */
  def sort(lt: (T, T) => Boolean) {
    jfxc.FXCollections.sort(delegate, new ju.Comparator[T] {
      def compare(p1: T, p2: T) = if (lt(p1, p2)) -1 else if (lt(p2, p1)) 1 else 0
    })
  }

  import ObservableBuffer._

  /**
   * Add a listener function to list's changes. This function '''will handle''' this buffer's
   * modifications data.
   *
   * @param op Function that will handle this $OB's modifications data to be activated when
   *           some change was made.
   * @return A subscription object
   */
  def onChange[T1 >: T](op: (ObservableBuffer[T], Seq[Change]) => Unit): Subscription = {
    val listener = new jfxc.ListChangeListener[T1] {
      def onChanged(c: jfxc.ListChangeListener.Change[_ <: T1]) {
        var changes = ArrayBuffer.empty[Change]
        while (c.next()) {
          if (c.wasRemoved()) {
            changes += Remove(c.getFrom, c.getRemoved)
          }
          if (c.wasAdded()) {
            changes += Add(c.getFrom, c.getAddedSubList)
          }
          if (c.wasPermutated()) {
            changes += Reorder(c.getFrom, c.getTo, {
              x => c.getPermutation(x)
            })
          }
        }
        op(ObservableBuffer.this, changes)
      }
    }

    delegate.addListener(listener)

    new Subscription {
      def cancel() {
        delegate.removeListener(listener)
      }
    }
  }

  /**
   * Add a listener function to list's changes. This function '''will not handle''' this buffer's
   * modifications data.
   *
   * @param op No-argument function to be activated when some change in this $OB was made.
   * @return A `subscription` object
   */
  def onChange[T1 >: T](op: => Unit): Subscription = {
    val listener = new jfxc.ListChangeListener[T1] {
      def onChanged(c: jfxc.ListChangeListener.Change[_ <: T1]) {
        op
      }
    }

    delegate.addListener(listener)

    new Subscription {
      def cancel() {
        delegate.removeListener(listener)
      }
    }
  }

}<|MERGE_RESOLUTION|>--- conflicted
+++ resolved
@@ -109,17 +109,10 @@
    * @param start The start of the change interval.
    * @param end The end of the change interval.
    * @param permutation Function thst indicates the permutation that happened. The argument indicates the old index
-<<<<<<< HEAD
    * that contained the element prior to this change. Its return is the new index of the same element.
    * @see [[http://docs.oracle.com/javase/8/javafx/api/javafx/collections/ListChangeListener.Change.html#getFrom() `ListChangeListener.Change.getFrom()`]]
    * @see [[http://docs.oracle.com/javase/8/javafx/api/javafx/collections/ListChangeListener.Change.html#getTo() `ListChangeListener.Change.getTo()`]]
    * @see [[http://docs.oracle.com/javase/8/javafx/api/javafx/collections/ListChangeListener.Change.html#getPermutation(int) `ListChangeListener.Change.getPermutation(int)`]]
-=======
-   *                    that contained the element prior to this change. Its return is the new index of the same element.
-   * @see [[http://docs.oracle.com/javafx/2/api/javafx/collections/ListChangeListener.Change.html#getFrom() `ListChangeListener.Change.getFrom()`]]
-   * @see [[http://docs.oracle.com/javafx/2/api/javafx/collections/ListChangeListener.Change.html#getTo() `ListChangeListener.Change.getTo()`]]
-   * @see [[http://docs.oracle.com/javafx/2/api/javafx/collections/ListChangeListener.Change.html#getPermutation(int) `ListChangeListener.Change.getPermutation(int)`]]
->>>>>>> 0f04a377
    */
   case class Reorder(start: Int, end: Int, permutation: (Int => Int)) extends Change
 
@@ -445,13 +438,8 @@
 
   /**
    * Remove a range of elements. Use this method if you want a functionality such as
-<<<<<<< HEAD
    * [[http://docs.oracle.com/javase/8/javafx/api/javafx/collections/ObservableList.html#remove(int,int) the method]]
    *  with same signature in $OL.
-=======
-   * [[http://docs.oracle.com/javafx/2/api/javafx/collections/ObservableList.html#remove(int,int) the method]]
-   * with same signature in $OL.
->>>>>>> 0f04a377
    *
    * @param from the start of the range to remove (inclusive)
    * @param to  the end of the range to remove (exclusive)
