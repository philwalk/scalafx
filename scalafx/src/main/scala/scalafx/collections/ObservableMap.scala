--- conflicted
+++ resolved
@@ -26,16 +26,6 @@
  */
 package scalafx.collections
 
-<<<<<<< HEAD
-import scala.language.implicitConversions
-import scala.collection.JavaConversions._
-import scala.collection.generic.MutableMapFactory
-import scala.collection.mutable.Builder
-import scala.collection.mutable.Map
-import scala.collection.mutable.MapLike
-import java.{util => ju}
-import javafx.{collections => jfxc}
-=======
 import java.{util => ju}
 import javafx.{collections => jfxc}
 
@@ -43,7 +33,6 @@
 import scala.collection.generic.MutableMapFactory
 import scala.collection.mutable.{Builder, Map, MapLike}
 import scala.language.implicitConversions
->>>>>>> df8b3993
 import scalafx.beans.Observable
 import scalafx.delegate.SFXDelegate
 
@@ -60,11 +49,7 @@
    * @param om ScalaFX's $OM.
    * @return JavaFX's $OM inside parameter.
    */
-<<<<<<< HEAD
-  implicit def sfxObservableMap2sfxObservableMap[K, V](om: ObservableMap[K, V]) = if (om != null) om.delegate else null
-=======
   implicit def sfxObservableMap2sfxObservableMap[K, V](om: ObservableMap[K, V]): jfxc.ObservableMap[K, V] = if (om != null) om.delegate else null
->>>>>>> df8b3993
 
   // CHANGING INDICATORS - BEGIN
 
@@ -154,10 +139,10 @@
  *
  * @tparam K Key type
  * @tparam V Value type.
- * returned by
- * [[http://docs.oracle.com/javase/8/javafx/api/javafx/collections/FXCollections.html#observableHashMap() observableHashMap]]
- * method from
- * [[http://docs.oracle.com/javase/8/javafx/api/javafx/collections/FXCollections.html FXCollections]].
+ *           returned by
+ *           [[http://docs.oracle.com/javase/8/javafx/api/javafx/collections/FXCollections.html#observableHashMap() observableHashMap]]
+ *           method from
+ *           [[http://docs.oracle.com/javase/8/javafx/api/javafx/collections/FXCollections.html FXCollections]].
  *
  * @define OM `ObservableMap`
  * @define MAP `Map`
@@ -221,7 +206,8 @@
     val it = delegate.entrySet.iterator
     def hasNext = it.hasNext
     def next() = {
-      val e = it.next(); (e.getKey, e.getValue)
+      val e = it.next();
+      (e.getKey, e.getValue)
     }
   }
 
@@ -241,11 +227,7 @@
    */
   def get(key: K): Option[V] = if (delegate.containsKey(key)) Option(delegate.get(key)) else None
 
-<<<<<<< HEAD
-  import ObservableMap._
-=======
   import scalafx.collections.ObservableMap._
->>>>>>> df8b3993
 
   /**
    * Add a listener function to $MAP's changes. This function '''will handle''' this map's modifications data.
@@ -256,9 +238,9 @@
     delegate.addListener(new jfxc.MapChangeListener[K, V] {
       def onChanged(change: jfxc.MapChangeListener.Change[_ <: K, _ <: V]) {
         val changeEvent: Change[K, V] = (change.wasAdded, change.wasRemoved) match {
-          case (true, true) => Replace(change.getKey, change.getValueAdded, change.getValueRemoved)
-          case (true, false) => Add(change.getKey, change.getValueAdded)
-          case (false, true) => Remove(change.getKey, change.getValueRemoved)
+          case (true, true)   => Replace(change.getKey, change.getValueAdded, change.getValueRemoved)
+          case (true, false)  => Add(change.getKey, change.getValueAdded)
+          case (false, true)  => Remove(change.getKey, change.getValueRemoved)
           case (false, false) => throw new IllegalStateException("Irregular Change: neither addition nor remotion")
         }
 
@@ -287,12 +269,12 @@
  * [[http://docs.oracle.com/javase/7/docs/api/java/util/HashMap.html `HashMap`]] from Java Collection.
  *
  * @param delegate JavaFX
- * [[http://docs.oracle.com/javase/8/javafx/api/javafx/collections/ObservableMap.html `ObservableMap`]]
- * instance to be wrapped by this class. By default it is a
- * [[http://docs.oracle.com/javase/7/docs/api/java/util/HashMap.html `HashMap`]] wrapped by
- * [[http://docs.oracle.com/javase/8/javafx/api/javafx/collections/FXCollections.html#observableMap(java.util.Map) `observableMap`]]
- * method from
- * [[http://docs.oracle.com/javase/8/javafx/api/javafx/collections/FXCollections.html `FXCollections`]].
+ *                 [[http://docs.oracle.com/javase/8/javafx/api/javafx/collections/ObservableMap.html `ObservableMap`]]
+ *                 instance to be wrapped by this class. By default it is a
+ *                 [[http://docs.oracle.com/javase/7/docs/api/java/util/HashMap.html `HashMap`]] wrapped by
+ *                 [[http://docs.oracle.com/javase/8/javafx/api/javafx/collections/FXCollections.html#observableMap(java.util.Map) `observableMap`]]
+ *                 method from
+ *                 [[http://docs.oracle.com/javase/8/javafx/api/javafx/collections/FXCollections.html `FXCollections`]].
  */
 class ObservableHashMap[K, V](override val delegate: jfxc.ObservableMap[K, V] = jfxc.FXCollections.observableMap(new ju.HashMap[K, V]))
   extends ObservableMap[K, V] 