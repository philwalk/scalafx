--- conflicted
+++ resolved
@@ -1,315 +1,277 @@
-/*
- * Copyright (c) 2012, ScalaFX Project
- * All rights reserved.
- *
- * Redistribution and use in source and binary forms, with or without
- * modification, are permitted provided that the following conditions are met:
- *     * Redistributions of source code must retain the above copyright
- *       notice, this list of conditions and the following disclaimer.
- *     * Redistributions in binary form must reproduce the above copyright
- *       notice, this list of conditions and the following disclaimer in the
- *       documentation and/or other materials provided with the distribution.
- *     * Neither the name of the ScalaFX Project nor the
- *       names of its contributors may be used to endorse or promote products
- *       derived from this software without specific prior written permission.
- *
- * THIS SOFTWARE IS PROVIDED BY THE COPYRIGHT HOLDERS AND CONTRIBUTORS "AS IS" AND
- * ANY EXPRESS OR IMPLIED WARRANTIES, INCLUDING, BUT NOT LIMITED TO, THE IMPLIED
- * WARRANTIES OF MERCHANTABILITY AND FITNESS FOR A PARTICULAR PURPOSE ARE
- * DISCLAIMED. IN NO EVENT SHALL THE SCALAFX PROJECT OR ITS CONTRIBUTORS BE LIABLE
- * FOR ANY DIRECT, INDIRECT, INCIDENTAL, SPECIAL, EXEMPLARY, OR CONSEQUENTIAL
- * DAMAGES (INCLUDING, BUT NOT LIMITED TO, PROCUREMENT OF SUBSTITUTE GOODS OR
- * SERVICES; LOSS OF USE, DATA, OR PROFITS; OR BUSINESS INTERRUPTION) HOWEVER CAUSED
- * AND ON ANY THEORY OF LIABILITY, WHETHER IN CONTRACT, STRICT LIABILITY, OR TORT
- * (INCLUDING NEGLIGENCE OR OTHERWISE) ARISING IN ANY WAY OUT OF THE USE OF THIS
- * SOFTWARE, EVEN IF ADVISED OF THE POSSIBILITY OF SUCH DAMAGE.
- */
-package scalafx.collections
-
-import scala.collection.JavaConversions._
-import scala.collection.generic.MutableMapFactory
-import scala.collection.mutable.Builder
-import scala.collection.mutable.Map
-import scala.collection.mutable.MapLike
-import java.{ util => ju }
-import javafx.{ collections => jfxc }
-import scalafx.beans.Observable
-import scalafx.delegate.SFXDelegate
-
-/**
- * Companion Object for `[[scalafx.collections.ObservableMap]]`.
- *
- * @define OM `ObservableMap`
- */
-object ObservableMap extends MutableMapFactory[ObservableMap] {
-  /**
-   * Extracts a JavaFX's [[http://docs.oracle.com/javafx/2/api/javafx/collections/ObservableMap.html $OM]] from a 
-   * ScalaFX's $OM.
-   *
-   * @param om ScalaFX's $OM.
-   * @return JavaFX's $OM inside parameter.
-   */
-  implicit def sfxObservableMap2sfxObservableMap[K, V](om: ObservableMap[K, V]) = om.delegate
-
-  // CHANGING INDICATORS - BEGIN
-
-  /**
-<<<<<<< HEAD
-   * Indicates a change in an ObservableMap
-=======
-   * Indicates a change in a $OM. It is a simpler version of JavaFX's
-   * [[http://docs.oracle.com/javafx/2/api/javafx/collections/MapChangeListener.Change.html `MapChangeListener.Change`]],
-   * where each subclass indicates a specific change operation.
->>>>>>> b696a6a5
-   */
-  trait Change[K, V]
-
-  /**
-<<<<<<< HEAD
-   * Indicates an addition in an ObservableMap
-=======
-   * Indicates a addition in a $OM.
->>>>>>> b696a6a5
-   *
-   * @param key Handled Key.
-   * @param added Added element.
-   * @see [[http://docs.oracle.com/javafx/2/api/javafx/collections/http://docs.oracle.com/javafx/2/api/javafx/collections/MapChangeListener.Change.html#getKey() `MapChangeListener.Change.getKey()`]]
-   * @see [[http://docs.oracle.com/javafx/2/api/javafx/collections/http://docs.oracle.com/javafx/2/api/javafx/collections/MapChangeListener.Change.html#getValueAdded() `MapChangeListener.Change.getValueAdded()`]]
-   */
-  case class Add[K, V](key: K, added: V) extends Change[K, V]
-
-  /**
-<<<<<<< HEAD
-   * Indicates a removal in an ObservableMap
-=======
-   * Indicates a remotion in a $OM.
->>>>>>> b696a6a5
-   *
-   * @param key Handled Key.
-   * @param removed Removed element.
-   * @see [[http://docs.oracle.com/javafx/2/api/javafx/collections/http://docs.oracle.com/javafx/2/api/javafx/collections/MapChangeListener.Change.html#getKey() `MapChangeListener.Change.getKey()`]]
-   * @see [[http://docs.oracle.com/javafx/2/api/javafx/collections/http://docs.oracle.com/javafx/2/api/javafx/collections/MapChangeListener.Change.html#getValueRemoved() `MapChangeListener.Change.getValueRemoved()`]]
-   */
-  case class Remove[K, V](key: K, removed: V) extends Change[K, V]
-
-  /**
-<<<<<<< HEAD
-   * Indicates a replacement in an ObservableMap
-=======
-   * Indicates a replacement in a $OM.
->>>>>>> b696a6a5
-   *
-   * @param key Handled Key.
-   * @param added Added Value.
-   * @param removed Removed Value.
-   * @see [[http://docs.oracle.com/javafx/2/api/javafx/collections/http://docs.oracle.com/javafx/2/api/javafx/collections/MapChangeListener.Change.html#getKey() `MapChangeListener.Change.getKey()`]]
-   * @see [[http://docs.oracle.com/javafx/2/api/javafx/collections/http://docs.oracle.com/javafx/2/api/javafx/collections/MapChangeListener.Change.html#getValueAdded() `MapChangeListener.Change.getValueAdded()`]]
-   * @see [[http://docs.oracle.com/javafx/2/api/javafx/collections/http://docs.oracle.com/javafx/2/api/javafx/collections/MapChangeListener.Change.html#getValueRemoved() `MapChangeListener.Change.getValueRemoved()`]]
-   */
-  case class Replace[K, V](key: K, added: V, removed: V) extends Change[K, V]
-
-  // CHANGING INDICATORS - END
-
-  // CREATION METHODS - BEGIN
-
-  /**
-<<<<<<< HEAD
-   * Creates an empty ObservableMap.
-=======
-   * Creates a empty $OM.
-   *
-   * @return a Empty [[scalafx.collections.ObservableHashMap]]
->>>>>>> b696a6a5
-   */
-  def empty[K, V]: ObservableMap[K, V] = new ObservableHashMap[K, V]
-
-  /**
-   * Creates a new $OM from a sequence of tuples
-   *
-   * @param keyValues Sequence of tuples
-   *
-   * @return A newly created $OM.
-   */
-  def apply[K, V](keyValues: Seq[(K, V)]): ObservableMap[K, V] = {
-    val map = empty[K, V]
-    keyValues.foreach(keyValue => map(keyValue._1) = keyValue._2)
-    map
-  }
-
-  /**
-   * Creates a new $OM that is backed by the specified map. Mutation operations on the $OM instance will be reported
-   * to observers that have registered on that instance. Note that mutation operations made directly to the underlying
-   * map are not reported to observers of any $OM that wraps it.
-   *
-<<<<<<< HEAD
-   * @param originalMap A Map that backs this ObservableMap
-=======
-   * @param A Map that backs this $OM.
->>>>>>> b696a6a5
-   *
-   * @return A newly created $OM.
-   */
-  def apply[K, V](originalMap: Map[K, V]): ObservableMap[K, V] =
-    new ObservableMap[K, V] {
-      override val delegate = jfxc.FXCollections.observableMap(mutableMapAsJavaMap(originalMap))
-    }
-
-  // CREATION METHODS - END
-
-}
-
-/**
- * Wrapper class to JavaFX's [[http://docs.oracle.com/javafx/2/api/javafx/collections/ObservableMap.html $OM]].
- *
- * @tparam K Key type
- * @tparam V Value type.
-<<<<<<< HEAD
-=======
- * @param delegate ObservableMap's JavaFX to be wrapped. Its default value is $OM
->>>>>>> b696a6a5
- * returned by
- * [[http://docs.oracle.com/javafx/2/api/javafx/collections/FXCollections.html#observableHashMap() observableHashMap]]
- * method from
- * [[http://docs.oracle.com/javafx/2/api/javafx/collections/FXCollections.html FXCollections]].
- *
- * @define OM `ObservableMap`
- * @define MAP `Map`
- */
-trait ObservableMap[K, V]
-  extends Map[K, V]
-  with MapLike[K, V, ObservableMap[K, V]]
-  with Builder[(K, V), ObservableMap[K, V]]
-  with Observable
-  with SFXDelegate[jfxc.ObservableMap[K, V]] {
-
-  /**
-   * The result when this $MAP is used as a builder.
-   */
-  override def result() = this
-
-  /**
-   * The empty map of the same type as this $MAP.
-   *
-   * @return An empty $OM
-   */
-  override def empty = new ObservableHashMap[K, V]
-
-  /**
-   * Adds a new key/value pair to this $MAP.
-   *
-<<<<<<< HEAD
-   * @param kv the key/value pair.
-   * @return the map itself
-=======
-   * @param the key/value pair.
-   * @return The $OM itself
->>>>>>> b696a6a5
-   */
-  def +=(kv: (K, V)) = {
-    delegate.put(kv._1, kv._2)
-    this
-  }
-
-  /**
-   * Removes a key from this $MAP.
-   *
-<<<<<<< HEAD
-   * @param key the key to be removed
-   * @return the map itself.
-=======
-   * @param the key to be removed
-   * @return The $OM itself.
->>>>>>> b696a6a5
-   */
-  def -=(key: K) = {
-    delegate.remove(key)
-    this
-  }
-
-  /**
-   * Removes all elements from the $MAP. After this operation has completed, the $MAP will be empty.
-   */
-  override def clear() {
-    delegate.clear()
-  }
-
-  /**
-   * Creates a new [[http://www.scala-lang.org/api/current/scala/collection/Iterator.html `Iterator`]] over all
-   * key/value pairs of this $OM.
-   *
-   * @return The new `iterator`.
-   */
-  def iterator = new Iterator[(K, V)] {
-    // Definition copied from JavaConversions.JMapWrapperLike.iterator
-    val it = delegate.entrySet.iterator
-    def hasNext = it.hasNext
-    def next() = { val e = it.next; (e.getKey, e.getValue) }
-  }
-
-  /**
-   * This $MAP's size.
-   *
-   * @return This $MAP's size.
-   */
-  override def size = delegate.size
-
-  /**
-   * Optionally returns the value associated with a key.
-   *
-   * @param key the key value
-   * @return an option value containing the value associated with key in this $MAP, or None if
-   * none exists.
-   */
-  def get(key: K): Option[V] = if (delegate.containsKey(key)) Option(delegate.get(key)) else None
-
-  import ObservableMap._
-
-  /**
-   * Add a listener function to $MAP's changes. This function '''will handle''' this map's modifications data.
-   *
-   * @param op Function that will handle this $OM's modifications data to be activated when some change was made.
-   */
-  def onChange(op: (ObservableMap[K, V], Change[K, V]) => Unit) {
-    delegate.addListener(new jfxc.MapChangeListener[K, V] {
-      def onChanged(change: jfxc.MapChangeListener.Change[_ <: K, _ <: V]) {
-        val changeEvent: Change[K, V] = (change.wasAdded, change.wasRemoved) match {
-          case (true, true)   => Replace(change.getKey, change.getValueAdded, change.getValueRemoved)
-          case (true, false)  => Add(change.getKey, change.getValueAdded)
-          case (false, true)  => Remove(change.getKey, change.getValueRemoved)
-          case (false, false) => throw new IllegalStateException("Irregular Change: neither addition nor remotion")
-        }
-
-        op(ObservableMap.this, changeEvent)
-      }
-    })
-  }
-
-  /**
-   * Add a listener function to $MAP's changes. This function '''will not handle''' this $MAP's modifications data.
-   *
-   * @param op No-argument function to be activated when some change in this $OM was made.
-   */
-  def onChange(op: => Unit) {
-    delegate.addListener(new jfxc.MapChangeListener[K, V] {
-      def onChanged(change: jfxc.MapChangeListener.Change[_ <: K, _ <: V]) {
-        op
-      }
-    })
-  }
-
-}
-
-/**
- * [[scalafx.collections.ObservableMap]] implementation backed for a
- * [[http://docs.oracle.com/javase/7/docs/api/java/util/HashMap.html `HashMap`]] from Java Collection.
- *
- * @param delegate JavaFX
- * [[http://docs.oracle.com/javafx/2/api/javafx/collections/ObservableMap.html `ObservableMap`]]
- * instance to be wrapped by this class. By default it is a
- * [[http://docs.oracle.com/javase/7/docs/api/java/util/HashMap.html `HashMap`]] wrapped by
- * [[http://docs.oracle.com/javafx/2/api/javafx/collections/FXCollections.html#observableMap(java.util.Map) `observableMap`]]
- * method from
- * [[http://docs.oracle.com/javafx/2/api/javafx/collections/FXCollections.html `FXCollections`]].
- */
-class ObservableHashMap[K, V](override val delegate: jfxc.ObservableMap[K, V] = jfxc.FXCollections.observableMap(new ju.HashMap[K, V]))
+/*
+ * Copyright (c) 2012, ScalaFX Project
+ * All rights reserved.
+ *
+ * Redistribution and use in source and binary forms, with or without
+ * modification, are permitted provided that the following conditions are met:
+ *     * Redistributions of source code must retain the above copyright
+ *       notice, this list of conditions and the following disclaimer.
+ *     * Redistributions in binary form must reproduce the above copyright
+ *       notice, this list of conditions and the following disclaimer in the
+ *       documentation and/or other materials provided with the distribution.
+ *     * Neither the name of the ScalaFX Project nor the
+ *       names of its contributors may be used to endorse or promote products
+ *       derived from this software without specific prior written permission.
+ *
+ * THIS SOFTWARE IS PROVIDED BY THE COPYRIGHT HOLDERS AND CONTRIBUTORS "AS IS" AND
+ * ANY EXPRESS OR IMPLIED WARRANTIES, INCLUDING, BUT NOT LIMITED TO, THE IMPLIED
+ * WARRANTIES OF MERCHANTABILITY AND FITNESS FOR A PARTICULAR PURPOSE ARE
+ * DISCLAIMED. IN NO EVENT SHALL THE SCALAFX PROJECT OR ITS CONTRIBUTORS BE LIABLE
+ * FOR ANY DIRECT, INDIRECT, INCIDENTAL, SPECIAL, EXEMPLARY, OR CONSEQUENTIAL
+ * DAMAGES (INCLUDING, BUT NOT LIMITED TO, PROCUREMENT OF SUBSTITUTE GOODS OR
+ * SERVICES; LOSS OF USE, DATA, OR PROFITS; OR BUSINESS INTERRUPTION) HOWEVER CAUSED
+ * AND ON ANY THEORY OF LIABILITY, WHETHER IN CONTRACT, STRICT LIABILITY, OR TORT
+ * (INCLUDING NEGLIGENCE OR OTHERWISE) ARISING IN ANY WAY OUT OF THE USE OF THIS
+ * SOFTWARE, EVEN IF ADVISED OF THE POSSIBILITY OF SUCH DAMAGE.
+ */
+package scalafx.collections
+
+import scala.collection.JavaConversions._
+import scala.collection.generic.MutableMapFactory
+import scala.collection.mutable.Builder
+import scala.collection.mutable.Map
+import scala.collection.mutable.MapLike
+import java.{ util => ju }
+import javafx.{ collections => jfxc }
+import scalafx.beans.Observable
+import scalafx.delegate.SFXDelegate
+
+/**
+ * Companion Object for `[[scalafx.collections.ObservableMap]]`.
+ *
+ * @define OM `ObservableMap`
+ */
+object ObservableMap extends MutableMapFactory[ObservableMap] {
+  /**
+   * Extracts a JavaFX's [[http://docs.oracle.com/javafx/2/api/javafx/collections/ObservableMap.html $OM]] from a 
+   * ScalaFX's $OM.
+   *
+   * @param om ScalaFX's $OM.
+   * @return JavaFX's $OM inside parameter.
+   */
+  implicit def sfxObservableMap2sfxObservableMap[K, V](om: ObservableMap[K, V]) = om.delegate
+
+  // CHANGING INDICATORS - BEGIN
+
+  /**
+   * Indicates a change in an $OM. It is a simpler version of JavaFX's
+   * [[http://docs.oracle.com/javafx/2/api/javafx/collections/MapChangeListener.Change.html `MapChangeListener.Change`]],
+   * where each subclass indicates a specific change operation.
+   */
+  trait Change[K, V]
+
+  /**
+   * Indicates an addition in an $OM.
+   *
+   * @param key Handled Key.
+   * @param added Added element.
+   * @see [[http://docs.oracle.com/javafx/2/api/javafx/collections/http://docs.oracle.com/javafx/2/api/javafx/collections/MapChangeListener.Change.html#getKey() `MapChangeListener.Change.getKey()`]]
+   * @see [[http://docs.oracle.com/javafx/2/api/javafx/collections/http://docs.oracle.com/javafx/2/api/javafx/collections/MapChangeListener.Change.html#getValueAdded() `MapChangeListener.Change.getValueAdded()`]]
+   */
+  case class Add[K, V](key: K, added: V) extends Change[K, V]
+
+  /**
+   * Indicates a removal in an $OM.
+   *
+   * @param key Handled Key.
+   * @param removed Removed element.
+   * @see [[http://docs.oracle.com/javafx/2/api/javafx/collections/http://docs.oracle.com/javafx/2/api/javafx/collections/MapChangeListener.Change.html#getKey() `MapChangeListener.Change.getKey()`]]
+   * @see [[http://docs.oracle.com/javafx/2/api/javafx/collections/http://docs.oracle.com/javafx/2/api/javafx/collections/MapChangeListener.Change.html#getValueRemoved() `MapChangeListener.Change.getValueRemoved()`]]
+   */
+  case class Remove[K, V](key: K, removed: V) extends Change[K, V]
+
+  /**
+   * Indicates a replacement in an $OM.
+   *
+   * @param key Handled Key.
+   * @param added Added Value.
+   * @param removed Removed Value.
+   * @see [[http://docs.oracle.com/javafx/2/api/javafx/collections/http://docs.oracle.com/javafx/2/api/javafx/collections/MapChangeListener.Change.html#getKey() `MapChangeListener.Change.getKey()`]]
+   * @see [[http://docs.oracle.com/javafx/2/api/javafx/collections/http://docs.oracle.com/javafx/2/api/javafx/collections/MapChangeListener.Change.html#getValueAdded() `MapChangeListener.Change.getValueAdded()`]]
+   * @see [[http://docs.oracle.com/javafx/2/api/javafx/collections/http://docs.oracle.com/javafx/2/api/javafx/collections/MapChangeListener.Change.html#getValueRemoved() `MapChangeListener.Change.getValueRemoved()`]]
+   */
+  case class Replace[K, V](key: K, added: V, removed: V) extends Change[K, V]
+
+  // CHANGING INDICATORS - END
+
+  // CREATION METHODS - BEGIN
+
+  /**
+   * Creates an empty $OM.
+   *
+   * @return a Empty [[scalafx.collections.ObservableHashMap]]
+   */
+  def empty[K, V]: ObservableMap[K, V] = new ObservableHashMap[K, V]
+
+  /**
+   * Creates a new $OM from a sequence of tuples
+   *
+   * @param keyValues Sequence of tuples
+   *
+   * @return A newly created $OM.
+   */
+  def apply[K, V](keyValues: Seq[(K, V)]): ObservableMap[K, V] = {
+    val map = empty[K, V]
+    keyValues.foreach(keyValue => map(keyValue._1) = keyValue._2)
+    map
+  }
+
+  /**
+   * Creates a new $OM that is backed by the specified map. Mutation operations on the $OM instance will be reported
+   * to observers that have registered on that instance. Note that mutation operations made directly to the underlying
+   * map are not reported to observers of any $OM that wraps it.
+   *
+   * @param originalMap A Map that backs this $OM.
+   *
+   * @return A newly created $OM.
+   */
+  def apply[K, V](originalMap: Map[K, V]): ObservableMap[K, V] =
+    new ObservableMap[K, V] {
+      override val delegate = jfxc.FXCollections.observableMap(mutableMapAsJavaMap(originalMap))
+    }
+
+  // CREATION METHODS - END
+
+}
+
+/**
+ * Wrapper class to JavaFX's [[http://docs.oracle.com/javafx/2/api/javafx/collections/ObservableMap.html $OM]].
+ *
+ * @tparam K Key type
+ * @tparam V Value type.
+ * returned by
+ * [[http://docs.oracle.com/javafx/2/api/javafx/collections/FXCollections.html#observableHashMap() observableHashMap]]
+ * method from
+ * [[http://docs.oracle.com/javafx/2/api/javafx/collections/FXCollections.html FXCollections]].
+ *
+ * @define OM `ObservableMap`
+ * @define MAP `Map`
+ */
+trait ObservableMap[K, V]
+  extends Map[K, V]
+  with MapLike[K, V, ObservableMap[K, V]]
+  with Builder[(K, V), ObservableMap[K, V]]
+  with Observable
+  with SFXDelegate[jfxc.ObservableMap[K, V]] {
+
+  /**
+   * The result when this $MAP is used as a builder.
+   */
+  override def result() = this
+
+  /**
+   * The empty map of the same type as this $MAP.
+   *
+   * @return An empty $OM
+   */
+  override def empty = new ObservableHashMap[K, V]
+
+  /**
+   * Adds a new key/value pair to this $MAP.
+   *
+   * @param kv the key/value pair.
+   * @return The $OM itself
+   */
+  def +=(kv: (K, V)) = {
+    delegate.put(kv._1, kv._2)
+    this
+  }
+
+  /**
+   * Removes a key from this $MAP.
+   *
+   * @param key the key to be removed
+   * @return The $OM itself.
+   */
+  def -=(key: K) = {
+    delegate.remove(key)
+    this
+  }
+
+  /**
+   * Removes all elements from the $MAP. After this operation has completed, the $MAP will be empty.
+   */
+  override def clear() {
+    delegate.clear()
+  }
+
+  /**
+   * Creates a new [[http://www.scala-lang.org/api/current/scala/collection/Iterator.html `Iterator`]] over all
+   * key/value pairs of this $OM.
+   *
+   * @return The new `iterator`.
+   */
+  def iterator = new Iterator[(K, V)] {
+    // Definition copied from JavaConversions.JMapWrapperLike.iterator
+    val it = delegate.entrySet.iterator
+    def hasNext = it.hasNext
+    def next() = { val e = it.next; (e.getKey, e.getValue) }
+  }
+
+  /**
+   * This $MAP's size.
+   *
+   * @return This $MAP's size.
+   */
+  override def size = delegate.size
+
+  /**
+   * Optionally returns the value associated with a key.
+   *
+   * @param key the key value
+   * @return an option value containing the value associated with key in this $MAP, or None if
+   * none exists.
+   */
+  def get(key: K): Option[V] = if (delegate.containsKey(key)) Option(delegate.get(key)) else None
+
+  import ObservableMap._
+
+  /**
+   * Add a listener function to $MAP's changes. This function '''will handle''' this map's modifications data.
+   *
+   * @param op Function that will handle this $OM's modifications data to be activated when some change was made.
+   */
+  def onChange(op: (ObservableMap[K, V], Change[K, V]) => Unit) {
+    delegate.addListener(new jfxc.MapChangeListener[K, V] {
+      def onChanged(change: jfxc.MapChangeListener.Change[_ <: K, _ <: V]) {
+        val changeEvent: Change[K, V] = (change.wasAdded, change.wasRemoved) match {
+          case (true, true)   => Replace(change.getKey, change.getValueAdded, change.getValueRemoved)
+          case (true, false)  => Add(change.getKey, change.getValueAdded)
+          case (false, true)  => Remove(change.getKey, change.getValueRemoved)
+          case (false, false) => throw new IllegalStateException("Irregular Change: neither addition nor remotion")
+        }
+
+        op(ObservableMap.this, changeEvent)
+      }
+    })
+  }
+
+  /**
+   * Add a listener function to $MAP's changes. This function '''will not handle''' this $MAP's modifications data.
+   *
+   * @param op No-argument function to be activated when some change in this $OM was made.
+   */
+  def onChange(op: => Unit) {
+    delegate.addListener(new jfxc.MapChangeListener[K, V] {
+      def onChanged(change: jfxc.MapChangeListener.Change[_ <: K, _ <: V]) {
+        op
+      }
+    })
+  }
+
+}
+
+/**
+ * [[scalafx.collections.ObservableMap]] implementation backed for a
+ * [[http://docs.oracle.com/javase/7/docs/api/java/util/HashMap.html `HashMap`]] from Java Collection.
+ *
+ * @param delegate JavaFX
+ * [[http://docs.oracle.com/javafx/2/api/javafx/collections/ObservableMap.html `ObservableMap`]]
+ * instance to be wrapped by this class. By default it is a
+ * [[http://docs.oracle.com/javase/7/docs/api/java/util/HashMap.html `HashMap`]] wrapped by
+ * [[http://docs.oracle.com/javafx/2/api/javafx/collections/FXCollections.html#observableMap(java.util.Map) `observableMap`]]
+ * method from
+ * [[http://docs.oracle.com/javafx/2/api/javafx/collections/FXCollections.html `FXCollections`]].
+ */
+class ObservableHashMap[K, V](override val delegate: jfxc.ObservableMap[K, V] = jfxc.FXCollections.observableMap(new ju.HashMap[K, V]))
   extends ObservableMap[K, V] 