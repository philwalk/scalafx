/*
<<<<<<< HEAD
* Copyright (c) 2011-2014, ScalaFX Project
=======
 * Copyright (c) 2011-2014, ScalaFX Project
>>>>>>> a496ffa6
 * All rights reserved.
 *
 * Redistribution and use in source and binary forms, with or without
 * modification, are permitted provided that the following conditions are met:
 *     * Redistributions of source code must retain the above copyright
 *       notice, this list of conditions and the following disclaimer.
 *     * Redistributions in binary form must reproduce the above copyright
 *       notice, this list of conditions and the following disclaimer in the
 *       documentation and/or other materials provided with the distribution.
 *     * Neither the name of the ScalaFX Project nor the
 *       names of its contributors may be used to endorse or promote products
 *       derived from this software without specific prior written permission.
 *
 * THIS SOFTWARE IS PROVIDED BY THE COPYRIGHT HOLDERS AND CONTRIBUTORS "AS IS" AND
 * ANY EXPRESS OR IMPLIED WARRANTIES, INCLUDING, BUT NOT LIMITED TO, THE IMPLIED
 * WARRANTIES OF MERCHANTABILITY AND FITNESS FOR A PARTICULAR PURPOSE ARE
 * DISCLAIMED. IN NO EVENT SHALL THE SCALAFX PROJECT OR ITS CONTRIBUTORS BE LIABLE
 * FOR ANY DIRECT, INDIRECT, INCIDENTAL, SPECIAL, EXEMPLARY, OR CONSEQUENTIAL
 * DAMAGES (INCLUDING, BUT NOT LIMITED TO, PROCUREMENT OF SUBSTITUTE GOODS OR
 * SERVICES; LOSS OF USE, DATA, OR PROFITS; OR BUSINESS INTERRUPTION) HOWEVER CAUSED
 * AND ON ANY THEORY OF LIABILITY, WHETHER IN CONTRACT, STRICT LIABILITY, OR TORT
 * (INCLUDING NEGLIGENCE OR OTHERWISE) ARISING IN ANY WAY OUT OF THE USE OF THIS
 * SOFTWARE, EVEN IF ADVISED OF THE POSSIBILITY OF SUCH DAMAGE.
 */
package scalafx

import scala.collection.JavaConversions._
import javafx.{ collections => jfxc }
import scalafx.delegate.SFXDelegate

/**
 * Wraps [[http://docs.oracle.com/javase/8/javafx/api/javafx/collections/package-summary.html `javafx.collections`]] package, 
 * adding Scala's collections features to original JavaFX collections.
 */
package object collections {


  private def internalFiller[A, B](originalList: jfxc.ObservableList[A], filler: Iterable[B], f: B => A) {
    if (null == filler) {
      originalList.clear()
    } else {
      originalList.setAll(filler.map(f(_)))
    }
  }
  
  private def internalFillerWithOne[A, B](originalList: jfxc.ObservableList[A], element: B, f: B => A) {
    if (null == element) {
      originalList.clear()
    } else {
      originalList.setAll(List(f(element)))
    }
  }

  /**
   * Inserts all elements from a Iterable in a JavaFX ObservableList, replacing original content. If this iterable was 
   * `null`, the list will be cleaned.
   *
   * @tparam T Iterable and ObservableList type
   * @param originalList List to be filled
   * @param filler Iterable which will fill originalList
   */
  def fillCollection[T](originalList: jfxc.ObservableList[T], filler: Iterable[T]) {
    this.internalFiller(originalList, filler, (t: T) => t)
  }

  /**
   * Replaces all content in an ObservableList of type T for a single element. If this element was `null`, the list 
   * will be cleaned.
   * 
   * @tparam T Element and ObservableList type
   * @param originalList List to be filled
   * @param element Element which will replace originalList content.
   */
  def fillCollectionWithOne[T](originalList: jfxc.ObservableList[T], element: T) {
    internalFillerWithOne(originalList, element, (t: T) => t)
  }

  /**
   * Inserts all elements from a Iterable of type SFXDelegate[J] in a JavaFX ObservableList of type J, replacing its 
   * original content. If this iterable was `null`, the list will be cleaned.
   *
   * @tparam J Iterable and ObservableList type
   * @param originalList List to be filled
   * @param filler Iterable which will fill originalList
   */
  def fillSFXCollection[J <: Object](originalList: jfxc.ObservableList[J], filler: Iterable[SFXDelegate[J]]) {
    this.internalFiller(originalList, filler, (s: SFXDelegate[J]) => s.delegate)
  }

  /**
   * Replaces all content in an JavaFX ObservableList of type J for a single SFXDelegate[J] element. 
   * If this element was `null`, the list will be cleaned.
   * 
   * @tparam J Iterable and ObservableList type
   * @param originalList List to be filled
   * @param element Element which will replace originalList content. Actually, it will used its delegate.
   */
  def fillSFXCollectionWithOne[J <: Object](originalList: jfxc.ObservableList[J], element: SFXDelegate[J]) {
    this.internalFillerWithOne(originalList, element, (s: SFXDelegate[J]) => s.delegate)
  }

}<|MERGE_RESOLUTION|>--- conflicted
+++ resolved
@@ -1,108 +1,104 @@
-/*
-<<<<<<< HEAD
-* Copyright (c) 2011-2014, ScalaFX Project
-=======
- * Copyright (c) 2011-2014, ScalaFX Project
->>>>>>> a496ffa6
- * All rights reserved.
- *
- * Redistribution and use in source and binary forms, with or without
- * modification, are permitted provided that the following conditions are met:
- *     * Redistributions of source code must retain the above copyright
- *       notice, this list of conditions and the following disclaimer.
- *     * Redistributions in binary form must reproduce the above copyright
- *       notice, this list of conditions and the following disclaimer in the
- *       documentation and/or other materials provided with the distribution.
- *     * Neither the name of the ScalaFX Project nor the
- *       names of its contributors may be used to endorse or promote products
- *       derived from this software without specific prior written permission.
- *
- * THIS SOFTWARE IS PROVIDED BY THE COPYRIGHT HOLDERS AND CONTRIBUTORS "AS IS" AND
- * ANY EXPRESS OR IMPLIED WARRANTIES, INCLUDING, BUT NOT LIMITED TO, THE IMPLIED
- * WARRANTIES OF MERCHANTABILITY AND FITNESS FOR A PARTICULAR PURPOSE ARE
- * DISCLAIMED. IN NO EVENT SHALL THE SCALAFX PROJECT OR ITS CONTRIBUTORS BE LIABLE
- * FOR ANY DIRECT, INDIRECT, INCIDENTAL, SPECIAL, EXEMPLARY, OR CONSEQUENTIAL
- * DAMAGES (INCLUDING, BUT NOT LIMITED TO, PROCUREMENT OF SUBSTITUTE GOODS OR
- * SERVICES; LOSS OF USE, DATA, OR PROFITS; OR BUSINESS INTERRUPTION) HOWEVER CAUSED
- * AND ON ANY THEORY OF LIABILITY, WHETHER IN CONTRACT, STRICT LIABILITY, OR TORT
- * (INCLUDING NEGLIGENCE OR OTHERWISE) ARISING IN ANY WAY OUT OF THE USE OF THIS
- * SOFTWARE, EVEN IF ADVISED OF THE POSSIBILITY OF SUCH DAMAGE.
- */
-package scalafx
-
-import scala.collection.JavaConversions._
-import javafx.{ collections => jfxc }
-import scalafx.delegate.SFXDelegate
-
-/**
- * Wraps [[http://docs.oracle.com/javase/8/javafx/api/javafx/collections/package-summary.html `javafx.collections`]] package, 
- * adding Scala's collections features to original JavaFX collections.
- */
-package object collections {
-
-
-  private def internalFiller[A, B](originalList: jfxc.ObservableList[A], filler: Iterable[B], f: B => A) {
-    if (null == filler) {
-      originalList.clear()
-    } else {
-      originalList.setAll(filler.map(f(_)))
-    }
-  }
-  
-  private def internalFillerWithOne[A, B](originalList: jfxc.ObservableList[A], element: B, f: B => A) {
-    if (null == element) {
-      originalList.clear()
-    } else {
-      originalList.setAll(List(f(element)))
-    }
-  }
-
-  /**
-   * Inserts all elements from a Iterable in a JavaFX ObservableList, replacing original content. If this iterable was 
-   * `null`, the list will be cleaned.
-   *
-   * @tparam T Iterable and ObservableList type
-   * @param originalList List to be filled
-   * @param filler Iterable which will fill originalList
-   */
-  def fillCollection[T](originalList: jfxc.ObservableList[T], filler: Iterable[T]) {
-    this.internalFiller(originalList, filler, (t: T) => t)
-  }
-
-  /**
-   * Replaces all content in an ObservableList of type T for a single element. If this element was `null`, the list 
-   * will be cleaned.
-   * 
-   * @tparam T Element and ObservableList type
-   * @param originalList List to be filled
-   * @param element Element which will replace originalList content.
-   */
-  def fillCollectionWithOne[T](originalList: jfxc.ObservableList[T], element: T) {
-    internalFillerWithOne(originalList, element, (t: T) => t)
-  }
-
-  /**
-   * Inserts all elements from a Iterable of type SFXDelegate[J] in a JavaFX ObservableList of type J, replacing its 
-   * original content. If this iterable was `null`, the list will be cleaned.
-   *
-   * @tparam J Iterable and ObservableList type
-   * @param originalList List to be filled
-   * @param filler Iterable which will fill originalList
-   */
-  def fillSFXCollection[J <: Object](originalList: jfxc.ObservableList[J], filler: Iterable[SFXDelegate[J]]) {
-    this.internalFiller(originalList, filler, (s: SFXDelegate[J]) => s.delegate)
-  }
-
-  /**
-   * Replaces all content in an JavaFX ObservableList of type J for a single SFXDelegate[J] element. 
-   * If this element was `null`, the list will be cleaned.
-   * 
-   * @tparam J Iterable and ObservableList type
-   * @param originalList List to be filled
-   * @param element Element which will replace originalList content. Actually, it will used its delegate.
-   */
-  def fillSFXCollectionWithOne[J <: Object](originalList: jfxc.ObservableList[J], element: SFXDelegate[J]) {
-    this.internalFillerWithOne(originalList, element, (s: SFXDelegate[J]) => s.delegate)
-  }
-
+/*
+ * Copyright (c) 2011-2014, ScalaFX Project
+ * All rights reserved.
+ *
+ * Redistribution and use in source and binary forms, with or without
+ * modification, are permitted provided that the following conditions are met:
+ *     * Redistributions of source code must retain the above copyright
+ *       notice, this list of conditions and the following disclaimer.
+ *     * Redistributions in binary form must reproduce the above copyright
+ *       notice, this list of conditions and the following disclaimer in the
+ *       documentation and/or other materials provided with the distribution.
+ *     * Neither the name of the ScalaFX Project nor the
+ *       names of its contributors may be used to endorse or promote products
+ *       derived from this software without specific prior written permission.
+ *
+ * THIS SOFTWARE IS PROVIDED BY THE COPYRIGHT HOLDERS AND CONTRIBUTORS "AS IS" AND
+ * ANY EXPRESS OR IMPLIED WARRANTIES, INCLUDING, BUT NOT LIMITED TO, THE IMPLIED
+ * WARRANTIES OF MERCHANTABILITY AND FITNESS FOR A PARTICULAR PURPOSE ARE
+ * DISCLAIMED. IN NO EVENT SHALL THE SCALAFX PROJECT OR ITS CONTRIBUTORS BE LIABLE
+ * FOR ANY DIRECT, INDIRECT, INCIDENTAL, SPECIAL, EXEMPLARY, OR CONSEQUENTIAL
+ * DAMAGES (INCLUDING, BUT NOT LIMITED TO, PROCUREMENT OF SUBSTITUTE GOODS OR
+ * SERVICES; LOSS OF USE, DATA, OR PROFITS; OR BUSINESS INTERRUPTION) HOWEVER CAUSED
+ * AND ON ANY THEORY OF LIABILITY, WHETHER IN CONTRACT, STRICT LIABILITY, OR TORT
+ * (INCLUDING NEGLIGENCE OR OTHERWISE) ARISING IN ANY WAY OUT OF THE USE OF THIS
+ * SOFTWARE, EVEN IF ADVISED OF THE POSSIBILITY OF SUCH DAMAGE.
+ */
+package scalafx
+
+import scala.collection.JavaConversions._
+import javafx.{ collections => jfxc }
+import scalafx.delegate.SFXDelegate
+
+/**
+ * Wraps [[http://docs.oracle.com/javase/8/javafx/api/javafx/collections/package-summary.html `javafx.collections`]] package, 
+ * adding Scala's collections features to original JavaFX collections.
+ */
+package object collections {
+
+
+  private def internalFiller[A, B](originalList: jfxc.ObservableList[A], filler: Iterable[B], f: B => A) {
+    if (null == filler) {
+      originalList.clear()
+    } else {
+      originalList.setAll(filler.map(f(_)))
+    }
+  }
+  
+  private def internalFillerWithOne[A, B](originalList: jfxc.ObservableList[A], element: B, f: B => A) {
+    if (null == element) {
+      originalList.clear()
+    } else {
+      originalList.setAll(List(f(element)))
+    }
+  }
+
+  /**
+   * Inserts all elements from a Iterable in a JavaFX ObservableList, replacing original content. If this iterable was 
+   * `null`, the list will be cleaned.
+   *
+   * @tparam T Iterable and ObservableList type
+   * @param originalList List to be filled
+   * @param filler Iterable which will fill originalList
+   */
+  def fillCollection[T](originalList: jfxc.ObservableList[T], filler: Iterable[T]) {
+    this.internalFiller(originalList, filler, (t: T) => t)
+  }
+
+  /**
+   * Replaces all content in an ObservableList of type T for a single element. If this element was `null`, the list 
+   * will be cleaned.
+   * 
+   * @tparam T Element and ObservableList type
+   * @param originalList List to be filled
+   * @param element Element which will replace originalList content.
+   */
+  def fillCollectionWithOne[T](originalList: jfxc.ObservableList[T], element: T) {
+    internalFillerWithOne(originalList, element, (t: T) => t)
+  }
+
+  /**
+   * Inserts all elements from a Iterable of type SFXDelegate[J] in a JavaFX ObservableList of type J, replacing its 
+   * original content. If this iterable was `null`, the list will be cleaned.
+   *
+   * @tparam J Iterable and ObservableList type
+   * @param originalList List to be filled
+   * @param filler Iterable which will fill originalList
+   */
+  def fillSFXCollection[J <: Object](originalList: jfxc.ObservableList[J], filler: Iterable[SFXDelegate[J]]) {
+    this.internalFiller(originalList, filler, (s: SFXDelegate[J]) => s.delegate)
+  }
+
+  /**
+   * Replaces all content in an JavaFX ObservableList of type J for a single SFXDelegate[J] element. 
+   * If this element was `null`, the list will be cleaned.
+   * 
+   * @tparam J Iterable and ObservableList type
+   * @param originalList List to be filled
+   * @param element Element which will replace originalList content. Actually, it will used its delegate.
+   */
+  def fillSFXCollectionWithOne[J <: Object](originalList: jfxc.ObservableList[J], element: SFXDelegate[J]) {
+    this.internalFillerWithOne(originalList, element, (s: SFXDelegate[J]) => s.delegate)
+  }
+
 }