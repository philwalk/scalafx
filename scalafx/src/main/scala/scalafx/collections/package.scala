/*
 * Copyright (c) 2011-2014, ScalaFX Project
 * All rights reserved.
 *
 * Redistribution and use in source and binary forms, with or without
 * modification, are permitted provided that the following conditions are met:
 *     * Redistributions of source code must retain the above copyright
 *       notice, this list of conditions and the following disclaimer.
 *     * Redistributions in binary form must reproduce the above copyright
 *       notice, this list of conditions and the following disclaimer in the
 *       documentation and/or other materials provided with the distribution.
 *     * Neither the name of the ScalaFX Project nor the
 *       names of its contributors may be used to endorse or promote products
 *       derived from this software without specific prior written permission.
 *
 * THIS SOFTWARE IS PROVIDED BY THE COPYRIGHT HOLDERS AND CONTRIBUTORS "AS IS" AND
 * ANY EXPRESS OR IMPLIED WARRANTIES, INCLUDING, BUT NOT LIMITED TO, THE IMPLIED
 * WARRANTIES OF MERCHANTABILITY AND FITNESS FOR A PARTICULAR PURPOSE ARE
 * DISCLAIMED. IN NO EVENT SHALL THE SCALAFX PROJECT OR ITS CONTRIBUTORS BE LIABLE
 * FOR ANY DIRECT, INDIRECT, INCIDENTAL, SPECIAL, EXEMPLARY, OR CONSEQUENTIAL
 * DAMAGES (INCLUDING, BUT NOT LIMITED TO, PROCUREMENT OF SUBSTITUTE GOODS OR
 * SERVICES; LOSS OF USE, DATA, OR PROFITS; OR BUSINESS INTERRUPTION) HOWEVER CAUSED
 * AND ON ANY THEORY OF LIABILITY, WHETHER IN CONTRACT, STRICT LIABILITY, OR TORT
 * (INCLUDING NEGLIGENCE OR OTHERWISE) ARISING IN ANY WAY OUT OF THE USE OF THIS
 * SOFTWARE, EVEN IF ADVISED OF THE POSSIBILITY OF SUCH DAMAGE.
 */
package scalafx

<<<<<<< HEAD
import scala.collection.JavaConversions._
import javafx.{ collections => jfxc }
=======
import javafx.{collections => jfxc}

import scala.collection.JavaConversions._
>>>>>>> df8b3993
import scalafx.delegate.SFXDelegate

/**
 * Wraps [[http://docs.oracle.com/javase/8/javafx/api/javafx/collections/package-summary.html `javafx.collections`]] package, 
 * adding Scala's collections features to original JavaFX collections.
 */
package object collections {


  private def internalFiller[A, B](originalList: jfxc.ObservableList[A], filler: Iterable[B], f: B => A) {
    if (null == filler) {
      originalList.clear()
    } else {
      originalList.setAll(filler.map(f(_)))
    }
  }
  
  private def internalFillerWithOne[A, B](originalList: jfxc.ObservableList[A], element: B, f: B => A) {
    if (null == element) {
      originalList.clear()
    } else {
      originalList.setAll(List(f(element)))
    }
  }

  /**
   * Inserts all elements from a Iterable in a JavaFX ObservableList, replacing original content. If this iterable was 
   * `null`, the list will be cleaned.
   *
   * @tparam T Iterable and ObservableList type
   * @param originalList List to be filled
   * @param filler Iterable which will fill originalList
   */
  def fillCollection[T](originalList: jfxc.ObservableList[T], filler: Iterable[T]) {
    this.internalFiller(originalList, filler, (t: T) => t)
  }

  /**
   * Replaces all content in an ObservableList of type T for a single element. If this element was `null`, the list 
   * will be cleaned.
   * 
   * @tparam T Element and ObservableList type
   * @param originalList List to be filled
   * @param element Element which will replace originalList content.
   */
  def fillCollectionWithOne[T](originalList: jfxc.ObservableList[T], element: T) {
    internalFillerWithOne(originalList, element, (t: T) => t)
  }

  /**
   * Inserts all elements from a Iterable of type SFXDelegate[J] in a JavaFX ObservableList of type J, replacing its 
   * original content. If this iterable was `null`, the list will be cleaned.
   *
   * @tparam J Iterable and ObservableList type
   * @param originalList List to be filled
   * @param filler Iterable which will fill originalList
   */
  def fillSFXCollection[J <: Object](originalList: jfxc.ObservableList[J], filler: Iterable[SFXDelegate[J]]) {
    this.internalFiller(originalList, filler, (s: SFXDelegate[J]) => s.delegate)
  }

  /**
   * Replaces all content in an JavaFX ObservableList of type J for a single SFXDelegate[J] element. 
   * If this element was `null`, the list will be cleaned.
   * 
   * @tparam J Iterable and ObservableList type
   * @param originalList List to be filled
   * @param element Element which will replace originalList content. Actually, it will used its delegate.
   */
  def fillSFXCollectionWithOne[J <: Object](originalList: jfxc.ObservableList[J], element: SFXDelegate[J]) {
    this.internalFillerWithOne(originalList, element, (s: SFXDelegate[J]) => s.delegate)
  }

}<|MERGE_RESOLUTION|>--- conflicted
+++ resolved
@@ -26,14 +26,9 @@
  */
 package scalafx
 
-<<<<<<< HEAD
-import scala.collection.JavaConversions._
-import javafx.{ collections => jfxc }
-=======
 import javafx.{collections => jfxc}
 
 import scala.collection.JavaConversions._
->>>>>>> df8b3993
 import scalafx.delegate.SFXDelegate
 
 /**
@@ -50,7 +45,7 @@
       originalList.setAll(filler.map(f(_)))
     }
   }
-  
+
   private def internalFillerWithOne[A, B](originalList: jfxc.ObservableList[A], element: B, f: B => A) {
     if (null == element) {
       originalList.clear()
@@ -74,7 +69,7 @@
   /**
    * Replaces all content in an ObservableList of type T for a single element. If this element was `null`, the list 
    * will be cleaned.
-   * 
+   *
    * @tparam T Element and ObservableList type
    * @param originalList List to be filled
    * @param element Element which will replace originalList content.
@@ -98,7 +93,7 @@
   /**
    * Replaces all content in an JavaFX ObservableList of type J for a single SFXDelegate[J] element. 
    * If this element was `null`, the list will be cleaned.
-   * 
+   *
    * @tparam J Iterable and ObservableList type
    * @param originalList List to be filled
    * @param element Element which will replace originalList content. Actually, it will used its delegate.
