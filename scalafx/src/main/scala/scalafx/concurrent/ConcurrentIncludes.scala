--- conflicted
+++ resolved
@@ -26,15 +26,10 @@
  */
 package scalafx.concurrent
 
-<<<<<<< HEAD
-import scala.language.implicitConversions
-import javafx.{ concurrent => jfxc }
-=======
 import javafx.{concurrent => jfxc}
 
 import scala.language.implicitConversions
 import scalafx.concurrent.Worker.State
->>>>>>> df8b3993
 
 object ConcurrentIncludes extends ConcurrentIncludes
 
@@ -61,11 +56,7 @@
    * @param s $JFX $SER
    * @return $SFX $SER
    */
-<<<<<<< HEAD
-  implicit def jfxService2sfxService[T](s: jfxc.Service[T]) = if (s != null) new Service[T](s) {} else null
-=======
   implicit def jfxService2sfxService[T](s: jfxc.Service[T]): Service[T] = if (s != null) new Service[T](s) {} else null
->>>>>>> df8b3993
 
   /**
    * $START$TSK.html $TSK$END
@@ -73,11 +64,7 @@
    * @param t $JFX $TSK
    * @return $SFX $TSK
    */
-<<<<<<< HEAD
-  implicit def jfxTask2sfxTask[T](t: jfxc.Task[T]) = if (t != null) new Task[T](t) {} else null
-=======
   implicit def jfxTask2sfxTask[T](t: jfxc.Task[T]): Task[T] = if (t != null) new Task[T](t) {} else null
->>>>>>> df8b3993
 
   /**
    * $START$WRK.html $WRK$END
@@ -85,11 +72,7 @@
    * @param w $JFX $WRK
    * @return $SFX $WRK
    */
-<<<<<<< HEAD
-  implicit def jfxWorker2sfxWorker[T](w: jfxc.Worker[T]) =
-=======
   implicit def jfxWorker2sfxWorker[T](w: jfxc.Worker[T]): Worker[T] =
->>>>>>> df8b3993
     if (w != null) new Worker[T] {
       override val delegate = w
     }
@@ -101,11 +84,7 @@
    * @param s $JFX $WRS
    * @return $SFX $WRS
    */
-<<<<<<< HEAD
-  implicit def jfxWorkerState2sfxWorkerState(s: jfxc.Worker.State) = Worker.State.jfxEnum2sfx(s)
-=======
   implicit def jfxWorkerState2sfxWorkerState(s: jfxc.Worker.State): State = Worker.State.jfxEnum2sfx(s)
->>>>>>> df8b3993
 
   /**
    * $START$WSE.html $WSE$END
@@ -113,10 +92,6 @@
    * @param w $JFX $WSE
    * @return $SFX $WSE
    */
-<<<<<<< HEAD
-  implicit def jfxWorkerStateEvent2sfxWorkerStateEvent(w: jfxc.WorkerStateEvent) = if (w != null) new WorkerStateEvent(w) else null
-=======
   implicit def jfxWorkerStateEvent2sfxWorkerStateEvent(w: jfxc.WorkerStateEvent): WorkerStateEvent = if (w != null) new WorkerStateEvent(w) else null
->>>>>>> df8b3993
 
 }