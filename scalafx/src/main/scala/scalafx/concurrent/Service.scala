/*
<<<<<<< HEAD
* Copyright (c) 2011-2014, ScalaFX Project
=======
 * Copyright (c) 2011-2014, ScalaFX Project
>>>>>>> a496ffa6
 * All rights reserved.
 *
 * Redistribution and use in source and binary forms, with or without
 * modification, are permitted provided that the following conditions are met:
 *     * Redistributions of source code must retain the above copyright
 *       notice, this list of conditions and the following disclaimer.
 *     * Redistributions in binary form must reproduce the above copyright
 *       notice, this list of conditions and the following disclaimer in the
 *       documentation and/or other materials provided with the distribution.
 *     * Neither the name of the ScalaFX Project nor the
 *       names of its contributors may be used to endorse or promote products
 *       derived from this software without specific prior written permission.
 *
 * THIS SOFTWARE IS PROVIDED BY THE COPYRIGHT HOLDERS AND CONTRIBUTORS "AS IS" AND
 * ANY EXPRESS OR IMPLIED WARRANTIES, INCLUDING, BUT NOT LIMITED TO, THE IMPLIED
 * WARRANTIES OF MERCHANTABILITY AND FITNESS FOR A PARTICULAR PURPOSE ARE
 * DISCLAIMED. IN NO EVENT SHALL THE SCALAFX PROJECT OR ITS CONTRIBUTORS BE LIABLE
 * FOR ANY DIRECT, INDIRECT, INCIDENTAL, SPECIAL, EXEMPLARY, OR CONSEQUENTIAL
 * DAMAGES (INCLUDING, BUT NOT LIMITED TO, PROCUREMENT OF SUBSTITUTE GOODS OR
 * SERVICES; LOSS OF USE, DATA, OR PROFITS; OR BUSINESS INTERRUPTION) HOWEVER CAUSED
 * AND ON ANY THEORY OF LIABILITY, WHETHER IN CONTRACT, STRICT LIABILITY, OR TORT
 * (INCLUDING NEGLIGENCE OR OTHERWISE) ARISING IN ANY WAY OUT OF THE USE OF THIS
 * SOFTWARE, EVEN IF ADVISED OF THE POSSIBILITY OF SUCH DAMAGE.
 */
package scalafx.concurrent

import scala.language.implicitConversions
import java.util.{ concurrent => juc }
import javafx.{ concurrent => jfxc }
import javafx.{ event => jfxe }
import scalafx.Includes._
import scalafx.beans.property.ObjectProperty
import scalafx.event.EventHandlerDelegate
import scalafx.delegate.SFXDelegate

object Service {
  implicit def sfxService2jfx[T](s: Service[T]) = s.delegate

  /**
   * Create a new [[scalafx.concurrent.Service]] with a operation to be invoked after this was started on the JavaFX
   * Application Thread.
   *
   * @param op [[scala.Function]] that returns a [[scalafx.concurrent.Task]] to be invoked after this was started on
   * the JavaFX Application Thread.
   */
  def apply[T](op: => jfxc.Task[T]) = new Service[T](new jfxc.Service[T] {
    protected def createTask = op
  }) {}
}

/**
 * Wrapper trait for [[http://docs.oracle.com/javase/8/javafx/api/javafx/concurrent/Service.html Service]]
 * Class.
 */
abstract class Service[T](override val delegate: jfxc.Service[T])
  extends Worker[T]
  with jfxe.EventTarget
  with EventHandlerDelegate
  with SFXDelegate[jfxc.Service[T]] {

  def eventHandlerDelegate = delegate.asInstanceOf[EventHandled]

  /**
   * The executor to use for running this Service.
   */
  def executor: ObjectProperty[juc.Executor] = delegate.executorProperty
  def executor_=(v: juc.Executor) {
    executor() = v
  }

  /**
   * The onCancelled event handler is called whenever the Task state transitions to the CANCELLED
   * state.
   */
  def onCancelled = delegate.onCancelledProperty
  def onCancelled_=(v: jfxe.EventHandler[jfxc.WorkerStateEvent]) {
    onCancelled() = v
  }

  /**
   * The onFailed event handler is called whenever the Task state transitions to the FAILED state.
   */
  def onFailed = delegate.onFailedProperty
  def onFailed_=(v: jfxe.EventHandler[jfxc.WorkerStateEvent]) {
    onFailed() = v
  }

  /**
   * The onReady event handler is called whenever the Task state transitions to the READY state.
   */
  def onReady = delegate.onReadyProperty
  def onReady_=(v: jfxe.EventHandler[jfxc.WorkerStateEvent]) {
    onReady() = v
  }

  /**
   * The onRunning event handler is called whenever the Task state transitions to the RUNNING state.
   */
  def onRunning = delegate.onRunningProperty
  def onRunning_=(v: jfxe.EventHandler[jfxc.WorkerStateEvent]) {
    onRunning() = v
  }

  /**
   * The onSchedule event handler is called whenever the Task state transitions to the SCHEDULED
   * state.
   */
  def onScheduled = delegate.onScheduledProperty
  def onScheduled_=(v: jfxe.EventHandler[jfxc.WorkerStateEvent]) {
    onScheduled() = v
  }

  /**
   * The onSucceeded event handler is called whenever the Task state transitions to the SUCCEEDED
   * state.
   */
  def onSucceeded = delegate.onSucceededProperty
  def onSucceeded_=(v: jfxe.EventHandler[jfxc.WorkerStateEvent]) {
    onSucceeded() = v
  }

  /**
   * Resets the Service.
   */
  def reset() {
    delegate.reset()
  }

  /**
   * Cancels any currently running Task, if any, and restarts this Service.
   */
  def restart() {
    delegate.restart()
  }

  /**
   * Starts this Service.
   */
  def start() {
    delegate.start()
  }

}
<|MERGE_RESOLUTION|>--- conflicted
+++ resolved
@@ -1,149 +1,145 @@
-/*
-<<<<<<< HEAD
-* Copyright (c) 2011-2014, ScalaFX Project
-=======
- * Copyright (c) 2011-2014, ScalaFX Project
->>>>>>> a496ffa6
- * All rights reserved.
- *
- * Redistribution and use in source and binary forms, with or without
- * modification, are permitted provided that the following conditions are met:
- *     * Redistributions of source code must retain the above copyright
- *       notice, this list of conditions and the following disclaimer.
- *     * Redistributions in binary form must reproduce the above copyright
- *       notice, this list of conditions and the following disclaimer in the
- *       documentation and/or other materials provided with the distribution.
- *     * Neither the name of the ScalaFX Project nor the
- *       names of its contributors may be used to endorse or promote products
- *       derived from this software without specific prior written permission.
- *
- * THIS SOFTWARE IS PROVIDED BY THE COPYRIGHT HOLDERS AND CONTRIBUTORS "AS IS" AND
- * ANY EXPRESS OR IMPLIED WARRANTIES, INCLUDING, BUT NOT LIMITED TO, THE IMPLIED
- * WARRANTIES OF MERCHANTABILITY AND FITNESS FOR A PARTICULAR PURPOSE ARE
- * DISCLAIMED. IN NO EVENT SHALL THE SCALAFX PROJECT OR ITS CONTRIBUTORS BE LIABLE
- * FOR ANY DIRECT, INDIRECT, INCIDENTAL, SPECIAL, EXEMPLARY, OR CONSEQUENTIAL
- * DAMAGES (INCLUDING, BUT NOT LIMITED TO, PROCUREMENT OF SUBSTITUTE GOODS OR
- * SERVICES; LOSS OF USE, DATA, OR PROFITS; OR BUSINESS INTERRUPTION) HOWEVER CAUSED
- * AND ON ANY THEORY OF LIABILITY, WHETHER IN CONTRACT, STRICT LIABILITY, OR TORT
- * (INCLUDING NEGLIGENCE OR OTHERWISE) ARISING IN ANY WAY OUT OF THE USE OF THIS
- * SOFTWARE, EVEN IF ADVISED OF THE POSSIBILITY OF SUCH DAMAGE.
- */
-package scalafx.concurrent
-
-import scala.language.implicitConversions
-import java.util.{ concurrent => juc }
-import javafx.{ concurrent => jfxc }
-import javafx.{ event => jfxe }
-import scalafx.Includes._
-import scalafx.beans.property.ObjectProperty
-import scalafx.event.EventHandlerDelegate
-import scalafx.delegate.SFXDelegate
-
-object Service {
-  implicit def sfxService2jfx[T](s: Service[T]) = s.delegate
-
-  /**
-   * Create a new [[scalafx.concurrent.Service]] with a operation to be invoked after this was started on the JavaFX
-   * Application Thread.
-   *
-   * @param op [[scala.Function]] that returns a [[scalafx.concurrent.Task]] to be invoked after this was started on
-   * the JavaFX Application Thread.
-   */
-  def apply[T](op: => jfxc.Task[T]) = new Service[T](new jfxc.Service[T] {
-    protected def createTask = op
-  }) {}
-}
-
-/**
- * Wrapper trait for [[http://docs.oracle.com/javase/8/javafx/api/javafx/concurrent/Service.html Service]]
- * Class.
- */
-abstract class Service[T](override val delegate: jfxc.Service[T])
-  extends Worker[T]
-  with jfxe.EventTarget
-  with EventHandlerDelegate
-  with SFXDelegate[jfxc.Service[T]] {
-
-  def eventHandlerDelegate = delegate.asInstanceOf[EventHandled]
-
-  /**
-   * The executor to use for running this Service.
-   */
-  def executor: ObjectProperty[juc.Executor] = delegate.executorProperty
-  def executor_=(v: juc.Executor) {
-    executor() = v
-  }
-
-  /**
-   * The onCancelled event handler is called whenever the Task state transitions to the CANCELLED
-   * state.
-   */
-  def onCancelled = delegate.onCancelledProperty
-  def onCancelled_=(v: jfxe.EventHandler[jfxc.WorkerStateEvent]) {
-    onCancelled() = v
-  }
-
-  /**
-   * The onFailed event handler is called whenever the Task state transitions to the FAILED state.
-   */
-  def onFailed = delegate.onFailedProperty
-  def onFailed_=(v: jfxe.EventHandler[jfxc.WorkerStateEvent]) {
-    onFailed() = v
-  }
-
-  /**
-   * The onReady event handler is called whenever the Task state transitions to the READY state.
-   */
-  def onReady = delegate.onReadyProperty
-  def onReady_=(v: jfxe.EventHandler[jfxc.WorkerStateEvent]) {
-    onReady() = v
-  }
-
-  /**
-   * The onRunning event handler is called whenever the Task state transitions to the RUNNING state.
-   */
-  def onRunning = delegate.onRunningProperty
-  def onRunning_=(v: jfxe.EventHandler[jfxc.WorkerStateEvent]) {
-    onRunning() = v
-  }
-
-  /**
-   * The onSchedule event handler is called whenever the Task state transitions to the SCHEDULED
-   * state.
-   */
-  def onScheduled = delegate.onScheduledProperty
-  def onScheduled_=(v: jfxe.EventHandler[jfxc.WorkerStateEvent]) {
-    onScheduled() = v
-  }
-
-  /**
-   * The onSucceeded event handler is called whenever the Task state transitions to the SUCCEEDED
-   * state.
-   */
-  def onSucceeded = delegate.onSucceededProperty
-  def onSucceeded_=(v: jfxe.EventHandler[jfxc.WorkerStateEvent]) {
-    onSucceeded() = v
-  }
-
-  /**
-   * Resets the Service.
-   */
-  def reset() {
-    delegate.reset()
-  }
-
-  /**
-   * Cancels any currently running Task, if any, and restarts this Service.
-   */
-  def restart() {
-    delegate.restart()
-  }
-
-  /**
-   * Starts this Service.
-   */
-  def start() {
-    delegate.start()
-  }
-
-}
+/*
+ * Copyright (c) 2011-2014, ScalaFX Project
+ * All rights reserved.
+ *
+ * Redistribution and use in source and binary forms, with or without
+ * modification, are permitted provided that the following conditions are met:
+ *     * Redistributions of source code must retain the above copyright
+ *       notice, this list of conditions and the following disclaimer.
+ *     * Redistributions in binary form must reproduce the above copyright
+ *       notice, this list of conditions and the following disclaimer in the
+ *       documentation and/or other materials provided with the distribution.
+ *     * Neither the name of the ScalaFX Project nor the
+ *       names of its contributors may be used to endorse or promote products
+ *       derived from this software without specific prior written permission.
+ *
+ * THIS SOFTWARE IS PROVIDED BY THE COPYRIGHT HOLDERS AND CONTRIBUTORS "AS IS" AND
+ * ANY EXPRESS OR IMPLIED WARRANTIES, INCLUDING, BUT NOT LIMITED TO, THE IMPLIED
+ * WARRANTIES OF MERCHANTABILITY AND FITNESS FOR A PARTICULAR PURPOSE ARE
+ * DISCLAIMED. IN NO EVENT SHALL THE SCALAFX PROJECT OR ITS CONTRIBUTORS BE LIABLE
+ * FOR ANY DIRECT, INDIRECT, INCIDENTAL, SPECIAL, EXEMPLARY, OR CONSEQUENTIAL
+ * DAMAGES (INCLUDING, BUT NOT LIMITED TO, PROCUREMENT OF SUBSTITUTE GOODS OR
+ * SERVICES; LOSS OF USE, DATA, OR PROFITS; OR BUSINESS INTERRUPTION) HOWEVER CAUSED
+ * AND ON ANY THEORY OF LIABILITY, WHETHER IN CONTRACT, STRICT LIABILITY, OR TORT
+ * (INCLUDING NEGLIGENCE OR OTHERWISE) ARISING IN ANY WAY OUT OF THE USE OF THIS
+ * SOFTWARE, EVEN IF ADVISED OF THE POSSIBILITY OF SUCH DAMAGE.
+ */
+package scalafx.concurrent
+
+import scala.language.implicitConversions
+import java.util.{ concurrent => juc }
+import javafx.{ concurrent => jfxc }
+import javafx.{ event => jfxe }
+import scalafx.Includes._
+import scalafx.beans.property.ObjectProperty
+import scalafx.event.EventHandlerDelegate
+import scalafx.delegate.SFXDelegate
+
+object Service {
+  implicit def sfxService2jfx[T](s: Service[T]) = s.delegate
+
+  /**
+   * Create a new [[scalafx.concurrent.Service]] with a operation to be invoked after this was started on the JavaFX
+   * Application Thread.
+   *
+   * @param op [[scala.Function]] that returns a [[scalafx.concurrent.Task]] to be invoked after this was started on
+   * the JavaFX Application Thread.
+   */
+  def apply[T](op: => jfxc.Task[T]) = new Service[T](new jfxc.Service[T] {
+    protected def createTask = op
+  }) {}
+}
+
+/**
+ * Wrapper trait for [[http://docs.oracle.com/javase/8/javafx/api/javafx/concurrent/Service.html Service]]
+ * Class.
+ */
+abstract class Service[T](override val delegate: jfxc.Service[T])
+  extends Worker[T]
+  with jfxe.EventTarget
+  with EventHandlerDelegate
+  with SFXDelegate[jfxc.Service[T]] {
+
+  def eventHandlerDelegate = delegate.asInstanceOf[EventHandled]
+
+  /**
+   * The executor to use for running this Service.
+   */
+  def executor: ObjectProperty[juc.Executor] = delegate.executorProperty
+  def executor_=(v: juc.Executor) {
+    executor() = v
+  }
+
+  /**
+   * The onCancelled event handler is called whenever the Task state transitions to the CANCELLED
+   * state.
+   */
+  def onCancelled = delegate.onCancelledProperty
+  def onCancelled_=(v: jfxe.EventHandler[jfxc.WorkerStateEvent]) {
+    onCancelled() = v
+  }
+
+  /**
+   * The onFailed event handler is called whenever the Task state transitions to the FAILED state.
+   */
+  def onFailed = delegate.onFailedProperty
+  def onFailed_=(v: jfxe.EventHandler[jfxc.WorkerStateEvent]) {
+    onFailed() = v
+  }
+
+  /**
+   * The onReady event handler is called whenever the Task state transitions to the READY state.
+   */
+  def onReady = delegate.onReadyProperty
+  def onReady_=(v: jfxe.EventHandler[jfxc.WorkerStateEvent]) {
+    onReady() = v
+  }
+
+  /**
+   * The onRunning event handler is called whenever the Task state transitions to the RUNNING state.
+   */
+  def onRunning = delegate.onRunningProperty
+  def onRunning_=(v: jfxe.EventHandler[jfxc.WorkerStateEvent]) {
+    onRunning() = v
+  }
+
+  /**
+   * The onSchedule event handler is called whenever the Task state transitions to the SCHEDULED
+   * state.
+   */
+  def onScheduled = delegate.onScheduledProperty
+  def onScheduled_=(v: jfxe.EventHandler[jfxc.WorkerStateEvent]) {
+    onScheduled() = v
+  }
+
+  /**
+   * The onSucceeded event handler is called whenever the Task state transitions to the SUCCEEDED
+   * state.
+   */
+  def onSucceeded = delegate.onSucceededProperty
+  def onSucceeded_=(v: jfxe.EventHandler[jfxc.WorkerStateEvent]) {
+    onSucceeded() = v
+  }
+
+  /**
+   * Resets the Service.
+   */
+  def reset() {
+    delegate.reset()
+  }
+
+  /**
+   * Cancels any currently running Task, if any, and restarts this Service.
+   */
+  def restart() {
+    delegate.restart()
+  }
+
+  /**
+   * Starts this Service.
+   */
+  def start() {
+    delegate.start()
+  }
+
+}