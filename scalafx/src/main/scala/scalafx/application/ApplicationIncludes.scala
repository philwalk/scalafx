--- conflicted
+++ resolved
@@ -1,75 +1,70 @@
-/*
- * Copyright (c) 2011-2014, ScalaFX Project
- * All rights reserved.
- *
- * Redistribution and use in source and binary forms, with or without
- * modification, are permitted provided that the following conditions are met:
- *     * Redistributions of source code must retain the above copyright
- *       notice, this list of conditions and the following disclaimer.
- *     * Redistributions in binary form must reproduce the above copyright
- *       notice, this list of conditions and the following disclaimer in the
- *       documentation and/or other materials provided with the distribution.
- *     * Neither the name of the ScalaFX Project nor the
- *       names of its contributors may be used to endorse or promote products
- *       derived from this software without specific prior written permission.
- *
- * THIS SOFTWARE IS PROVIDED BY THE COPYRIGHT HOLDERS AND CONTRIBUTORS "AS IS" AND
- * ANY EXPRESS OR IMPLIED WARRANTIES, INCLUDING, BUT NOT LIMITED TO, THE IMPLIED
- * WARRANTIES OF MERCHANTABILITY AND FITNESS FOR A PARTICULAR PURPOSE ARE
- * DISCLAIMED. IN NO EVENT SHALL THE SCALAFX PROJECT OR ITS CONTRIBUTORS BE LIABLE
- * FOR ANY DIRECT, INDIRECT, INCIDENTAL, SPECIAL, EXEMPLARY, OR CONSEQUENTIAL
- * DAMAGES (INCLUDING, BUT NOT LIMITED TO, PROCUREMENT OF SUBSTITUTE GOODS OR
- * SERVICES; LOSS OF USE, DATA, OR PROFITS; OR BUSINESS INTERRUPTION) HOWEVER CAUSED
- * AND ON ANY THEORY OF LIABILITY, WHETHER IN CONTRACT, STRICT LIABILITY, OR TORT
- * (INCLUDING NEGLIGENCE OR OTHERWISE) ARISING IN ANY WAY OUT OF THE USE OF THIS
- * SOFTWARE, EVEN IF ADVISED OF THE POSSIBILITY OF SUCH DAMAGE.
- */
-package scalafx.application
-
-<<<<<<< HEAD
-import scala.language.implicitConversions
-import scala.collection.JavaConversions.asScalaBuffer
-import scala.collection.JavaConversions.mapAsScalaMap
-
-=======
->>>>>>> 044f7b14
-import javafx.{application => jfxa}
-
-import scala.collection.JavaConversions.{asScalaBuffer, mapAsScalaMap}
-
-object ApplicationIncludes extends ApplicationIncludes
-
-/**
- * Contains implicit methods to convert from
- * [[http://docs.oracle.com/javase/8/javafx/api/javafx/application/package-summary.html `javafx.application`]] Classes to 
- * their ScalaFX counterparts.
- */
-trait ApplicationIncludes {
-
-  /**
-   * Converts a 
-   * [[http://docs.oracle.com/javase/8/javafx/api/javafx/application/Application.Parameters.html `javafx.application.Application.Parameters`]] 
-   * instance to its ScalaFX counterpart.
-   *
-   * @param p JavaFX Parameters
-   * @return ScalaFX Parameters
-   */
-  implicit def jfxParameters2sfx(p: jfxa.Application.Parameters): JFXApp.Parameters =
-    if (p != null) new JFXApp.Parameters {
-      def raw = p.getRaw
-      def named = p.getNamed
-      def unnamed = p.getUnnamed
-      def delegate = p
-    }
-    else null
-
-  /**
-   * Converts a 
-   * [[http://docs.oracle.com/javase/8/javafx/api/javafx/application/ConditionalFeature.html `javafx.application.ConditionalFeature`]] 
-   * instance to its ScalaFX counterpart.
-   *
-   * @param e JavaFX ConditionalFeature
-   * @return ScalaFX ConditionalFeature
-   */
-  implicit def jfxConditionalFeature2sfx(e: jfxa.ConditionalFeature): ConditionalFeature = ConditionalFeature.jfxEnum2sfx(e)
-}
+/*
+ * Copyright (c) 2011-2014, ScalaFX Project
+ * All rights reserved.
+ *
+ * Redistribution and use in source and binary forms, with or without
+ * modification, are permitted provided that the following conditions are met:
+ *     * Redistributions of source code must retain the above copyright
+ *       notice, this list of conditions and the following disclaimer.
+ *     * Redistributions in binary form must reproduce the above copyright
+ *       notice, this list of conditions and the following disclaimer in the
+ *       documentation and/or other materials provided with the distribution.
+ *     * Neither the name of the ScalaFX Project nor the
+ *       names of its contributors may be used to endorse or promote products
+ *       derived from this software without specific prior written permission.
+ *
+ * THIS SOFTWARE IS PROVIDED BY THE COPYRIGHT HOLDERS AND CONTRIBUTORS "AS IS" AND
+ * ANY EXPRESS OR IMPLIED WARRANTIES, INCLUDING, BUT NOT LIMITED TO, THE IMPLIED
+ * WARRANTIES OF MERCHANTABILITY AND FITNESS FOR A PARTICULAR PURPOSE ARE
+ * DISCLAIMED. IN NO EVENT SHALL THE SCALAFX PROJECT OR ITS CONTRIBUTORS BE LIABLE
+ * FOR ANY DIRECT, INDIRECT, INCIDENTAL, SPECIAL, EXEMPLARY, OR CONSEQUENTIAL
+ * DAMAGES (INCLUDING, BUT NOT LIMITED TO, PROCUREMENT OF SUBSTITUTE GOODS OR
+ * SERVICES; LOSS OF USE, DATA, OR PROFITS; OR BUSINESS INTERRUPTION) HOWEVER CAUSED
+ * AND ON ANY THEORY OF LIABILITY, WHETHER IN CONTRACT, STRICT LIABILITY, OR TORT
+ * (INCLUDING NEGLIGENCE OR OTHERWISE) ARISING IN ANY WAY OUT OF THE USE OF THIS
+ * SOFTWARE, EVEN IF ADVISED OF THE POSSIBILITY OF SUCH DAMAGE.
+ */
+package scalafx.application
+
+
+import javafx.{application => jfxa}
+
+import scala.collection.JavaConversions.{asScalaBuffer, mapAsScalaMap}
+import scala.language.implicitConversions
+
+object ApplicationIncludes extends ApplicationIncludes
+
+/**
+ * Contains implicit methods to convert from
+ * [[http://docs.oracle.com/javase/8/javafx/api/javafx/application/package-summary.html `javafx.application`]] Classes to 
+ * their ScalaFX counterparts.
+ */
+trait ApplicationIncludes {
+
+  /**
+   * Converts a 
+   * [[http://docs.oracle.com/javase/8/javafx/api/javafx/application/Application.Parameters.html `javafx.application.Application.Parameters`]] 
+   * instance to its ScalaFX counterpart.
+   *
+   * @param p JavaFX Parameters
+   * @return ScalaFX Parameters
+   */
+  implicit def jfxParameters2sfx(p: jfxa.Application.Parameters): JFXApp.Parameters =
+    if (p != null) new JFXApp.Parameters {
+      def raw = p.getRaw
+      def named = p.getNamed
+      def unnamed = p.getUnnamed
+      def delegate = p
+    }
+    else null
+
+  /**
+   * Converts a 
+   * [[http://docs.oracle.com/javase/8/javafx/api/javafx/application/ConditionalFeature.html `javafx.application.ConditionalFeature`]] 
+   * instance to its ScalaFX counterpart.
+   *
+   * @param e JavaFX ConditionalFeature
+   * @return ScalaFX ConditionalFeature
+   */
+  implicit def jfxConditionalFeature2sfx(e: jfxa.ConditionalFeature): ConditionalFeature = ConditionalFeature.jfxEnum2sfx(e)
+}