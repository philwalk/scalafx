/*
 * Copyright (c) 2011-2014, ScalaFX Project
 * All rights reserved.
 *
 * Redistribution and use in source and binary forms, with or without
 * modification, are permitted provided that the following conditions are met:
 *     * Redistributions of source code must retain the above copyright
 *       notice, this list of conditions and the following disclaimer.
 *     * Redistributions in binary form must reproduce the above copyright
 *       notice, this list of conditions and the following disclaimer in the
 *       documentation and/or other materials provided with the distribution.
 *     * Neither the name of the ScalaFX Project nor the
 *       names of its contributors may be used to endorse or promote products
 *       derived from this software without specific prior written permission.
 *
 * THIS SOFTWARE IS PROVIDED BY THE COPYRIGHT HOLDERS AND CONTRIBUTORS "AS IS" AND
 * ANY EXPRESS OR IMPLIED WARRANTIES, INCLUDING, BUT NOT LIMITED TO, THE IMPLIED
 * WARRANTIES OF MERCHANTABILITY AND FITNESS FOR A PARTICULAR PURPOSE ARE
 * DISCLAIMED. IN NO EVENT SHALL THE SCALAFX PROJECT OR ITS CONTRIBUTORS BE LIABLE
 * FOR ANY DIRECT, INDIRECT, INCIDENTAL, SPECIAL, EXEMPLARY, OR CONSEQUENTIAL
 * DAMAGES (INCLUDING, BUT NOT LIMITED TO, PROCUREMENT OF SUBSTITUTE GOODS OR
 * SERVICES; LOSS OF USE, DATA, OR PROFITS; OR BUSINESS INTERRUPTION) HOWEVER CAUSED
 * AND ON ANY THEORY OF LIABILITY, WHETHER IN CONTRACT, STRICT LIABILITY, OR TORT
 * (INCLUDING NEGLIGENCE OR OTHERWISE) ARISING IN ANY WAY OUT OF THE USE OF THIS
 * SOFTWARE, EVEN IF ADVISED OF THE POSSIBILITY OF SUCH DAMAGE.
 */
package scalafx.application

import javafx.{application => jfxa}
import scalafx.delegate._


/**
 * ConditionalFeature
 */
/** Wrapper for [[javafx.application.ConditionalFeature]] */
object ConditionalFeature extends SFXEnumDelegateCompanion[jfxa.ConditionalFeature, ConditionalFeature] {

<<<<<<< HEAD
  val CONTROLS = new ConditionalFeature(jfxa.ConditionalFeature.CONTROLS)
  val GRAPHICS = new ConditionalFeature(jfxa.ConditionalFeature.GRAPHICS)
  val EFFECT = new ConditionalFeature(jfxa.ConditionalFeature.EFFECT)
  val FXML = new ConditionalFeature(jfxa.ConditionalFeature.FXML)
  val INPUT_METHOD = new ConditionalFeature(jfxa.ConditionalFeature.INPUT_METHOD)
  val INPUT_MULTITOUCH = new ConditionalFeature(jfxa.ConditionalFeature.INPUT_MULTITOUCH)
  val INPUT_POINTER = new ConditionalFeature(jfxa.ConditionalFeature.INPUT_POINTER)
  val INPUT_TOUCH = new ConditionalFeature(jfxa.ConditionalFeature.INPUT_TOUCH)
  val MEDIA = new ConditionalFeature(jfxa.ConditionalFeature.MEDIA)
  val SCENE3D = new ConditionalFeature(jfxa.ConditionalFeature.SCENE3D)
  val SHAPE_CLIP = new ConditionalFeature(jfxa.ConditionalFeature.SHAPE_CLIP)
  val SWING = new ConditionalFeature(jfxa.ConditionalFeature.SWING)
  val SWT = new ConditionalFeature(jfxa.ConditionalFeature.SWT)
  val TRANSPARENT_WINDOW = new ConditionalFeature(jfxa.ConditionalFeature.TRANSPARENT_WINDOW)
  val TWO_LEVEL_FOCUS = new ConditionalFeature(jfxa.ConditionalFeature.TWO_LEVEL_FOCUS)
  val UNIFIED_WINDOW = new ConditionalFeature(jfxa.ConditionalFeature.UNIFIED_WINDOW)
  val VIRTUAL_KEYBOARD = new ConditionalFeature(jfxa.ConditionalFeature.VIRTUAL_KEYBOARD)
  val WEB = new ConditionalFeature(jfxa.ConditionalFeature.WEB)

  protected override def unsortedValues: Array[ConditionalFeature] = Array(
    GRAPHICS, CONTROLS, MEDIA, WEB, SWT, SWING, FXML, SCENE3D, EFFECT, SHAPE_CLIP, INPUT_METHOD, TRANSPARENT_WINDOW,
    UNIFIED_WINDOW, TWO_LEVEL_FOCUS,  VIRTUAL_KEYBOARD, INPUT_TOUCH, INPUT_MULTITOUCH, INPUT_POINTER
=======
  val Scene3D = new ConditionalFeature(jfxa.ConditionalFeature.SCENE3D)
  @deprecated ("Use Scene3D; SCENE3D will be removed in a future release", "2.2.60")
  val SCENE3D = Scene3D
  val Effect = new ConditionalFeature(jfxa.ConditionalFeature.EFFECT)
  @deprecated ("Use Effect; EFFECT will be removed in a future release", "2.2.60")
  val EFFECT = Effect
  val ShapeClip = new ConditionalFeature(jfxa.ConditionalFeature.SHAPE_CLIP)
  @deprecated ("Use ShapeClip; SHAPE_CLIP will be removed in a future release", "2.2.60")
  val SHAPE_CLIP = ShapeClip
  val InputMethod = new ConditionalFeature(jfxa.ConditionalFeature.INPUT_METHOD)
  @deprecated ("Use InputMethod; INPUT_METHOD will be removed in a future release", "2.2.60")
  val INPUT_METHOD = InputMethod
  val TransparentWindow = new ConditionalFeature(jfxa.ConditionalFeature.TRANSPARENT_WINDOW)
  @deprecated ("Use TransparentWindow; TRANSPARENT_WINDOW will be removed in a future release", "2.2.60")
  val TRANSPARENT_WINDOW = TransparentWindow

  protected override def unsortedValues: Array[ConditionalFeature] = Array(
    Scene3D, Effect, ShapeClip, InputMethod, TransparentWindow
>>>>>>> f1ea93fc
  )
}


sealed case class ConditionalFeature(override val delegate: jfxa.ConditionalFeature) extends SFXEnumDelegate[jfxa.ConditionalFeature]<|MERGE_RESOLUTION|>--- conflicted
+++ resolved
@@ -36,49 +36,60 @@
 /** Wrapper for [[javafx.application.ConditionalFeature]] */
 object ConditionalFeature extends SFXEnumDelegateCompanion[jfxa.ConditionalFeature, ConditionalFeature] {
 
-<<<<<<< HEAD
-  val CONTROLS = new ConditionalFeature(jfxa.ConditionalFeature.CONTROLS)
-  val GRAPHICS = new ConditionalFeature(jfxa.ConditionalFeature.GRAPHICS)
-  val EFFECT = new ConditionalFeature(jfxa.ConditionalFeature.EFFECT)
+  val Controls = new ConditionalFeature(jfxa.ConditionalFeature.CONTROLS)
+  @deprecated ("Use Controls; CONTROLS will be removed in a future release", "8.0.5")
+  val CONTROLS = Controls
+  val Graphics = new ConditionalFeature(jfxa.ConditionalFeature.GRAPHICS)
+  @deprecated ("Use Graphics; GRAPHICS will be removed in a future releas", "8.0.5")
+  val GRAPHICS = Graphics
+  val Effect = new ConditionalFeature(jfxa.ConditionalFeature.EFFECT)
+  @deprecated ("Use Effect; EFFECT will be removed in a future release", "2.2.60")
+  val EFFECT = Effect
   val FXML = new ConditionalFeature(jfxa.ConditionalFeature.FXML)
-  val INPUT_METHOD = new ConditionalFeature(jfxa.ConditionalFeature.INPUT_METHOD)
-  val INPUT_MULTITOUCH = new ConditionalFeature(jfxa.ConditionalFeature.INPUT_MULTITOUCH)
-  val INPUT_POINTER = new ConditionalFeature(jfxa.ConditionalFeature.INPUT_POINTER)
-  val INPUT_TOUCH = new ConditionalFeature(jfxa.ConditionalFeature.INPUT_TOUCH)
-  val MEDIA = new ConditionalFeature(jfxa.ConditionalFeature.MEDIA)
-  val SCENE3D = new ConditionalFeature(jfxa.ConditionalFeature.SCENE3D)
-  val SHAPE_CLIP = new ConditionalFeature(jfxa.ConditionalFeature.SHAPE_CLIP)
-  val SWING = new ConditionalFeature(jfxa.ConditionalFeature.SWING)
-  val SWT = new ConditionalFeature(jfxa.ConditionalFeature.SWT)
-  val TRANSPARENT_WINDOW = new ConditionalFeature(jfxa.ConditionalFeature.TRANSPARENT_WINDOW)
-  val TWO_LEVEL_FOCUS = new ConditionalFeature(jfxa.ConditionalFeature.TWO_LEVEL_FOCUS)
-  val UNIFIED_WINDOW = new ConditionalFeature(jfxa.ConditionalFeature.UNIFIED_WINDOW)
-  val VIRTUAL_KEYBOARD = new ConditionalFeature(jfxa.ConditionalFeature.VIRTUAL_KEYBOARD)
-  val WEB = new ConditionalFeature(jfxa.ConditionalFeature.WEB)
-
-  protected override def unsortedValues: Array[ConditionalFeature] = Array(
-    GRAPHICS, CONTROLS, MEDIA, WEB, SWT, SWING, FXML, SCENE3D, EFFECT, SHAPE_CLIP, INPUT_METHOD, TRANSPARENT_WINDOW,
-    UNIFIED_WINDOW, TWO_LEVEL_FOCUS,  VIRTUAL_KEYBOARD, INPUT_TOUCH, INPUT_MULTITOUCH, INPUT_POINTER
-=======
+  val InputMethod = new ConditionalFeature(jfxa.ConditionalFeature.INPUT_METHOD)
+  @deprecated ("Use InputMethod; INPUT_METHOD will be removed in a future release", "2.2.60")
+  val INPUT_METHOD = InputMethod
+  val InputMultitouch = new ConditionalFeature(jfxa.ConditionalFeature.INPUT_MULTITOUCH)
+  @deprecated ("Use InputMultitouch; INPUT_MULTITOUCH will be removed in a future releas", "8.0.5")
+  val INPUT_MULTITOUCH = InputMultitouch
+  val InputPointer = new ConditionalFeature(jfxa.ConditionalFeature.INPUT_POINTER)
+  @deprecated ("Use InputPointer; INPUT_POINTER will be removed in a future releas", "8.0.5")
+  val INPUT_POINTER = InputPointer
+  val InputTouch = new ConditionalFeature(jfxa.ConditionalFeature.INPUT_TOUCH)
+  @deprecated ("Use InputTouch; INPUT_TOUCH will be removed in a future releas", "8.0.5")
+  val INPUT_TOUCH = InputTouch
+  val Media = new ConditionalFeature(jfxa.ConditionalFeature.MEDIA)
+  @deprecated ("Use Media; MEDIA will be removed in a future releas", "8.0.5")
+  val MEDIA = Media
   val Scene3D = new ConditionalFeature(jfxa.ConditionalFeature.SCENE3D)
   @deprecated ("Use Scene3D; SCENE3D will be removed in a future release", "2.2.60")
   val SCENE3D = Scene3D
-  val Effect = new ConditionalFeature(jfxa.ConditionalFeature.EFFECT)
-  @deprecated ("Use Effect; EFFECT will be removed in a future release", "2.2.60")
-  val EFFECT = Effect
   val ShapeClip = new ConditionalFeature(jfxa.ConditionalFeature.SHAPE_CLIP)
   @deprecated ("Use ShapeClip; SHAPE_CLIP will be removed in a future release", "2.2.60")
   val SHAPE_CLIP = ShapeClip
-  val InputMethod = new ConditionalFeature(jfxa.ConditionalFeature.INPUT_METHOD)
-  @deprecated ("Use InputMethod; INPUT_METHOD will be removed in a future release", "2.2.60")
-  val INPUT_METHOD = InputMethod
+  val Swing = new ConditionalFeature(jfxa.ConditionalFeature.SWING)
+  @deprecated ("Use Swing; SWING will be removed in a future releas", "8.0.5")
+  val SWING = Swing
+  val SWT = new ConditionalFeature(jfxa.ConditionalFeature.SWT)
   val TransparentWindow = new ConditionalFeature(jfxa.ConditionalFeature.TRANSPARENT_WINDOW)
   @deprecated ("Use TransparentWindow; TRANSPARENT_WINDOW will be removed in a future release", "2.2.60")
   val TRANSPARENT_WINDOW = TransparentWindow
+  val TwoLevelFocus = new ConditionalFeature(jfxa.ConditionalFeature.TWO_LEVEL_FOCUS)
+  @deprecated ("Use TwoLevelFocus; TWO_LEVEL_FOCUS will be removed in a future releas", "8.0.5")
+  val TWO_LEVEL_FOCUS = TwoLevelFocus
+  val UnifiedWindow = new ConditionalFeature(jfxa.ConditionalFeature.UNIFIED_WINDOW)
+  @deprecated ("Use UnifiedWindow; UNIFIED_WINDOW will be removed in a future releas", "8.0.5")
+  val UNIFIED_WINDOW = UnifiedWindow
+  val VirtualKeyboard = new ConditionalFeature(jfxa.ConditionalFeature.VIRTUAL_KEYBOARD)
+  @deprecated ("Use VirtualKeyboard; VIRTUAL_KEYBOARD will be removed in a future releas", "8.0.5")
+  val VIRTUAL_KEYBOARD = VirtualKeyboard
+  val Web = new ConditionalFeature(jfxa.ConditionalFeature.WEB)
+  @deprecated ("Use Web; WEB will be removed in a future releas", "8.0.5")
+  val WEB = Web
 
   protected override def unsortedValues: Array[ConditionalFeature] = Array(
-    Scene3D, Effect, ShapeClip, InputMethod, TransparentWindow
->>>>>>> f1ea93fc
+    Graphics, Controls, Media, Web, SWT, Swing, FXML, Scene3D, Effect, ShapeClip, InputMethod, TransparentWindow,
+    UnifiedWindow, TwoLevelFocus,  VirtualKeyboard, InputTouch, InputMultitouch, InputPointer
   )
 }
 
