--- conflicted
+++ resolved
@@ -1,72 +1,68 @@
-/*
-* Copyright (c) 2011-2013, ScalaFX Project
-* All rights reserved.
-*
-* Redistribution and use in source and binary forms, with or without
-* modification, are permitted provided that the following conditions are met:
-*     * Redistributions of source code must retain the above copyright
-*       notice, this list of conditions and the following disclaimer.
-*     * Redistributions in binary form must reproduce the above copyright
-*       notice, this list of conditions and the following disclaimer in the
-*       documentation and/or other materials provided with the distribution.
-*     * Neither the name of the ScalaFX Project nor the
-*       names of its contributors may be used to endorse or promote products
-*       derived from this software without specific prior written permission.
-*
-* THIS SOFTWARE IS PROVIDED BY THE COPYRIGHT HOLDERS AND CONTRIBUTORS "AS IS" AND
-* ANY EXPRESS OR IMPLIED WARRANTIES, INCLUDING, BUT NOT LIMITED TO, THE IMPLIED
-* WARRANTIES OF MERCHANTABILITY AND FITNESS FOR A PARTICULAR PURPOSE ARE
-* DISCLAIMED. IN NO EVENT SHALL THE SCALAFX PROJECT OR ITS CONTRIBUTORS BE LIABLE
-* FOR ANY DIRECT, INDIRECT, INCIDENTAL, SPECIAL, EXEMPLARY, OR CONSEQUENTIAL
-* DAMAGES (INCLUDING, BUT NOT LIMITED TO, PROCUREMENT OF SUBSTITUTE GOODS OR
-* SERVICES; LOSS OF USE, DATA, OR PROFITS; OR BUSINESS INTERRUPTION) HOWEVER CAUSED
-* AND ON ANY THEORY OF LIABILITY, WHETHER IN CONTRACT, STRICT LIABILITY, OR TORT
-* (INCLUDING NEGLIGENCE OR OTHERWISE) ARISING IN ANY WAY OUT OF THE USE OF THIS
-* SOFTWARE, EVEN IF ADVISED OF THE POSSIBILITY OF SUCH DAMAGE.
-*/
-package scalafx.delegate
-
-import javafx.beans.{ property => jfxbp }
-import scalafx.Includes._
-import scalafx.beans.property.DoubleProperty
-import PositionDelegate._
-
-object PositionDelegate {
-
-  type Positioned = {
-    def xProperty(): jfxbp.DoubleProperty
-
-    def yProperty(): jfxbp.DoubleProperty
-  }
-
-}
-
-/**
- * Trait that unifies JavaFX classes that contains properties indicating localization in 2
-<<<<<<< HEAD
- * dimensions, represented by xProperty and y yProperty and their respective getter and setters.
-=======
- * dimensions, represented by `xProperty` and `yProperty` and their respectives getter and setters.
->>>>>>> b696a6a5
- *
- */
-trait PositionDelegate[J <: Object with Positioned]
-  extends SFXDelegate[J] {
-
-  /**
-   * X Position
-   */
-  def x: DoubleProperty = delegate.xProperty()
-  def x_=(v: Double) {
-    x() = v
-  }
-
-  /**
-   * Y Position
-   */
-  def y: DoubleProperty = delegate.yProperty()
-  def y_=(v: Double) {
-    y() = v
-  }
-
+/*
+* Copyright (c) 2011-2013, ScalaFX Project
+* All rights reserved.
+*
+* Redistribution and use in source and binary forms, with or without
+* modification, are permitted provided that the following conditions are met:
+*     * Redistributions of source code must retain the above copyright
+*       notice, this list of conditions and the following disclaimer.
+*     * Redistributions in binary form must reproduce the above copyright
+*       notice, this list of conditions and the following disclaimer in the
+*       documentation and/or other materials provided with the distribution.
+*     * Neither the name of the ScalaFX Project nor the
+*       names of its contributors may be used to endorse or promote products
+*       derived from this software without specific prior written permission.
+*
+* THIS SOFTWARE IS PROVIDED BY THE COPYRIGHT HOLDERS AND CONTRIBUTORS "AS IS" AND
+* ANY EXPRESS OR IMPLIED WARRANTIES, INCLUDING, BUT NOT LIMITED TO, THE IMPLIED
+* WARRANTIES OF MERCHANTABILITY AND FITNESS FOR A PARTICULAR PURPOSE ARE
+* DISCLAIMED. IN NO EVENT SHALL THE SCALAFX PROJECT OR ITS CONTRIBUTORS BE LIABLE
+* FOR ANY DIRECT, INDIRECT, INCIDENTAL, SPECIAL, EXEMPLARY, OR CONSEQUENTIAL
+* DAMAGES (INCLUDING, BUT NOT LIMITED TO, PROCUREMENT OF SUBSTITUTE GOODS OR
+* SERVICES; LOSS OF USE, DATA, OR PROFITS; OR BUSINESS INTERRUPTION) HOWEVER CAUSED
+* AND ON ANY THEORY OF LIABILITY, WHETHER IN CONTRACT, STRICT LIABILITY, OR TORT
+* (INCLUDING NEGLIGENCE OR OTHERWISE) ARISING IN ANY WAY OUT OF THE USE OF THIS
+* SOFTWARE, EVEN IF ADVISED OF THE POSSIBILITY OF SUCH DAMAGE.
+*/
+package scalafx.delegate
+
+import javafx.beans.{ property => jfxbp }
+import scalafx.Includes._
+import scalafx.beans.property.DoubleProperty
+import PositionDelegate._
+
+object PositionDelegate {
+
+  type Positioned = {
+    def xProperty(): jfxbp.DoubleProperty
+
+    def yProperty(): jfxbp.DoubleProperty
+  }
+
+}
+
+/**
+ * Trait that unifies JavaFX classes that contains properties indicating localization in 2
+ * dimensions, represented by `xProperty` and `yProperty` and their respective getter and setters.
+ *
+ */
+trait PositionDelegate[J <: Object with Positioned]
+  extends SFXDelegate[J] {
+
+  /**
+   * X Position
+   */
+  def x: DoubleProperty = delegate.xProperty()
+  def x_=(v: Double) {
+    x() = v
+  }
+
+  /**
+   * Y Position
+   */
+  def y: DoubleProperty = delegate.yProperty()
+  def y_=(v: Double) {
+    y() = v
+  }
+
 }