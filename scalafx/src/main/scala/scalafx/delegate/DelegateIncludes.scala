/*
<<<<<<< HEAD
* Copyright (c) 2011-2014, ScalaFX Project
=======
 * Copyright (c) 2011-2014, ScalaFX Project
>>>>>>> a496ffa6
 * All rights reserved.
 *
 * Redistribution and use in source and binary forms, with or without
 * modification, are permitted provided that the following conditions are met:
 *     * Redistributions of source code must retain the above copyright
 *       notice, this list of conditions and the following disclaimer.
 *     * Redistributions in binary form must reproduce the above copyright
 *       notice, this list of conditions and the following disclaimer in the
 *       documentation and/or other materials provided with the distribution.
 *     * Neither the name of the ScalaFX Project nor the
 *       names of its contributors may be used to endorse or promote products
 *       derived from this software without specific prior written permission.
 *
 * THIS SOFTWARE IS PROVIDED BY THE COPYRIGHT HOLDERS AND CONTRIBUTORS "AS IS" AND
 * ANY EXPRESS OR IMPLIED WARRANTIES, INCLUDING, BUT NOT LIMITED TO, THE IMPLIED
 * WARRANTIES OF MERCHANTABILITY AND FITNESS FOR A PARTICULAR PURPOSE ARE
 * DISCLAIMED. IN NO EVENT SHALL THE SCALAFX PROJECT OR ITS CONTRIBUTORS BE LIABLE
 * FOR ANY DIRECT, INDIRECT, INCIDENTAL, SPECIAL, EXEMPLARY, OR CONSEQUENTIAL
 * DAMAGES (INCLUDING, BUT NOT LIMITED TO, PROCUREMENT OF SUBSTITUTE GOODS OR
 * SERVICES; LOSS OF USE, DATA, OR PROFITS; OR BUSINESS INTERRUPTION) HOWEVER CAUSED
 * AND ON ANY THEORY OF LIABILITY, WHETHER IN CONTRACT, STRICT LIABILITY, OR TORT
 * (INCLUDING NEGLIGENCE OR OTHERWISE) ARISING IN ANY WAY OUT OF THE USE OF THIS
 * SOFTWARE, EVEN IF ADVISED OF THE POSSIBILITY OF SUCH DAMAGE.
 */
package scalafx.delegate

import scala.language.implicitConversions
import javafx.beans.{ property => jfxbp }
import scalafx.beans.property.{ReadOnlyObjectWrapper, ObjectProperty}

object DelegateIncludes extends DelegateIncludes 

trait DelegateIncludes {

  /**
     * Converts a Scala's [[scalafx.beans.property.ObjectProperty]] that wraps a
     * [[scalafx.delegate.SFXDelegate]] to a Java's [[javafx.beans.property.ObjectProperty]].
     *
     *  @tparam D Type wrapped by SFXDelegate
     *  @tparam S A SFXDelegate subtype that wraps D.
     *  @param obj ObjectProperty that a wraps Scala's SFXDelegate
     *  @return A new Java's ObjectProperty
     */
    implicit def sfxObjectPropertyWithSFXDelegate2jfxObjectProperty[D <: Object, S <: SFXDelegate[D]](obj: ObjectProperty[S]): jfxbp.ObjectProperty[D] =
      new jfxbp.SimpleObjectProperty[D](obj.get.delegate)

  /**
   * Converts a Scala's [[scalafx.beans.property.ReadOnlyObjectWrapper]] that wraps a
   * [[scalafx.delegate.SFXDelegate]] to a Java's [[javafx.beans.property.ReadOnlyObjectWrapper]].
   *
   *  @tparam D Type wrapped by SFXDelegate
   *  @tparam S A SFXDelegate subtype that wraps D.
   *  @param obj ObjectProperty that a wraps Scala's SFXDelegate
   *  @return A new Java's ObjectProperty
   */
  implicit def sfxReadOnlyObjectWrapperWithSFXDelegate2jfxReadOnlyObjectWrapper[D <: Object, S <: SFXDelegate[D]](obj: ReadOnlyObjectWrapper[S]): jfxbp.ReadOnlyObjectWrapper[D] =
    new jfxbp.ReadOnlyObjectWrapper[D](obj.get.delegate)

}<|MERGE_RESOLUTION|>--- conflicted
+++ resolved
@@ -1,65 +1,61 @@
-/*
-<<<<<<< HEAD
-* Copyright (c) 2011-2014, ScalaFX Project
-=======
- * Copyright (c) 2011-2014, ScalaFX Project
->>>>>>> a496ffa6
- * All rights reserved.
- *
- * Redistribution and use in source and binary forms, with or without
- * modification, are permitted provided that the following conditions are met:
- *     * Redistributions of source code must retain the above copyright
- *       notice, this list of conditions and the following disclaimer.
- *     * Redistributions in binary form must reproduce the above copyright
- *       notice, this list of conditions and the following disclaimer in the
- *       documentation and/or other materials provided with the distribution.
- *     * Neither the name of the ScalaFX Project nor the
- *       names of its contributors may be used to endorse or promote products
- *       derived from this software without specific prior written permission.
- *
- * THIS SOFTWARE IS PROVIDED BY THE COPYRIGHT HOLDERS AND CONTRIBUTORS "AS IS" AND
- * ANY EXPRESS OR IMPLIED WARRANTIES, INCLUDING, BUT NOT LIMITED TO, THE IMPLIED
- * WARRANTIES OF MERCHANTABILITY AND FITNESS FOR A PARTICULAR PURPOSE ARE
- * DISCLAIMED. IN NO EVENT SHALL THE SCALAFX PROJECT OR ITS CONTRIBUTORS BE LIABLE
- * FOR ANY DIRECT, INDIRECT, INCIDENTAL, SPECIAL, EXEMPLARY, OR CONSEQUENTIAL
- * DAMAGES (INCLUDING, BUT NOT LIMITED TO, PROCUREMENT OF SUBSTITUTE GOODS OR
- * SERVICES; LOSS OF USE, DATA, OR PROFITS; OR BUSINESS INTERRUPTION) HOWEVER CAUSED
- * AND ON ANY THEORY OF LIABILITY, WHETHER IN CONTRACT, STRICT LIABILITY, OR TORT
- * (INCLUDING NEGLIGENCE OR OTHERWISE) ARISING IN ANY WAY OUT OF THE USE OF THIS
- * SOFTWARE, EVEN IF ADVISED OF THE POSSIBILITY OF SUCH DAMAGE.
- */
-package scalafx.delegate
-
-import scala.language.implicitConversions
-import javafx.beans.{ property => jfxbp }
-import scalafx.beans.property.{ReadOnlyObjectWrapper, ObjectProperty}
-
-object DelegateIncludes extends DelegateIncludes 
-
-trait DelegateIncludes {
-
-  /**
-     * Converts a Scala's [[scalafx.beans.property.ObjectProperty]] that wraps a
-     * [[scalafx.delegate.SFXDelegate]] to a Java's [[javafx.beans.property.ObjectProperty]].
-     *
-     *  @tparam D Type wrapped by SFXDelegate
-     *  @tparam S A SFXDelegate subtype that wraps D.
-     *  @param obj ObjectProperty that a wraps Scala's SFXDelegate
-     *  @return A new Java's ObjectProperty
-     */
-    implicit def sfxObjectPropertyWithSFXDelegate2jfxObjectProperty[D <: Object, S <: SFXDelegate[D]](obj: ObjectProperty[S]): jfxbp.ObjectProperty[D] =
-      new jfxbp.SimpleObjectProperty[D](obj.get.delegate)
-
-  /**
-   * Converts a Scala's [[scalafx.beans.property.ReadOnlyObjectWrapper]] that wraps a
-   * [[scalafx.delegate.SFXDelegate]] to a Java's [[javafx.beans.property.ReadOnlyObjectWrapper]].
-   *
-   *  @tparam D Type wrapped by SFXDelegate
-   *  @tparam S A SFXDelegate subtype that wraps D.
-   *  @param obj ObjectProperty that a wraps Scala's SFXDelegate
-   *  @return A new Java's ObjectProperty
-   */
-  implicit def sfxReadOnlyObjectWrapperWithSFXDelegate2jfxReadOnlyObjectWrapper[D <: Object, S <: SFXDelegate[D]](obj: ReadOnlyObjectWrapper[S]): jfxbp.ReadOnlyObjectWrapper[D] =
-    new jfxbp.ReadOnlyObjectWrapper[D](obj.get.delegate)
-
+/*
+ * Copyright (c) 2011-2014, ScalaFX Project
+ * All rights reserved.
+ *
+ * Redistribution and use in source and binary forms, with or without
+ * modification, are permitted provided that the following conditions are met:
+ *     * Redistributions of source code must retain the above copyright
+ *       notice, this list of conditions and the following disclaimer.
+ *     * Redistributions in binary form must reproduce the above copyright
+ *       notice, this list of conditions and the following disclaimer in the
+ *       documentation and/or other materials provided with the distribution.
+ *     * Neither the name of the ScalaFX Project nor the
+ *       names of its contributors may be used to endorse or promote products
+ *       derived from this software without specific prior written permission.
+ *
+ * THIS SOFTWARE IS PROVIDED BY THE COPYRIGHT HOLDERS AND CONTRIBUTORS "AS IS" AND
+ * ANY EXPRESS OR IMPLIED WARRANTIES, INCLUDING, BUT NOT LIMITED TO, THE IMPLIED
+ * WARRANTIES OF MERCHANTABILITY AND FITNESS FOR A PARTICULAR PURPOSE ARE
+ * DISCLAIMED. IN NO EVENT SHALL THE SCALAFX PROJECT OR ITS CONTRIBUTORS BE LIABLE
+ * FOR ANY DIRECT, INDIRECT, INCIDENTAL, SPECIAL, EXEMPLARY, OR CONSEQUENTIAL
+ * DAMAGES (INCLUDING, BUT NOT LIMITED TO, PROCUREMENT OF SUBSTITUTE GOODS OR
+ * SERVICES; LOSS OF USE, DATA, OR PROFITS; OR BUSINESS INTERRUPTION) HOWEVER CAUSED
+ * AND ON ANY THEORY OF LIABILITY, WHETHER IN CONTRACT, STRICT LIABILITY, OR TORT
+ * (INCLUDING NEGLIGENCE OR OTHERWISE) ARISING IN ANY WAY OUT OF THE USE OF THIS
+ * SOFTWARE, EVEN IF ADVISED OF THE POSSIBILITY OF SUCH DAMAGE.
+ */
+package scalafx.delegate
+
+import scala.language.implicitConversions
+import javafx.beans.{ property => jfxbp }
+import scalafx.beans.property.{ReadOnlyObjectWrapper, ObjectProperty}
+
+object DelegateIncludes extends DelegateIncludes 
+
+trait DelegateIncludes {
+
+  /**
+     * Converts a Scala's [[scalafx.beans.property.ObjectProperty]] that wraps a
+     * [[scalafx.delegate.SFXDelegate]] to a Java's [[javafx.beans.property.ObjectProperty]].
+     *
+     *  @tparam D Type wrapped by SFXDelegate
+     *  @tparam S A SFXDelegate subtype that wraps D.
+     *  @param obj ObjectProperty that a wraps Scala's SFXDelegate
+     *  @return A new Java's ObjectProperty
+     */
+    implicit def sfxObjectPropertyWithSFXDelegate2jfxObjectProperty[D <: Object, S <: SFXDelegate[D]](obj: ObjectProperty[S]): jfxbp.ObjectProperty[D] =
+      new jfxbp.SimpleObjectProperty[D](obj.get.delegate)
+
+  /**
+   * Converts a Scala's [[scalafx.beans.property.ReadOnlyObjectWrapper]] that wraps a
+   * [[scalafx.delegate.SFXDelegate]] to a Java's [[javafx.beans.property.ReadOnlyObjectWrapper]].
+   *
+   *  @tparam D Type wrapped by SFXDelegate
+   *  @tparam S A SFXDelegate subtype that wraps D.
+   *  @param obj ObjectProperty that a wraps Scala's SFXDelegate
+   *  @return A new Java's ObjectProperty
+   */
+  implicit def sfxReadOnlyObjectWrapperWithSFXDelegate2jfxReadOnlyObjectWrapper[D <: Object, S <: SFXDelegate[D]](obj: ReadOnlyObjectWrapper[S]): jfxbp.ReadOnlyObjectWrapper[D] =
+    new jfxbp.ReadOnlyObjectWrapper[D](obj.get.delegate)
+
 }