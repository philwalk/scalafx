--- conflicted
+++ resolved
@@ -24,6 +24,7 @@
  * (INCLUDING NEGLIGENCE OR OTHERWISE) ARISING IN ANY WAY OUT OF THE USE OF THIS
  * SOFTWARE, EVEN IF ADVISED OF THE POSSIBILITY OF SUCH DAMAGE.
  */
+
 package scalafx.delegate
 
 import javafx.beans.{property => jfxbp}
@@ -36,9 +37,8 @@
 trait DelegateIncludes {
 
   /**
-<<<<<<< HEAD
    * Converts a Scala's [[scalafx.beans.property.ObjectProperty]] that wraps a
-   * [[scalafx.delegate.SFXDelegate]] to a Java's [[javafx.beans.property.ObjectProperty]].
+   * [[scalafx.delegate.SFXDelegate]] to a Java's [[http://docs.oracle.com/javase/8/javafx/api/javafx/beans/property/ObjectProperty.html javafx.beans.property.ObjectProperty]].
    *
    * @tparam D Type wrapped by SFXDelegate
    * @tparam S A SFXDelegate subtype that wraps D.
@@ -47,18 +47,6 @@
    */
   implicit def sfxObjectPropertyWithSFXDelegate2jfxObjectProperty[D <: Object, S <: SFXDelegate[D]](obj: ObjectProperty[S]): jfxbp.ObjectProperty[D] =
     new jfxbp.SimpleObjectProperty[D](obj.get.delegate)
-=======
-     * Converts a Scala's [[scalafx.beans.property.ObjectProperty]] that wraps a
-   * [[scalafx.delegate.SFXDelegate]] to a Java's [[http://docs.oracle.com/javase/8/javafx/api/javafx/beans/property/ObjectProperty.html javafx.beans.property.ObjectProperty]].
-     *
-     *  @tparam D Type wrapped by SFXDelegate
-     *  @tparam S A SFXDelegate subtype that wraps D.
-     *  @param obj ObjectProperty that a wraps Scala's SFXDelegate
-     *  @return A new Java's ObjectProperty
-     */
-    implicit def sfxObjectPropertyWithSFXDelegate2jfxObjectProperty[D <: Object, S <: SFXDelegate[D]](obj: ObjectProperty[S]): jfxbp.ObjectProperty[D] =
-      new jfxbp.SimpleObjectProperty[D](obj.get.delegate)
->>>>>>> 696f8f55
 
   /**
    * Converts a Scala's [[scalafx.beans.property.ReadOnlyObjectWrapper]] that wraps a
