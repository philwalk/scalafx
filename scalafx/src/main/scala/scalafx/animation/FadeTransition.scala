/*
 * Copyright (c) 2011-2014, ScalaFX Project
 * All rights reserved.
 *
 * Redistribution and use in source and binary forms, with or without
 * modification, are permitted provided that the following conditions are met:
 *     * Redistributions of source code must retain the above copyright
 *       notice, this list of conditions and the following disclaimer.
 *     * Redistributions in binary form must reproduce the above copyright
 *       notice, this list of conditions and the following disclaimer in the
 *       documentation and/or other materials provided with the distribution.
 *     * Neither the name of the ScalaFX Project nor the
 *       names of its contributors may be used to endorse or promote products
 *       derived from this software without specific prior written permission.
 *
 * THIS SOFTWARE IS PROVIDED BY THE COPYRIGHT HOLDERS AND CONTRIBUTORS "AS IS" AND
 * ANY EXPRESS OR IMPLIED WARRANTIES, INCLUDING, BUT NOT LIMITED TO, THE IMPLIED
 * WARRANTIES OF MERCHANTABILITY AND FITNESS FOR A PARTICULAR PURPOSE ARE
 * DISCLAIMED. IN NO EVENT SHALL THE SCALAFX PROJECT OR ITS CONTRIBUTORS BE LIABLE
 * FOR ANY DIRECT, INDIRECT, INCIDENTAL, SPECIAL, EXEMPLARY, OR CONSEQUENTIAL
 * DAMAGES (INCLUDING, BUT NOT LIMITED TO, PROCUREMENT OF SUBSTITUTE GOODS OR
 * SERVICES; LOSS OF USE, DATA, OR PROFITS; OR BUSINESS INTERRUPTION) HOWEVER CAUSED
 * AND ON ANY THEORY OF LIABILITY, WHETHER IN CONTRACT, STRICT LIABILITY, OR TORT
 * (INCLUDING NEGLIGENCE OR OTHERWISE) ARISING IN ANY WAY OUT OF THE USE OF THIS
 * SOFTWARE, EVEN IF ADVISED OF THE POSSIBILITY OF SUCH DAMAGE.
 */
package scalafx.animation

<<<<<<< HEAD
import scala.language.implicitConversions
import javafx.{ animation => jfxa, scene => jfxs, util => jfxu }
=======
import javafx.{animation => jfxa, scene => jfxs, util => jfxu}
>>>>>>> 0f04a377
import scalafx.Includes._
import scalafx.beans.property.DoubleProperty
import scalafx.beans.property.ObjectProperty
import scalafx.scene.Node
import scalafx.util.Duration
import scalafx.delegate.SFXDelegate

/**
 * Companion Object for [[scalafx.animation.FadeTransition]].
 *
 * @define FT `FadeTransition`
 */
object FadeTransition extends AnimationStatics {

  /**
   * Converts a ScalaFX $FT to a JavaFX [[http://docs.oracle.com/javase/8/javafx/api/javafx/animation/FadeTransition.html $FT]], 
   * extracting its delegate.
   *
   * @param v ScalaFX $FT
   * @return Delegated JavaFX $FT extracted from `v`.
   */
  implicit def sfxFadeTransition2jfx(v: FadeTransition) = if (v != null) v.delegate else null

}

/**
 * Wraps a [[http://docs.oracle.com/javase/8/javafx/api/javafx/animation/FadeTransition.html $FT]].
 *
 * @constructor Creates a new ScalaFX $FT from a JavaFX $FT.
 * @param delegate JavaFX $FT to be delegated.
 *
 * @define FT `FadeTransition`
 * @define DV Default value:
 */
class FadeTransition(override val delegate: jfxa.FadeTransition = new jfxa.FadeTransition)
  extends Transition(delegate)
  with SFXDelegate[jfxa.FadeTransition] {

  // CONSTRUCTORS

  /**
   * The constructor of $FT.
   *
   * @param duration The duration of the $FT.
   */
  def this(duration: Duration) = this(new jfxa.FadeTransition(duration))

  /**
   * The constructor of $FT.
   *
   * @param duration The duration of the $FT.
   * @param node The node which opacity will be animated
   */
  def this(duration: Duration, node: Node) = this(new jfxa.FadeTransition(duration, node))

  // PROPERTIES

  /**
   * Specifies the incremented stop opacity value, from the start, of this
   * $FT.
   */
  def byValue: DoubleProperty = delegate.byValueProperty
  def byValue_=(by: Double) {
    byValue() = by
  }

  /**
   * The duration of this $FT. $DV 400ms
   */
  def duration: ObjectProperty[jfxu.Duration] = delegate.durationProperty
  def duration_=(d: Duration) {
    duration() = d
  }

  /**
   * Specifies the start opacity value for this $FT. $DV Double.NaN
   */
  def fromValue: DoubleProperty = delegate.fromValueProperty
  def fromValue_=(from: Double) {
    fromValue() = from
  }

  /**
   * The target node of this `Transition`.
   */
  def node: ObjectProperty[jfxs.Node] = delegate.nodeProperty
  def node_=(n: Node) {
    node() = n
  }

  /**
   * Specifies the stop opacity value for this $FT. $DV Double.NaN
   */
  def toValue: DoubleProperty = delegate.toValueProperty
  def toValue_=(to: Double) {
    toValue() = to
  }

  // METHODS

}<|MERGE_RESOLUTION|>--- conflicted
+++ resolved
@@ -1,135 +1,131 @@
-/*
- * Copyright (c) 2011-2014, ScalaFX Project
- * All rights reserved.
- *
- * Redistribution and use in source and binary forms, with or without
- * modification, are permitted provided that the following conditions are met:
- *     * Redistributions of source code must retain the above copyright
- *       notice, this list of conditions and the following disclaimer.
- *     * Redistributions in binary form must reproduce the above copyright
- *       notice, this list of conditions and the following disclaimer in the
- *       documentation and/or other materials provided with the distribution.
- *     * Neither the name of the ScalaFX Project nor the
- *       names of its contributors may be used to endorse or promote products
- *       derived from this software without specific prior written permission.
- *
- * THIS SOFTWARE IS PROVIDED BY THE COPYRIGHT HOLDERS AND CONTRIBUTORS "AS IS" AND
- * ANY EXPRESS OR IMPLIED WARRANTIES, INCLUDING, BUT NOT LIMITED TO, THE IMPLIED
- * WARRANTIES OF MERCHANTABILITY AND FITNESS FOR A PARTICULAR PURPOSE ARE
- * DISCLAIMED. IN NO EVENT SHALL THE SCALAFX PROJECT OR ITS CONTRIBUTORS BE LIABLE
- * FOR ANY DIRECT, INDIRECT, INCIDENTAL, SPECIAL, EXEMPLARY, OR CONSEQUENTIAL
- * DAMAGES (INCLUDING, BUT NOT LIMITED TO, PROCUREMENT OF SUBSTITUTE GOODS OR
- * SERVICES; LOSS OF USE, DATA, OR PROFITS; OR BUSINESS INTERRUPTION) HOWEVER CAUSED
- * AND ON ANY THEORY OF LIABILITY, WHETHER IN CONTRACT, STRICT LIABILITY, OR TORT
- * (INCLUDING NEGLIGENCE OR OTHERWISE) ARISING IN ANY WAY OUT OF THE USE OF THIS
- * SOFTWARE, EVEN IF ADVISED OF THE POSSIBILITY OF SUCH DAMAGE.
- */
-package scalafx.animation
-
-<<<<<<< HEAD
-import scala.language.implicitConversions
-import javafx.{ animation => jfxa, scene => jfxs, util => jfxu }
-=======
-import javafx.{animation => jfxa, scene => jfxs, util => jfxu}
->>>>>>> 0f04a377
-import scalafx.Includes._
-import scalafx.beans.property.DoubleProperty
-import scalafx.beans.property.ObjectProperty
-import scalafx.scene.Node
-import scalafx.util.Duration
-import scalafx.delegate.SFXDelegate
-
-/**
- * Companion Object for [[scalafx.animation.FadeTransition]].
- *
- * @define FT `FadeTransition`
- */
-object FadeTransition extends AnimationStatics {
-
-  /**
-   * Converts a ScalaFX $FT to a JavaFX [[http://docs.oracle.com/javase/8/javafx/api/javafx/animation/FadeTransition.html $FT]], 
-   * extracting its delegate.
-   *
-   * @param v ScalaFX $FT
-   * @return Delegated JavaFX $FT extracted from `v`.
-   */
-  implicit def sfxFadeTransition2jfx(v: FadeTransition) = if (v != null) v.delegate else null
-
-}
-
-/**
- * Wraps a [[http://docs.oracle.com/javase/8/javafx/api/javafx/animation/FadeTransition.html $FT]].
- *
- * @constructor Creates a new ScalaFX $FT from a JavaFX $FT.
- * @param delegate JavaFX $FT to be delegated.
- *
- * @define FT `FadeTransition`
- * @define DV Default value:
- */
-class FadeTransition(override val delegate: jfxa.FadeTransition = new jfxa.FadeTransition)
-  extends Transition(delegate)
-  with SFXDelegate[jfxa.FadeTransition] {
-
-  // CONSTRUCTORS
-
-  /**
-   * The constructor of $FT.
-   *
-   * @param duration The duration of the $FT.
-   */
-  def this(duration: Duration) = this(new jfxa.FadeTransition(duration))
-
-  /**
-   * The constructor of $FT.
-   *
-   * @param duration The duration of the $FT.
-   * @param node The node which opacity will be animated
-   */
-  def this(duration: Duration, node: Node) = this(new jfxa.FadeTransition(duration, node))
-
-  // PROPERTIES
-
-  /**
-   * Specifies the incremented stop opacity value, from the start, of this
-   * $FT.
-   */
-  def byValue: DoubleProperty = delegate.byValueProperty
-  def byValue_=(by: Double) {
-    byValue() = by
-  }
-
-  /**
-   * The duration of this $FT. $DV 400ms
-   */
-  def duration: ObjectProperty[jfxu.Duration] = delegate.durationProperty
-  def duration_=(d: Duration) {
-    duration() = d
-  }
-
-  /**
-   * Specifies the start opacity value for this $FT. $DV Double.NaN
-   */
-  def fromValue: DoubleProperty = delegate.fromValueProperty
-  def fromValue_=(from: Double) {
-    fromValue() = from
-  }
-
-  /**
-   * The target node of this `Transition`.
-   */
-  def node: ObjectProperty[jfxs.Node] = delegate.nodeProperty
-  def node_=(n: Node) {
-    node() = n
-  }
-
-  /**
-   * Specifies the stop opacity value for this $FT. $DV Double.NaN
-   */
-  def toValue: DoubleProperty = delegate.toValueProperty
-  def toValue_=(to: Double) {
-    toValue() = to
-  }
-
-  // METHODS
-
+/*
+ * Copyright (c) 2011-2014, ScalaFX Project
+ * All rights reserved.
+ *
+ * Redistribution and use in source and binary forms, with or without
+ * modification, are permitted provided that the following conditions are met:
+ *     * Redistributions of source code must retain the above copyright
+ *       notice, this list of conditions and the following disclaimer.
+ *     * Redistributions in binary form must reproduce the above copyright
+ *       notice, this list of conditions and the following disclaimer in the
+ *       documentation and/or other materials provided with the distribution.
+ *     * Neither the name of the ScalaFX Project nor the
+ *       names of its contributors may be used to endorse or promote products
+ *       derived from this software without specific prior written permission.
+ *
+ * THIS SOFTWARE IS PROVIDED BY THE COPYRIGHT HOLDERS AND CONTRIBUTORS "AS IS" AND
+ * ANY EXPRESS OR IMPLIED WARRANTIES, INCLUDING, BUT NOT LIMITED TO, THE IMPLIED
+ * WARRANTIES OF MERCHANTABILITY AND FITNESS FOR A PARTICULAR PURPOSE ARE
+ * DISCLAIMED. IN NO EVENT SHALL THE SCALAFX PROJECT OR ITS CONTRIBUTORS BE LIABLE
+ * FOR ANY DIRECT, INDIRECT, INCIDENTAL, SPECIAL, EXEMPLARY, OR CONSEQUENTIAL
+ * DAMAGES (INCLUDING, BUT NOT LIMITED TO, PROCUREMENT OF SUBSTITUTE GOODS OR
+ * SERVICES; LOSS OF USE, DATA, OR PROFITS; OR BUSINESS INTERRUPTION) HOWEVER CAUSED
+ * AND ON ANY THEORY OF LIABILITY, WHETHER IN CONTRACT, STRICT LIABILITY, OR TORT
+ * (INCLUDING NEGLIGENCE OR OTHERWISE) ARISING IN ANY WAY OUT OF THE USE OF THIS
+ * SOFTWARE, EVEN IF ADVISED OF THE POSSIBILITY OF SUCH DAMAGE.
+ */
+package scalafx.animation
+
+import scala.language.implicitConversions
+import javafx.{animation => jfxa, scene => jfxs, util => jfxu}
+import scalafx.Includes._
+import scalafx.beans.property.DoubleProperty
+import scalafx.beans.property.ObjectProperty
+import scalafx.scene.Node
+import scalafx.util.Duration
+import scalafx.delegate.SFXDelegate
+
+/**
+ * Companion Object for [[scalafx.animation.FadeTransition]].
+ *
+ * @define FT `FadeTransition`
+ */
+object FadeTransition extends AnimationStatics {
+
+  /**
+   * Converts a ScalaFX $FT to a JavaFX [[http://docs.oracle.com/javase/8/javafx/api/javafx/animation/FadeTransition.html $FT]], 
+   * extracting its delegate.
+   *
+   * @param v ScalaFX $FT
+   * @return Delegated JavaFX $FT extracted from `v`.
+   */
+  implicit def sfxFadeTransition2jfx(v: FadeTransition) = if (v != null) v.delegate else null
+
+}
+
+/**
+ * Wraps a [[http://docs.oracle.com/javase/8/javafx/api/javafx/animation/FadeTransition.html $FT]].
+ *
+ * @constructor Creates a new ScalaFX $FT from a JavaFX $FT.
+ * @param delegate JavaFX $FT to be delegated.
+ *
+ * @define FT `FadeTransition`
+ * @define DV Default value:
+ */
+class FadeTransition(override val delegate: jfxa.FadeTransition = new jfxa.FadeTransition)
+  extends Transition(delegate)
+  with SFXDelegate[jfxa.FadeTransition] {
+
+  // CONSTRUCTORS
+
+  /**
+   * The constructor of $FT.
+   *
+   * @param duration The duration of the $FT.
+   */
+  def this(duration: Duration) = this(new jfxa.FadeTransition(duration))
+
+  /**
+   * The constructor of $FT.
+   *
+   * @param duration The duration of the $FT.
+   * @param node The node which opacity will be animated
+   */
+  def this(duration: Duration, node: Node) = this(new jfxa.FadeTransition(duration, node))
+
+  // PROPERTIES
+
+  /**
+   * Specifies the incremented stop opacity value, from the start, of this
+   * $FT.
+   */
+  def byValue: DoubleProperty = delegate.byValueProperty
+  def byValue_=(by: Double) {
+    byValue() = by
+  }
+
+  /**
+   * The duration of this $FT. $DV 400ms
+   */
+  def duration: ObjectProperty[jfxu.Duration] = delegate.durationProperty
+  def duration_=(d: Duration) {
+    duration() = d
+  }
+
+  /**
+   * Specifies the start opacity value for this $FT. $DV Double.NaN
+   */
+  def fromValue: DoubleProperty = delegate.fromValueProperty
+  def fromValue_=(from: Double) {
+    fromValue() = from
+  }
+
+  /**
+   * The target node of this `Transition`.
+   */
+  def node: ObjectProperty[jfxs.Node] = delegate.nodeProperty
+  def node_=(n: Node) {
+    node() = n
+  }
+
+  /**
+   * Specifies the stop opacity value for this $FT. $DV Double.NaN
+   */
+  def toValue: DoubleProperty = delegate.toValueProperty
+  def toValue_=(to: Double) {
+    toValue() = to
+  }
+
+  // METHODS
+
 }