--- conflicted
+++ resolved
@@ -26,16 +26,6 @@
  */
 package scalafx.animation
 
-<<<<<<< HEAD
-import scala.language.implicitConversions
-import javafx.{animation => jfxa, scene => jfxs, util => jfxu}
-import scalafx.util.Duration
-import scalafx.Includes._
-import scalafx.delegate.SFXDelegate
-import scalafx.scene.Node
-import scalafx.beans.property.DoubleProperty
-import scalafx.beans.property.ObjectProperty
-=======
 import javafx.{animation => jfxa, scene => jfxs, util => jfxu}
 
 import scala.language.implicitConversions
@@ -44,7 +34,6 @@
 import scalafx.delegate.SFXDelegate
 import scalafx.scene.Node
 import scalafx.util.Duration
->>>>>>> df8b3993
 
 /**
  * Companion Object for [[scalafx.animation.TranslateTransition]].
@@ -60,11 +49,7 @@
    * @param v ScalaFX $TT
    * @return JavaFX $TT extracted from `v`.
    */
-<<<<<<< HEAD
-  implicit def sfxTranslateTransition2jfx(v: TranslateTransition) = if (v != null) v.delegate else null
-=======
   implicit def sfxTranslateTransition2jfx(v: TranslateTransition): jfxa.TranslateTransition = if (v != null) v.delegate else null
->>>>>>> df8b3993
 
 }
 
