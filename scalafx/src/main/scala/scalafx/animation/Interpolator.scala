--- conflicted
+++ resolved
@@ -1,101 +1,97 @@
-/*
-<<<<<<< HEAD
-* Copyright (c) 2011-2014, ScalaFX Project
-=======
- * Copyright (c) 2011-2014, ScalaFX Project
->>>>>>> a496ffa6
- * All rights reserved.
- *
- * Redistribution and use in source and binary forms, with or without
- * modification, are permitted provided that the following conditions are met:
- *     * Redistributions of source code must retain the above copyright
- *       notice, this list of conditions and the following disclaimer.
- *     * Redistributions in binary form must reproduce the above copyright
- *       notice, this list of conditions and the following disclaimer in the
- *       documentation and/or other materials provided with the distribution.
- *     * Neither the name of the ScalaFX Project nor the
- *       names of its contributors may be used to endorse or promote products
- *       derived from this software without specific prior written permission.
- *
- * THIS SOFTWARE IS PROVIDED BY THE COPYRIGHT HOLDERS AND CONTRIBUTORS "AS IS" AND
- * ANY EXPRESS OR IMPLIED WARRANTIES, INCLUDING, BUT NOT LIMITED TO, THE IMPLIED
- * WARRANTIES OF MERCHANTABILITY AND FITNESS FOR A PARTICULAR PURPOSE ARE
- * DISCLAIMED. IN NO EVENT SHALL THE SCALAFX PROJECT OR ITS CONTRIBUTORS BE LIABLE
- * FOR ANY DIRECT, INDIRECT, INCIDENTAL, SPECIAL, EXEMPLARY, OR CONSEQUENTIAL
- * DAMAGES (INCLUDING, BUT NOT LIMITED TO, PROCUREMENT OF SUBSTITUTE GOODS OR
- * SERVICES; LOSS OF USE, DATA, OR PROFITS; OR BUSINESS INTERRUPTION) HOWEVER CAUSED
- * AND ON ANY THEORY OF LIABILITY, WHETHER IN CONTRACT, STRICT LIABILITY, OR TORT
- * (INCLUDING NEGLIGENCE OR OTHERWISE) ARISING IN ANY WAY OUT OF THE USE OF THIS
- * SOFTWARE, EVEN IF ADVISED OF THE POSSIBILITY OF SUCH DAMAGE.
- */
-package scalafx.animation
-
-import scala.language.implicitConversions
-import javafx.{ animation => jfxa }
-import javafx.util.Duration
-
-/**
- * Wraps a [[http://docs.oracle.com/javase/8/javafx/api/javafx/animation/Interpolator.html $INT]].
- * Really no point wrapping the JavaFX $INT class, so this just exposes the statics.
- *
- * @define INT `Interpolator`
- */
-object Interpolator {
-
-  /**
-   * Built-in $INT that provides discrete time interpolation.
-   */
-  def DISCRETE = jfxa.Interpolator.DISCRETE
-
-  /**
-   * Built-in $INT instance that provides ease in/out behavior.
-   */
-  def EASE_BOTH = jfxa.Interpolator.EASE_BOTH
-
-  /**
-   * Built-in $INT instance that provides ease in behavior.
-   */
-  def EASE_IN = jfxa.Interpolator.EASE_IN
-
-  /**
-   * Built-in $INT instance that provides ease out behavior.
-   */
-  def EASE_OUT = jfxa.Interpolator.EASE_OUT
-
-  /**
-   * Built-in $INT that provides linear time interpolation.
-   */
-  def LINEAR = jfxa.Interpolator.LINEAR
-
-  /**
-   * Creates an $INT, which `curve()` is shaped using the spline control points defined by `(x1, y1)` and `(x2, y2)`.
-   * 
-   * @param x1 x coordinate of the first control point
-   * @param y1 y coordinate of the first control point
-   * @param x2 x coordinate of the second control point
-   * @param y2 y coordinate of the second control point
-   * @return A spline interpolator
-   */
-  def SPLINE(x1: Double, y1: Double, x2: Double, y2: Double) = jfxa.Interpolator.SPLINE(x1, y1, x2, y2)
-
-  /**
-   * Creates a tangent $INT, for which in-tangent and out-tangent are identical.
-   * 
-   * @param t The delta time of the tangent
-   * @param v The value of the tangent
-   * @return the new Tangent interpolator
-   */
-  def TANGENT(t: Duration, v: Double) = jfxa.Interpolator.TANGENT(t, v)
-
-  /**
-   * Create a tangent $INT.
-   * 
-   * @param t1 The delta time of the in-tangent
-   * @param v1 The value of the in-tangent
-   * @param t2 The delta time of the out-tangent
-   * @param v2 The value of the out-tangent
-   * @return the new tangent interpolator
-   */
-  def TANGENT(t1: Duration, v1: Double, t2: Duration, v2: Double) = jfxa.Interpolator.TANGENT(t1, v1, t2, v2)
-
-}
+/*
+ * Copyright (c) 2011-2014, ScalaFX Project
+ * All rights reserved.
+ *
+ * Redistribution and use in source and binary forms, with or without
+ * modification, are permitted provided that the following conditions are met:
+ *     * Redistributions of source code must retain the above copyright
+ *       notice, this list of conditions and the following disclaimer.
+ *     * Redistributions in binary form must reproduce the above copyright
+ *       notice, this list of conditions and the following disclaimer in the
+ *       documentation and/or other materials provided with the distribution.
+ *     * Neither the name of the ScalaFX Project nor the
+ *       names of its contributors may be used to endorse or promote products
+ *       derived from this software without specific prior written permission.
+ *
+ * THIS SOFTWARE IS PROVIDED BY THE COPYRIGHT HOLDERS AND CONTRIBUTORS "AS IS" AND
+ * ANY EXPRESS OR IMPLIED WARRANTIES, INCLUDING, BUT NOT LIMITED TO, THE IMPLIED
+ * WARRANTIES OF MERCHANTABILITY AND FITNESS FOR A PARTICULAR PURPOSE ARE
+ * DISCLAIMED. IN NO EVENT SHALL THE SCALAFX PROJECT OR ITS CONTRIBUTORS BE LIABLE
+ * FOR ANY DIRECT, INDIRECT, INCIDENTAL, SPECIAL, EXEMPLARY, OR CONSEQUENTIAL
+ * DAMAGES (INCLUDING, BUT NOT LIMITED TO, PROCUREMENT OF SUBSTITUTE GOODS OR
+ * SERVICES; LOSS OF USE, DATA, OR PROFITS; OR BUSINESS INTERRUPTION) HOWEVER CAUSED
+ * AND ON ANY THEORY OF LIABILITY, WHETHER IN CONTRACT, STRICT LIABILITY, OR TORT
+ * (INCLUDING NEGLIGENCE OR OTHERWISE) ARISING IN ANY WAY OUT OF THE USE OF THIS
+ * SOFTWARE, EVEN IF ADVISED OF THE POSSIBILITY OF SUCH DAMAGE.
+ */
+package scalafx.animation
+
+import scala.language.implicitConversions
+import javafx.{ animation => jfxa }
+import javafx.util.Duration
+
+/**
+ * Wraps a [[http://docs.oracle.com/javase/8/javafx/api/javafx/animation/Interpolator.html $INT]].
+ * Really no point wrapping the JavaFX $INT class, so this just exposes the statics.
+ *
+ * @define INT `Interpolator`
+ */
+object Interpolator {
+
+  /**
+   * Built-in $INT that provides discrete time interpolation.
+   */
+  def DISCRETE = jfxa.Interpolator.DISCRETE
+
+  /**
+   * Built-in $INT instance that provides ease in/out behavior.
+   */
+  def EASE_BOTH = jfxa.Interpolator.EASE_BOTH
+
+  /**
+   * Built-in $INT instance that provides ease in behavior.
+   */
+  def EASE_IN = jfxa.Interpolator.EASE_IN
+
+  /**
+   * Built-in $INT instance that provides ease out behavior.
+   */
+  def EASE_OUT = jfxa.Interpolator.EASE_OUT
+
+  /**
+   * Built-in $INT that provides linear time interpolation.
+   */
+  def LINEAR = jfxa.Interpolator.LINEAR
+
+  /**
+   * Creates an $INT, which `curve()` is shaped using the spline control points defined by `(x1, y1)` and `(x2, y2)`.
+   * 
+   * @param x1 x coordinate of the first control point
+   * @param y1 y coordinate of the first control point
+   * @param x2 x coordinate of the second control point
+   * @param y2 y coordinate of the second control point
+   * @return A spline interpolator
+   */
+  def SPLINE(x1: Double, y1: Double, x2: Double, y2: Double) = jfxa.Interpolator.SPLINE(x1, y1, x2, y2)
+
+  /**
+   * Creates a tangent $INT, for which in-tangent and out-tangent are identical.
+   * 
+   * @param t The delta time of the tangent
+   * @param v The value of the tangent
+   * @return the new Tangent interpolator
+   */
+  def TANGENT(t: Duration, v: Double) = jfxa.Interpolator.TANGENT(t, v)
+
+  /**
+   * Create a tangent $INT.
+   * 
+   * @param t1 The delta time of the in-tangent
+   * @param v1 The value of the in-tangent
+   * @param t2 The delta time of the out-tangent
+   * @param v2 The value of the out-tangent
+   * @return the new tangent interpolator
+   */
+  def TANGENT(t1: Duration, v1: Double, t2: Duration, v2: Double) = jfxa.Interpolator.TANGENT(t1, v1, t2, v2)
+
+}