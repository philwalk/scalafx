/*
 * Copyright (c) 2011-2014, ScalaFX Project
 * All rights reserved.
 *
 * Redistribution and use in source and binary forms, with or without
 * modification, are permitted provided that the following conditions are met:
 *     * Redistributions of source code must retain the above copyright
 *       notice, this list of conditions and the following disclaimer.
 *     * Redistributions in binary form must reproduce the above copyright
 *       notice, this list of conditions and the following disclaimer in the
 *       documentation and/or other materials provided with the distribution.
 *     * Neither the name of the ScalaFX Project nor the
 *       names of its contributors may be used to endorse or promote products
 *       derived from this software without specific prior written permission.
 *
 * THIS SOFTWARE IS PROVIDED BY THE COPYRIGHT HOLDERS AND CONTRIBUTORS "AS IS" AND
 * ANY EXPRESS OR IMPLIED WARRANTIES, INCLUDING, BUT NOT LIMITED TO, THE IMPLIED
 * WARRANTIES OF MERCHANTABILITY AND FITNESS FOR A PARTICULAR PURPOSE ARE
 * DISCLAIMED. IN NO EVENT SHALL THE SCALAFX PROJECT OR ITS CONTRIBUTORS BE LIABLE
 * FOR ANY DIRECT, INDIRECT, INCIDENTAL, SPECIAL, EXEMPLARY, OR CONSEQUENTIAL
 * DAMAGES (INCLUDING, BUT NOT LIMITED TO, PROCUREMENT OF SUBSTITUTE GOODS OR
 * SERVICES; LOSS OF USE, DATA, OR PROFITS; OR BUSINESS INTERRUPTION) HOWEVER CAUSED
 * AND ON ANY THEORY OF LIABILITY, WHETHER IN CONTRACT, STRICT LIABILITY, OR TORT
 * (INCLUDING NEGLIGENCE OR OTHERWISE) ARISING IN ANY WAY OUT OF THE USE OF THIS
 * SOFTWARE, EVEN IF ADVISED OF THE POSSIBILITY OF SUCH DAMAGE.
 */
package scalafx.animation

<<<<<<< HEAD
import scala.language.implicitConversions
import javafx.{ animation => jfxa }
import javafx.util.Duration
=======
import javafx.util.Duration
import javafx.{animation => jfxa}

import scala.language.implicitConversions
>>>>>>> df8b3993

/**
 * Wraps a [[http://docs.oracle.com/javase/8/javafx/api/javafx/animation/Interpolator.html $INT]].
 * Really no point wrapping the JavaFX $INT class, so this just exposes the statics.
 *
 * @define INT `Interpolator`
 */
object Interpolator {

  /**
   * Built-in $INT that provides discrete time interpolation.
   */
  def DISCRETE = jfxa.Interpolator.DISCRETE

  /**
   * Built-in $INT instance that provides ease in/out behavior.
   */
  def EASE_BOTH = jfxa.Interpolator.EASE_BOTH

  /**
   * Built-in $INT instance that provides ease in behavior.
   */
  def EASE_IN = jfxa.Interpolator.EASE_IN

  /**
   * Built-in $INT instance that provides ease out behavior.
   */
  def EASE_OUT = jfxa.Interpolator.EASE_OUT

  /**
   * Built-in $INT that provides linear time interpolation.
   */
  def LINEAR = jfxa.Interpolator.LINEAR

  /**
   * Creates an $INT, which `curve()` is shaped using the spline control points defined by `(x1, y1)` and `(x2, y2)`.
   * 
   * @param x1 x coordinate of the first control point
   * @param y1 y coordinate of the first control point
   * @param x2 x coordinate of the second control point
   * @param y2 y coordinate of the second control point
   * @return A spline interpolator
   */
  def SPLINE(x1: Double, y1: Double, x2: Double, y2: Double) = jfxa.Interpolator.SPLINE(x1, y1, x2, y2)

  /**
   * Creates a tangent $INT, for which in-tangent and out-tangent are identical.
   * 
   * @param t The delta time of the tangent
   * @param v The value of the tangent
   * @return the new Tangent interpolator
   */
  def TANGENT(t: Duration, v: Double) = jfxa.Interpolator.TANGENT(t, v)

  /**
   * Create a tangent $INT.
   * 
   * @param t1 The delta time of the in-tangent
   * @param v1 The value of the in-tangent
   * @param t2 The delta time of the out-tangent
   * @param v2 The value of the out-tangent
   * @return the new tangent interpolator
   */
  def TANGENT(t1: Duration, v1: Double, t2: Duration, v2: Double) = jfxa.Interpolator.TANGENT(t1, v1, t2, v2)

}<|MERGE_RESOLUTION|>--- conflicted
+++ resolved
@@ -26,16 +26,10 @@
  */
 package scalafx.animation
 
-<<<<<<< HEAD
-import scala.language.implicitConversions
-import javafx.{ animation => jfxa }
-import javafx.util.Duration
-=======
 import javafx.util.Duration
 import javafx.{animation => jfxa}
 
 import scala.language.implicitConversions
->>>>>>> df8b3993
 
 /**
  * Wraps a [[http://docs.oracle.com/javase/8/javafx/api/javafx/animation/Interpolator.html $INT]].
@@ -72,7 +66,7 @@
 
   /**
    * Creates an $INT, which `curve()` is shaped using the spline control points defined by `(x1, y1)` and `(x2, y2)`.
-   * 
+   *
    * @param x1 x coordinate of the first control point
    * @param y1 y coordinate of the first control point
    * @param x2 x coordinate of the second control point
@@ -83,7 +77,7 @@
 
   /**
    * Creates a tangent $INT, for which in-tangent and out-tangent are identical.
-   * 
+   *
    * @param t The delta time of the tangent
    * @param v The value of the tangent
    * @return the new Tangent interpolator
@@ -92,7 +86,7 @@
 
   /**
    * Create a tangent $INT.
-   * 
+   *
    * @param t1 The delta time of the in-tangent
    * @param v1 The value of the in-tangent
    * @param t2 The delta time of the out-tangent
