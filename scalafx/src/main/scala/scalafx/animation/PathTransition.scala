/*
 * Copyright (c) 2011-2014, ScalaFX Project
 * All rights reserved.
 *
 * Redistribution and use in source and binary forms, with or without
 * modification, are permitted provided that the following conditions are met:
 *     * Redistributions of source code must retain the above copyright
 *       notice, this list of conditions and the following disclaimer.
 *     * Redistributions in binary form must reproduce the above copyright
 *       notice, this list of conditions and the following disclaimer in the
 *       documentation and/or other materials provided with the distribution.
 *     * Neither the name of the ScalaFX Project nor the
 *       names of its contributors may be used to endorse or promote products
 *       derived from this software without specific prior written permission.
 *
 * THIS SOFTWARE IS PROVIDED BY THE COPYRIGHT HOLDERS AND CONTRIBUTORS "AS IS" AND
 * ANY EXPRESS OR IMPLIED WARRANTIES, INCLUDING, BUT NOT LIMITED TO, THE IMPLIED
 * WARRANTIES OF MERCHANTABILITY AND FITNESS FOR A PARTICULAR PURPOSE ARE
 * DISCLAIMED. IN NO EVENT SHALL THE SCALAFX PROJECT OR ITS CONTRIBUTORS BE LIABLE
 * FOR ANY DIRECT, INDIRECT, INCIDENTAL, SPECIAL, EXEMPLARY, OR CONSEQUENTIAL
 * DAMAGES (INCLUDING, BUT NOT LIMITED TO, PROCUREMENT OF SUBSTITUTE GOODS OR
 * SERVICES; LOSS OF USE, DATA, OR PROFITS; OR BUSINESS INTERRUPTION) HOWEVER CAUSED
 * AND ON ANY THEORY OF LIABILITY, WHETHER IN CONTRACT, STRICT LIABILITY, OR TORT
 * (INCLUDING NEGLIGENCE OR OTHERWISE) ARISING IN ANY WAY OUT OF THE USE OF THIS
 * SOFTWARE, EVEN IF ADVISED OF THE POSSIBILITY OF SUCH DAMAGE.
 */
package scalafx.animation

<<<<<<< HEAD
import scala.language.implicitConversions
import javafx.{animation => jfxa, scene => jfxs, util => jfxu}
import javafx.scene.{shape => jfxss}
import scalafx.Includes._
import scalafx.beans.property.ObjectProperty
import scalafx.scene.Node
import scalafx.scene.shape.Shape
import scalafx.util.Duration
import scalafx.delegate.SFXDelegate
import scalafx.delegate.{SFXEnumDelegateCompanion, SFXEnumDelegate}
=======
import javafx.scene.{shape => jfxss}
import javafx.{animation => jfxa, scene => jfxs, util => jfxu}

import scala.language.implicitConversions
import scalafx.Includes._
import scalafx.beans.property.ObjectProperty
import scalafx.delegate.{SFXDelegate, SFXEnumDelegate, SFXEnumDelegateCompanion}
import scalafx.scene.Node
import scalafx.scene.shape.Shape
import scalafx.util.Duration
>>>>>>> df8b3993

/**
 * Companion Object for [[scalafx.animation.PathTransition]].
 *
 * @define PT `PathTransition`
 * @define OT `OrientationType`
 */
object PathTransition extends AnimationStatics {

  /**
   * Converts a ScalaFX $PT to a JavaFX [[http://docs.oracle.com/javase/8/javafx/api/javafx/animation/PathTransition.html $PT]],
   * extracting its delegate.
   *
   * @param v ScalaFX $PT
   * @return JavaFX $PT extracted from `v`.
   */
<<<<<<< HEAD
  implicit def sfxPathTransition2jfx(v: PathTransition) = if (v != null) v.delegate else null
=======
  implicit def sfxPathTransition2jfx(v: PathTransition): jfxa.PathTransition = if (v != null) v.delegate else null
>>>>>>> df8b3993

  /**
   * Companion Object for $OT, where its values are defined.
   */
  object OrientationType
    extends SFXEnumDelegateCompanion[jfxa.PathTransition.OrientationType, OrientationType] {

    /**
     * The targeted node's rotation matrix stays unchanged along the geometric path.
     */
    val NONE = new OrientationType(jfxa.PathTransition.OrientationType.NONE)

    /**
     * The targeted node's rotation matrix is set to keep node perpendicular to the path's tangent along the geometric
     * path.
     */
    val ORTHOGONAL_TO_TANGENT = new OrientationType(jfxa.PathTransition.OrientationType.ORTHOGONAL_TO_TANGENT)

    protected override def unsortedValues: Array[OrientationType] = Array(NONE, ORTHOGONAL_TO_TANGENT)

  }

  /**
   * Wraps [[http://docs.oracle.com/javase/8/javafx/api/javafx/animation/PathTransition.OrientationType.html $OT]].
   *
   * @constructor Creates a new ScalaFX $OT from a JavaFX $OT.
   * @param delegate JavaFX $OT to be delegated.
   */
  sealed case class OrientationType(override val delegate: jfxa.PathTransition.OrientationType)
    extends SFXEnumDelegate[jfxa.PathTransition.OrientationType]

}

/**
 * Wraps a [[http://docs.oracle.com/javase/8/javafx/api/javafx/animation/PathTransition.html PathTransition]].
 *
 * @constructor Creates a new ScalaFX $PT from a JavaFX $PT.
 * @param delegate JavaFX $PT to be delegated.
 *
 * @define PT `PathTransition`
 * @define CONSTR The constructor of $PT.
 */
class PathTransition(override val delegate: jfxa.PathTransition = new jfxa.PathTransition)
  extends Transition(delegate)
  with SFXDelegate[jfxa.PathTransition] {

  /**
   * $CONSTR
   *
   * @param duration The duration of this $PT.
   * @param path The path of this $PT.
   * @param node The node of this $PT.
   */
  def this(duration: Duration, path: Shape, node: Node) =
    this(new jfxa.PathTransition(duration, path, node))

  /**
   * $CONSTR
   *
   * @param duration The duration of this $PT.
   * @param path The path of this $PT.
   */
  def this(duration: Duration, path: Shape) =
    this(new jfxa.PathTransition(duration, path))

  /**
   * The target node of this $PT.
   */
  def node: ObjectProperty[jfxs.Node] = delegate.nodeProperty
  def node_=(n: Node) {
    node() = n
  }

  /**
   * The duration of this `Transition`.
   */
  def duration: ObjectProperty[jfxu.Duration] = delegate.durationProperty
  def duration_=(d: Duration) {
    duration() = d
  }

  /**
   * The shape on which outline the node should be animated.
   */
  def path: ObjectProperty[jfxss.Shape] = delegate.pathProperty
  def path_=(s: Shape) {
    path() = s
  }

  /**
   * Specifies the upright orientation of node along the path.
   */
  def orientation: ObjectProperty[jfxa.PathTransition.OrientationType] = delegate.orientationProperty
  def orientation_=(o: PathTransition.OrientationType) {
    orientation() = o
  }

}<|MERGE_RESOLUTION|>--- conflicted
+++ resolved
@@ -26,18 +26,6 @@
  */
 package scalafx.animation
 
-<<<<<<< HEAD
-import scala.language.implicitConversions
-import javafx.{animation => jfxa, scene => jfxs, util => jfxu}
-import javafx.scene.{shape => jfxss}
-import scalafx.Includes._
-import scalafx.beans.property.ObjectProperty
-import scalafx.scene.Node
-import scalafx.scene.shape.Shape
-import scalafx.util.Duration
-import scalafx.delegate.SFXDelegate
-import scalafx.delegate.{SFXEnumDelegateCompanion, SFXEnumDelegate}
-=======
 import javafx.scene.{shape => jfxss}
 import javafx.{animation => jfxa, scene => jfxs, util => jfxu}
 
@@ -48,7 +36,6 @@
 import scalafx.scene.Node
 import scalafx.scene.shape.Shape
 import scalafx.util.Duration
->>>>>>> df8b3993
 
 /**
  * Companion Object for [[scalafx.animation.PathTransition]].
@@ -65,11 +52,7 @@
    * @param v ScalaFX $PT
    * @return JavaFX $PT extracted from `v`.
    */
-<<<<<<< HEAD
-  implicit def sfxPathTransition2jfx(v: PathTransition) = if (v != null) v.delegate else null
-=======
   implicit def sfxPathTransition2jfx(v: PathTransition): jfxa.PathTransition = if (v != null) v.delegate else null
->>>>>>> df8b3993
 
   /**
    * Companion Object for $OT, where its values are defined.
