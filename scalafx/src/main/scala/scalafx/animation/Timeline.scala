--- conflicted
+++ resolved
@@ -1,119 +1,115 @@
-/*
- * Copyright (c) 2011-2014, ScalaFX Project
- * All rights reserved.
- *
- * Redistribution and use in source and binary forms, with or without
- * modification, are permitted provided that the following conditions are met:
- *     * Redistributions of source code must retain the above copyright
- *       notice, this list of conditions and the following disclaimer.
- *     * Redistributions in binary form must reproduce the above copyright
- *       notice, this list of conditions and the following disclaimer in the
- *       documentation and/or other materials provided with the distribution.
- *     * Neither the name of the ScalaFX Project nor the
- *       names of its contributors may be used to endorse or promote products
- *       derived from this software without specific prior written permission.
- *
- * THIS SOFTWARE IS PROVIDED BY THE COPYRIGHT HOLDERS AND CONTRIBUTORS "AS IS" AND
- * ANY EXPRESS OR IMPLIED WARRANTIES, INCLUDING, BUT NOT LIMITED TO, THE IMPLIED
- * WARRANTIES OF MERCHANTABILITY AND FITNESS FOR A PARTICULAR PURPOSE ARE
- * DISCLAIMED. IN NO EVENT SHALL THE SCALAFX PROJECT OR ITS CONTRIBUTORS BE LIABLE
- * FOR ANY DIRECT, INDIRECT, INCIDENTAL, SPECIAL, EXEMPLARY, OR CONSEQUENTIAL
- * DAMAGES (INCLUDING, BUT NOT LIMITED TO, PROCUREMENT OF SUBSTITUTE GOODS OR
- * SERVICES; LOSS OF USE, DATA, OR PROFITS; OR BUSINESS INTERRUPTION) HOWEVER CAUSED
- * AND ON ANY THEORY OF LIABILITY, WHETHER IN CONTRACT, STRICT LIABILITY, OR TORT
- * (INCLUDING NEGLIGENCE OR OTHERWISE) ARISING IN ANY WAY OUT OF THE USE OF THIS
- * SOFTWARE, EVEN IF ADVISED OF THE POSSIBILITY OF SUCH DAMAGE.
- */
-package scalafx.animation
-
-<<<<<<< HEAD
-import scala.language.implicitConversions
-import collection.JavaConversions._
-=======
->>>>>>> 044f7b14
-import javafx.{animation => jfxa}
-
-import scala.collection.JavaConversions._
-import scalafx.delegate.SFXDelegate
-
-/**
- * Companion Object for [[scalafx.animation.Timeline]].
- *
- * @define TM `Timeline`
- */
-object Timeline extends AnimationStatics {
-
-  /**
-   * Converts a ScalaFX $TM to a JavaFX [[http://docs.oracle.com/javase/8/javafx/api/javafx/animation/Timeline.html $TM]],
-   * extracting its delegate.
-   *
-   * @param v ScalaFX $TM
-   * @return JavaFX $TM extracted from `v`.
-   */
-  implicit def sfxTimeline2jfx(v: Timeline): jfxa.Timeline = if (v != null) v.delegate else null
-
-  /**
-   * Creates a new $TM from a sequence of [[scalafx.animation.KeyFrame]]s.
-   *
-   * @param keyFrames sequence of [[scalafx.animation.KeyFrame]]s.
-   * @return A new $TM
-   */
-  def apply(keyFrames: Seq[_ <: KeyFrame]) = {
-    def kf = keyFrames
-
-    new Timeline {
-      keyFrames = kf
-    }
-  }
-}
-
-/**
- * Wraps a [[http://docs.oracle.com/javase/8/javafx/api/javafx/animation/Timeline.html Timeline]].
- *
- * @constructor Creates a new ScalaFX $TM from a JavaFX $TM.
- * @param delegate JavaFX $TM to be delegated.
- *
- * @define TM `Timeline`
- * @define CONST The constructor of $TM
- * @define KF The [[scalafx.animation.KeyFrame]]s of this $TM.
- * @define DV Default value:
- */
-class Timeline(override val delegate: jfxa.Timeline = new jfxa.Timeline())
-  extends Animation(delegate)
-  with SFXDelegate[jfxa.Timeline] {
-
-  // CONSTRUCTORS
-
-  /**
-   * $CONST
-   *
-   * @param targetFramerate The custom target frame rate for this $TM
-   */
-  def this(targetFramerate: Double) = this(new jfxa.Timeline(targetFramerate))
-
-  /**
-   * $CONST
-   *
-   * @param targetFramerate The custom target frame rate for this $TM
-   * @param keyFrames $KF
-   */
-  def this(targetFramerate: Double, keyFrames: Seq[_ <: KeyFrame]) = {
-    // HACK: for some reason this does not compile with scala 2.10.0-M7
-    // this(new jfxa.Timeline(targetFramerate, keyFrames.map(_.delegate).toArray: _*))
-    // solution from https://code.google.com/p/scalafx/issues/detail?id=7
-    // this(new jfxa.Timeline(targetFramerate, keyFrames.map { kf: KeyFrame => kf.delegate } : _*))
-    this(new jfxa.Timeline(targetFramerate, keyFrames.map((keyFrame: KeyFrame) => keyFrame.delegate).toArray: _*))
-  }
-
-  // PROPERTIES
-
-  /**
-   * $KF
-   */
-  def keyFrames = delegate.getKeyFrames
-  def keyFrames_=(kfs: Seq[_ <: KeyFrame]) {
-    val mapped = kfs.map((x: KeyFrame) => x.delegate)
-    keyFrames.setAll(mapped)
-  }
-
-}
+/*
+ * Copyright (c) 2011-2014, ScalaFX Project
+ * All rights reserved.
+ *
+ * Redistribution and use in source and binary forms, with or without
+ * modification, are permitted provided that the following conditions are met:
+ *     * Redistributions of source code must retain the above copyright
+ *       notice, this list of conditions and the following disclaimer.
+ *     * Redistributions in binary form must reproduce the above copyright
+ *       notice, this list of conditions and the following disclaimer in the
+ *       documentation and/or other materials provided with the distribution.
+ *     * Neither the name of the ScalaFX Project nor the
+ *       names of its contributors may be used to endorse or promote products
+ *       derived from this software without specific prior written permission.
+ *
+ * THIS SOFTWARE IS PROVIDED BY THE COPYRIGHT HOLDERS AND CONTRIBUTORS "AS IS" AND
+ * ANY EXPRESS OR IMPLIED WARRANTIES, INCLUDING, BUT NOT LIMITED TO, THE IMPLIED
+ * WARRANTIES OF MERCHANTABILITY AND FITNESS FOR A PARTICULAR PURPOSE ARE
+ * DISCLAIMED. IN NO EVENT SHALL THE SCALAFX PROJECT OR ITS CONTRIBUTORS BE LIABLE
+ * FOR ANY DIRECT, INDIRECT, INCIDENTAL, SPECIAL, EXEMPLARY, OR CONSEQUENTIAL
+ * DAMAGES (INCLUDING, BUT NOT LIMITED TO, PROCUREMENT OF SUBSTITUTE GOODS OR
+ * SERVICES; LOSS OF USE, DATA, OR PROFITS; OR BUSINESS INTERRUPTION) HOWEVER CAUSED
+ * AND ON ANY THEORY OF LIABILITY, WHETHER IN CONTRACT, STRICT LIABILITY, OR TORT
+ * (INCLUDING NEGLIGENCE OR OTHERWISE) ARISING IN ANY WAY OUT OF THE USE OF THIS
+ * SOFTWARE, EVEN IF ADVISED OF THE POSSIBILITY OF SUCH DAMAGE.
+ */
+package scalafx.animation
+
+import javafx.{animation => jfxa}
+
+import scala.collection.JavaConversions._
+import scala.language.implicitConversions
+import scalafx.delegate.SFXDelegate
+
+/**
+ * Companion Object for [[scalafx.animation.Timeline]].
+ *
+ * @define TM `Timeline`
+ */
+object Timeline extends AnimationStatics {
+
+  /**
+   * Converts a ScalaFX $TM to a JavaFX [[http://docs.oracle.com/javase/8/javafx/api/javafx/animation/Timeline.html $TM]],
+   * extracting its delegate.
+   *
+   * @param v ScalaFX $TM
+   * @return JavaFX $TM extracted from `v`.
+   */
+  implicit def sfxTimeline2jfx(v: Timeline): jfxa.Timeline = if (v != null) v.delegate else null
+
+  /**
+   * Creates a new $TM from a sequence of [[scalafx.animation.KeyFrame]]s.
+   *
+   * @param keyFrames sequence of [[scalafx.animation.KeyFrame]]s.
+   * @return A new $TM
+   */
+  def apply(keyFrames: Seq[_ <: KeyFrame]) = {
+    def kf = keyFrames
+
+    new Timeline {
+      keyFrames = kf
+    }
+  }
+}
+
+/**
+ * Wraps a [[http://docs.oracle.com/javase/8/javafx/api/javafx/animation/Timeline.html Timeline]].
+ *
+ * @constructor Creates a new ScalaFX $TM from a JavaFX $TM.
+ * @param delegate JavaFX $TM to be delegated.
+ *
+ * @define TM `Timeline`
+ * @define CONST The constructor of $TM
+ * @define KF The [[scalafx.animation.KeyFrame]]s of this $TM.
+ * @define DV Default value:
+ */
+class Timeline(override val delegate: jfxa.Timeline = new jfxa.Timeline())
+  extends Animation(delegate)
+  with SFXDelegate[jfxa.Timeline] {
+
+  // CONSTRUCTORS
+
+  /**
+   * $CONST
+   *
+   * @param targetFramerate The custom target frame rate for this $TM
+   */
+  def this(targetFramerate: Double) = this(new jfxa.Timeline(targetFramerate))
+
+  /**
+   * $CONST
+   *
+   * @param targetFramerate The custom target frame rate for this $TM
+   * @param keyFrames $KF
+   */
+  def this(targetFramerate: Double, keyFrames: Seq[_ <: KeyFrame]) = {
+    // HACK: for some reason this does not compile with scala 2.10.0-M7
+    // this(new jfxa.Timeline(targetFramerate, keyFrames.map(_.delegate).toArray: _*))
+    // solution from https://code.google.com/p/scalafx/issues/detail?id=7
+    // this(new jfxa.Timeline(targetFramerate, keyFrames.map { kf: KeyFrame => kf.delegate } : _*))
+    this(new jfxa.Timeline(targetFramerate, keyFrames.map((keyFrame: KeyFrame) => keyFrame.delegate).toArray: _*))
+  }
+
+  // PROPERTIES
+
+  /**
+   * $KF
+   */
+  def keyFrames = delegate.getKeyFrames
+  def keyFrames_=(kfs: Seq[_ <: KeyFrame]) {
+    val mapped = kfs.map((x: KeyFrame) => x.delegate)
+    keyFrames.setAll(mapped)
+  }
+
+}