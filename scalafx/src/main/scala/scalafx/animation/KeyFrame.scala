--- conflicted
+++ resolved
@@ -26,22 +26,12 @@
  */
 package scalafx.animation
 
-<<<<<<< HEAD
-import scala.language.implicitConversions
-import scala.collection.JavaConversions._
-
-import javafx.{event => jfxe}
-import javafx.{animation => jfxa}
-import scalafx.util.Duration
-import scalafx.delegate.SFXDelegate
-=======
 import javafx.{animation => jfxa, event => jfxe}
 
 import scala.collection.JavaConversions._
 import scala.language.implicitConversions
 import scalafx.delegate.SFXDelegate
 import scalafx.util.Duration
->>>>>>> df8b3993
 
 /**
  * Companion Object for [[scalafx.animation.KeyFrame]].
@@ -57,11 +47,7 @@
    * @param v ScalaFX $KF
    * @return JavaFX $KF extracted from `v`.
    */
-<<<<<<< HEAD
-  implicit def sfxKeyFrame2jfx(v: KeyFrame) = if (v != null) v.delegate else null
-=======
   implicit def sfxKeyFrame2jfx(v: KeyFrame): jfxa.KeyFrame = if (v != null) v.delegate else null
->>>>>>> df8b3993
 
   /**
    * Creates a new $KF instance
