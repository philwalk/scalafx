/*
 * Copyright (c) 2011-2014, ScalaFX Project
 * All rights reserved.
 *
 * Redistribution and use in source and binary forms, with or without
 * modification, are permitted provided that the following conditions are met:
 *     * Redistributions of source code must retain the above copyright
 *       notice, this list of conditions and the following disclaimer.
 *     * Redistributions in binary form must reproduce the above copyright
 *       notice, this list of conditions and the following disclaimer in the
 *       documentation and/or other materials provided with the distribution.
 *     * Neither the name of the ScalaFX Project nor the
 *       names of its contributors may be used to endorse or promote products
 *       derived from this software without specific prior written permission.
 *
 * THIS SOFTWARE IS PROVIDED BY THE COPYRIGHT HOLDERS AND CONTRIBUTORS "AS IS" AND
 * ANY EXPRESS OR IMPLIED WARRANTIES, INCLUDING, BUT NOT LIMITED TO, THE IMPLIED
 * WARRANTIES OF MERCHANTABILITY AND FITNESS FOR A PARTICULAR PURPOSE ARE
 * DISCLAIMED. IN NO EVENT SHALL THE SCALAFX PROJECT OR ITS CONTRIBUTORS BE LIABLE
 * FOR ANY DIRECT, INDIRECT, INCIDENTAL, SPECIAL, EXEMPLARY, OR CONSEQUENTIAL
 * DAMAGES (INCLUDING, BUT NOT LIMITED TO, PROCUREMENT OF SUBSTITUTE GOODS OR
 * SERVICES; LOSS OF USE, DATA, OR PROFITS; OR BUSINESS INTERRUPTION) HOWEVER CAUSED
 * AND ON ANY THEORY OF LIABILITY, WHETHER IN CONTRACT, STRICT LIABILITY, OR TORT
 * (INCLUDING NEGLIGENCE OR OTHERWISE) ARISING IN ANY WAY OUT OF THE USE OF THIS
 * SOFTWARE, EVEN IF ADVISED OF THE POSSIBILITY OF SUCH DAMAGE.
 */
package scalafx.animation

<<<<<<< HEAD
import scala.language.implicitConversions
import javafx.{ animation => jfxa, scene => jfxs, util => jfxu }
=======
import javafx.{animation => jfxa, scene => jfxs, util => jfxu}
>>>>>>> 0f04a377
import scalafx.util.Duration
import scalafx.Includes._
import scalafx.delegate.SFXDelegate
import scalafx.scene.Node
import scalafx.beans.property.DoubleProperty
import scalafx.beans.property.ObjectProperty

/**
 * Companion Object for [[scalafx.animation.ScaleTransition]].
 *
 * @define ST `ScaleTransition`
 */
object ScaleTransition extends AnimationStatics {

  /**
   * Converts a ScalaFX $ST to a JavaFX [[http://docs.oracle.com/javase/8/javafx/api/javafx/animation/ScaleTransition.html $ST]],
   * extracting its delegate.
   *
   * @param v ScalaFX $ST
   * @return JavaFX $ST extracted from `v`.
   */
  implicit def sfxScaleTransition2jfx(v: ScaleTransition) = if (v != null) v.delegate else null

}

/**
<<<<<<< HEAD
 * Wraps a [[http://docs.oracle.com/javase/8/javafx/api/javafx/animation/ScaleTransition.html $ST]].
 * 
=======
 * Wraps a [[http://docs.oracle.com/javafx/2/api/javafx/animation/ScaleTransition.html $ST]].
 *
>>>>>>> 0f04a377
 * @constructor Creates a new ScalaFX $ST from a JavaFX $ST.
 * @param delegate JavaFX $ST to be delegated.
 *
 * @define ST `ScaleTransition`
 * @define CONST The constructor of $ST
 * @define DUR The duration of the $ST
 * @define DV Default value:
 */
class ScaleTransition(override val delegate: jfxa.ScaleTransition = new jfxa.ScaleTransition)
  extends Transition(delegate)
  with SFXDelegate[jfxa.ScaleTransition] {

  // CONSTRUCTORS

  /**
   * $CONST
   *
   * @param duration $DUR
   * @param node The node which will be scaled
   */
  def this(duration: Duration, node: Node) =
    this(new jfxa.ScaleTransition(duration, node))

  /**
   * $CONST
   *
   * @param duration $DUR
   */
  def this(duration: Duration) = this(new jfxa.ScaleTransition(duration))

  // PROPERTIES

  /**
   * $DUR. $DV 400ms
   */
  def duration: ObjectProperty[jfxu.Duration] = delegate.durationProperty
  def duration_=(d: Duration) {
    duration() = d
  }

  /**
   * The target node of this $ST.
   */
  def node: ObjectProperty[jfxs.Node] = delegate.nodeProperty
  def node_=(n: Node) {
    node() = n
  }

  /**
   * Specifies the incremented stop X scale value, from the start, of this $ST.
   */
  def byX: DoubleProperty = delegate.byXProperty
  def byX_=(x: Double) {
    byX() = x
  }

  /**
   * Specifies the incremented stop Y scale value, from the start, of this $ST.
   */
  def byY: DoubleProperty = delegate.byYProperty
  def byY_=(y: Double) {
    byY() = y
  }

  /**
   * Specifies the incremented stop Z scale value, from the start, of this $ST.
   */
  def byZ: DoubleProperty = delegate.byZProperty
  def byZ_=(z: Double) {
    byZ() = z
  }

  /**
   * Specifies the start X scale value of this $ST. $DV `Double.NaN`
   */
  def fromX: DoubleProperty = delegate.fromXProperty
  def fromX_=(x: Double) {
    fromX() = x
  }

  /**
   * Specifies the start Y scale value of this $ST. $DV `Double.NaN`
   */
  def fromY: DoubleProperty = delegate.fromYProperty
  def fromY_=(y: Double) {
    fromY() = y
  }

  /**
   * Specifies the start Z scale value of this $ST. $DV `Double.NaN`
   */
  def fromZ: DoubleProperty = delegate.fromZProperty
  def fromZ_=(z: Double) {
    fromZ() = z
  }

  /**
   * Specifies the stop X scale value of this $ST. $DV `Double.NaN`
   */
  def toX: DoubleProperty = delegate.toXProperty
  def toX_=(x: Double) {
    toX() = x
  }

  /**
   * The stop Y scale value of this $ST. $DV `Double.NaN`
   */
  def toY: DoubleProperty = delegate.toYProperty
  def toY_=(y: Double) {
    toY() = y
  }

  /**
   * The stop Z scale value of this $ST. $DV `Double.NaN`
   */
  def toZ: DoubleProperty = delegate.toZProperty
  def toZ_=(z: Double) {
    toZ() = z
  }

}<|MERGE_RESOLUTION|>--- conflicted
+++ resolved
@@ -1,188 +1,179 @@
-/*
- * Copyright (c) 2011-2014, ScalaFX Project
- * All rights reserved.
- *
- * Redistribution and use in source and binary forms, with or without
- * modification, are permitted provided that the following conditions are met:
- *     * Redistributions of source code must retain the above copyright
- *       notice, this list of conditions and the following disclaimer.
- *     * Redistributions in binary form must reproduce the above copyright
- *       notice, this list of conditions and the following disclaimer in the
- *       documentation and/or other materials provided with the distribution.
- *     * Neither the name of the ScalaFX Project nor the
- *       names of its contributors may be used to endorse or promote products
- *       derived from this software without specific prior written permission.
- *
- * THIS SOFTWARE IS PROVIDED BY THE COPYRIGHT HOLDERS AND CONTRIBUTORS "AS IS" AND
- * ANY EXPRESS OR IMPLIED WARRANTIES, INCLUDING, BUT NOT LIMITED TO, THE IMPLIED
- * WARRANTIES OF MERCHANTABILITY AND FITNESS FOR A PARTICULAR PURPOSE ARE
- * DISCLAIMED. IN NO EVENT SHALL THE SCALAFX PROJECT OR ITS CONTRIBUTORS BE LIABLE
- * FOR ANY DIRECT, INDIRECT, INCIDENTAL, SPECIAL, EXEMPLARY, OR CONSEQUENTIAL
- * DAMAGES (INCLUDING, BUT NOT LIMITED TO, PROCUREMENT OF SUBSTITUTE GOODS OR
- * SERVICES; LOSS OF USE, DATA, OR PROFITS; OR BUSINESS INTERRUPTION) HOWEVER CAUSED
- * AND ON ANY THEORY OF LIABILITY, WHETHER IN CONTRACT, STRICT LIABILITY, OR TORT
- * (INCLUDING NEGLIGENCE OR OTHERWISE) ARISING IN ANY WAY OUT OF THE USE OF THIS
- * SOFTWARE, EVEN IF ADVISED OF THE POSSIBILITY OF SUCH DAMAGE.
- */
-package scalafx.animation
-
-<<<<<<< HEAD
-import scala.language.implicitConversions
-import javafx.{ animation => jfxa, scene => jfxs, util => jfxu }
-=======
-import javafx.{animation => jfxa, scene => jfxs, util => jfxu}
->>>>>>> 0f04a377
-import scalafx.util.Duration
-import scalafx.Includes._
-import scalafx.delegate.SFXDelegate
-import scalafx.scene.Node
-import scalafx.beans.property.DoubleProperty
-import scalafx.beans.property.ObjectProperty
-
-/**
- * Companion Object for [[scalafx.animation.ScaleTransition]].
- *
- * @define ST `ScaleTransition`
- */
-object ScaleTransition extends AnimationStatics {
-
-  /**
-   * Converts a ScalaFX $ST to a JavaFX [[http://docs.oracle.com/javase/8/javafx/api/javafx/animation/ScaleTransition.html $ST]],
-   * extracting its delegate.
-   *
-   * @param v ScalaFX $ST
-   * @return JavaFX $ST extracted from `v`.
-   */
-  implicit def sfxScaleTransition2jfx(v: ScaleTransition) = if (v != null) v.delegate else null
-
-}
-
-/**
-<<<<<<< HEAD
- * Wraps a [[http://docs.oracle.com/javase/8/javafx/api/javafx/animation/ScaleTransition.html $ST]].
- * 
-=======
- * Wraps a [[http://docs.oracle.com/javafx/2/api/javafx/animation/ScaleTransition.html $ST]].
- *
->>>>>>> 0f04a377
- * @constructor Creates a new ScalaFX $ST from a JavaFX $ST.
- * @param delegate JavaFX $ST to be delegated.
- *
- * @define ST `ScaleTransition`
- * @define CONST The constructor of $ST
- * @define DUR The duration of the $ST
- * @define DV Default value:
- */
-class ScaleTransition(override val delegate: jfxa.ScaleTransition = new jfxa.ScaleTransition)
-  extends Transition(delegate)
-  with SFXDelegate[jfxa.ScaleTransition] {
-
-  // CONSTRUCTORS
-
-  /**
-   * $CONST
-   *
-   * @param duration $DUR
-   * @param node The node which will be scaled
-   */
-  def this(duration: Duration, node: Node) =
-    this(new jfxa.ScaleTransition(duration, node))
-
-  /**
-   * $CONST
-   *
-   * @param duration $DUR
-   */
-  def this(duration: Duration) = this(new jfxa.ScaleTransition(duration))
-
-  // PROPERTIES
-
-  /**
-   * $DUR. $DV 400ms
-   */
-  def duration: ObjectProperty[jfxu.Duration] = delegate.durationProperty
-  def duration_=(d: Duration) {
-    duration() = d
-  }
-
-  /**
-   * The target node of this $ST.
-   */
-  def node: ObjectProperty[jfxs.Node] = delegate.nodeProperty
-  def node_=(n: Node) {
-    node() = n
-  }
-
-  /**
-   * Specifies the incremented stop X scale value, from the start, of this $ST.
-   */
-  def byX: DoubleProperty = delegate.byXProperty
-  def byX_=(x: Double) {
-    byX() = x
-  }
-
-  /**
-   * Specifies the incremented stop Y scale value, from the start, of this $ST.
-   */
-  def byY: DoubleProperty = delegate.byYProperty
-  def byY_=(y: Double) {
-    byY() = y
-  }
-
-  /**
-   * Specifies the incremented stop Z scale value, from the start, of this $ST.
-   */
-  def byZ: DoubleProperty = delegate.byZProperty
-  def byZ_=(z: Double) {
-    byZ() = z
-  }
-
-  /**
-   * Specifies the start X scale value of this $ST. $DV `Double.NaN`
-   */
-  def fromX: DoubleProperty = delegate.fromXProperty
-  def fromX_=(x: Double) {
-    fromX() = x
-  }
-
-  /**
-   * Specifies the start Y scale value of this $ST. $DV `Double.NaN`
-   */
-  def fromY: DoubleProperty = delegate.fromYProperty
-  def fromY_=(y: Double) {
-    fromY() = y
-  }
-
-  /**
-   * Specifies the start Z scale value of this $ST. $DV `Double.NaN`
-   */
-  def fromZ: DoubleProperty = delegate.fromZProperty
-  def fromZ_=(z: Double) {
-    fromZ() = z
-  }
-
-  /**
-   * Specifies the stop X scale value of this $ST. $DV `Double.NaN`
-   */
-  def toX: DoubleProperty = delegate.toXProperty
-  def toX_=(x: Double) {
-    toX() = x
-  }
-
-  /**
-   * The stop Y scale value of this $ST. $DV `Double.NaN`
-   */
-  def toY: DoubleProperty = delegate.toYProperty
-  def toY_=(y: Double) {
-    toY() = y
-  }
-
-  /**
-   * The stop Z scale value of this $ST. $DV `Double.NaN`
-   */
-  def toZ: DoubleProperty = delegate.toZProperty
-  def toZ_=(z: Double) {
-    toZ() = z
-  }
-
+/*
+ * Copyright (c) 2011-2014, ScalaFX Project
+ * All rights reserved.
+ *
+ * Redistribution and use in source and binary forms, with or without
+ * modification, are permitted provided that the following conditions are met:
+ *     * Redistributions of source code must retain the above copyright
+ *       notice, this list of conditions and the following disclaimer.
+ *     * Redistributions in binary form must reproduce the above copyright
+ *       notice, this list of conditions and the following disclaimer in the
+ *       documentation and/or other materials provided with the distribution.
+ *     * Neither the name of the ScalaFX Project nor the
+ *       names of its contributors may be used to endorse or promote products
+ *       derived from this software without specific prior written permission.
+ *
+ * THIS SOFTWARE IS PROVIDED BY THE COPYRIGHT HOLDERS AND CONTRIBUTORS "AS IS" AND
+ * ANY EXPRESS OR IMPLIED WARRANTIES, INCLUDING, BUT NOT LIMITED TO, THE IMPLIED
+ * WARRANTIES OF MERCHANTABILITY AND FITNESS FOR A PARTICULAR PURPOSE ARE
+ * DISCLAIMED. IN NO EVENT SHALL THE SCALAFX PROJECT OR ITS CONTRIBUTORS BE LIABLE
+ * FOR ANY DIRECT, INDIRECT, INCIDENTAL, SPECIAL, EXEMPLARY, OR CONSEQUENTIAL
+ * DAMAGES (INCLUDING, BUT NOT LIMITED TO, PROCUREMENT OF SUBSTITUTE GOODS OR
+ * SERVICES; LOSS OF USE, DATA, OR PROFITS; OR BUSINESS INTERRUPTION) HOWEVER CAUSED
+ * AND ON ANY THEORY OF LIABILITY, WHETHER IN CONTRACT, STRICT LIABILITY, OR TORT
+ * (INCLUDING NEGLIGENCE OR OTHERWISE) ARISING IN ANY WAY OUT OF THE USE OF THIS
+ * SOFTWARE, EVEN IF ADVISED OF THE POSSIBILITY OF SUCH DAMAGE.
+ */
+package scalafx.animation
+
+import scala.language.implicitConversions
+import javafx.{animation => jfxa, scene => jfxs, util => jfxu}
+import scalafx.util.Duration
+import scalafx.Includes._
+import scalafx.delegate.SFXDelegate
+import scalafx.scene.Node
+import scalafx.beans.property.DoubleProperty
+import scalafx.beans.property.ObjectProperty
+
+/**
+ * Companion Object for [[scalafx.animation.ScaleTransition]].
+ *
+ * @define ST `ScaleTransition`
+ */
+object ScaleTransition extends AnimationStatics {
+
+  /**
+   * Converts a ScalaFX $ST to a JavaFX [[http://docs.oracle.com/javase/8/javafx/api/javafx/animation/ScaleTransition.html $ST]],
+   * extracting its delegate.
+   *
+   * @param v ScalaFX $ST
+   * @return JavaFX $ST extracted from `v`.
+   */
+  implicit def sfxScaleTransition2jfx(v: ScaleTransition) = if (v != null) v.delegate else null
+
+}
+
+/**
+ * Wraps a [[http://docs.oracle.com/javase/8/javafx/api/javafx/animation/ScaleTransition.html $ST]].
+ * 
+ * @constructor Creates a new ScalaFX $ST from a JavaFX $ST.
+ * @param delegate JavaFX $ST to be delegated.
+ *
+ * @define ST `ScaleTransition`
+ * @define CONST The constructor of $ST
+ * @define DUR The duration of the $ST
+ * @define DV Default value:
+ */
+class ScaleTransition(override val delegate: jfxa.ScaleTransition = new jfxa.ScaleTransition)
+  extends Transition(delegate)
+  with SFXDelegate[jfxa.ScaleTransition] {
+
+  // CONSTRUCTORS
+
+  /**
+   * $CONST
+   *
+   * @param duration $DUR
+   * @param node The node which will be scaled
+   */
+  def this(duration: Duration, node: Node) =
+    this(new jfxa.ScaleTransition(duration, node))
+
+  /**
+   * $CONST
+   *
+   * @param duration $DUR
+   */
+  def this(duration: Duration) = this(new jfxa.ScaleTransition(duration))
+
+  // PROPERTIES
+
+  /**
+   * $DUR. $DV 400ms
+   */
+  def duration: ObjectProperty[jfxu.Duration] = delegate.durationProperty
+  def duration_=(d: Duration) {
+    duration() = d
+  }
+
+  /**
+   * The target node of this $ST.
+   */
+  def node: ObjectProperty[jfxs.Node] = delegate.nodeProperty
+  def node_=(n: Node) {
+    node() = n
+  }
+
+  /**
+   * Specifies the incremented stop X scale value, from the start, of this $ST.
+   */
+  def byX: DoubleProperty = delegate.byXProperty
+  def byX_=(x: Double) {
+    byX() = x
+  }
+
+  /**
+   * Specifies the incremented stop Y scale value, from the start, of this $ST.
+   */
+  def byY: DoubleProperty = delegate.byYProperty
+  def byY_=(y: Double) {
+    byY() = y
+  }
+
+  /**
+   * Specifies the incremented stop Z scale value, from the start, of this $ST.
+   */
+  def byZ: DoubleProperty = delegate.byZProperty
+  def byZ_=(z: Double) {
+    byZ() = z
+  }
+
+  /**
+   * Specifies the start X scale value of this $ST. $DV `Double.NaN`
+   */
+  def fromX: DoubleProperty = delegate.fromXProperty
+  def fromX_=(x: Double) {
+    fromX() = x
+  }
+
+  /**
+   * Specifies the start Y scale value of this $ST. $DV `Double.NaN`
+   */
+  def fromY: DoubleProperty = delegate.fromYProperty
+  def fromY_=(y: Double) {
+    fromY() = y
+  }
+
+  /**
+   * Specifies the start Z scale value of this $ST. $DV `Double.NaN`
+   */
+  def fromZ: DoubleProperty = delegate.fromZProperty
+  def fromZ_=(z: Double) {
+    fromZ() = z
+  }
+
+  /**
+   * Specifies the stop X scale value of this $ST. $DV `Double.NaN`
+   */
+  def toX: DoubleProperty = delegate.toXProperty
+  def toX_=(x: Double) {
+    toX() = x
+  }
+
+  /**
+   * The stop Y scale value of this $ST. $DV `Double.NaN`
+   */
+  def toY: DoubleProperty = delegate.toYProperty
+  def toY_=(y: Double) {
+    toY() = y
+  }
+
+  /**
+   * The stop Z scale value of this $ST. $DV `Double.NaN`
+   */
+  def toZ: DoubleProperty = delegate.toZProperty
+  def toZ_=(z: Double) {
+    toZ() = z
+  }
+
 }