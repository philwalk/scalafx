/*
 * Copyright (c) 2011-2014, ScalaFX Project
 * All rights reserved.
 *
 * Redistribution and use in source and binary forms, with or without
 * modification, are permitted provided that the following conditions are met:
 *     * Redistributions of source code must retain the above copyright
 *       notice, this list of conditions and the following disclaimer.
 *     * Redistributions in binary form must reproduce the above copyright
 *       notice, this list of conditions and the following disclaimer in the
 *       documentation and/or other materials provided with the distribution.
 *     * Neither the name of the ScalaFX Project nor the
 *       names of its contributors may be used to endorse or promote products
 *       derived from this software without specific prior written permission.
 *
 * THIS SOFTWARE IS PROVIDED BY THE COPYRIGHT HOLDERS AND CONTRIBUTORS "AS IS" AND
 * ANY EXPRESS OR IMPLIED WARRANTIES, INCLUDING, BUT NOT LIMITED TO, THE IMPLIED
 * WARRANTIES OF MERCHANTABILITY AND FITNESS FOR A PARTICULAR PURPOSE ARE
 * DISCLAIMED. IN NO EVENT SHALL THE SCALAFX PROJECT OR ITS CONTRIBUTORS BE LIABLE
 * FOR ANY DIRECT, INDIRECT, INCIDENTAL, SPECIAL, EXEMPLARY, OR CONSEQUENTIAL
 * DAMAGES (INCLUDING, BUT NOT LIMITED TO, PROCUREMENT OF SUBSTITUTE GOODS OR
 * SERVICES; LOSS OF USE, DATA, OR PROFITS; OR BUSINESS INTERRUPTION) HOWEVER CAUSED
 * AND ON ANY THEORY OF LIABILITY, WHETHER IN CONTRACT, STRICT LIABILITY, OR TORT
 * (INCLUDING NEGLIGENCE OR OTHERWISE) ARISING IN ANY WAY OUT OF THE USE OF THIS
 * SOFTWARE, EVEN IF ADVISED OF THE POSSIBILITY OF SUCH DAMAGE.
 */
package scalafx.animation

<<<<<<< HEAD
import scala.language.implicitConversions
import javafx.{ animation => jfxa }
import scalafx.Includes._
=======
import javafx.{animation => jfxa}

import scala.language.implicitConversions
>>>>>>> df8b3993
import scalafx.delegate.SFXDelegate

/**
 * Companion Object for [[scalafx.animation.AnimationTimer]].
 *
 * @define AT `AnimationTimer`
 */
object AnimationTimer {

  /**
   * Converts a ScalaFX $AT to a JavaFX [[http://docs.oracle.com/javase/8/javafx/api/javafx/animation/AnimationTimer.html $AT]], 
   * extracting its delegate.
   *
   * @param at ScalaFX $AT
   * @return JavaFX $AT extracted from `at`.
   */
<<<<<<< HEAD
  implicit def sfxAnimationTimer2jfx(at: AnimationTimer) = if (at != null) at.delegate else null
=======
  implicit def sfxAnimationTimer2jfx(at: AnimationTimer): jfxa.AnimationTimer = if (at != null) at.delegate else null
>>>>>>> df8b3993

  /**
   * Creates a new [[scalafx.animation.AnimationTimer]] from a handle function that receives a Long parameter.
   *
   * @param handler function that is called in every frame while the $AT is active.
   * @return a new $AT.
   */
  def apply(handler: Long => Unit): AnimationTimer = new AnimationTimer(new jfxa.AnimationTimer {
    def handle(now: Long) {
      handler(now)
    }
  }) {}

}

/**
 * Wraps a [[http://docs.oracle.com/javase/8/javafx/api/javafx/animation/Animation.html $AT]].
 *
 * @constructor Creates a new ScalaFX $AT from a JavaFX $AT.
 * @param delegate JavaFX $AT to be delegated.
 *
 * @define AT `AnimationTimer`
 */
abstract class AnimationTimer(override val delegate: jfxa.AnimationTimer)
  extends SFXDelegate[jfxa.AnimationTimer] {

  /**
   * This method needs to be overridden by extending classes.
   *
   * @param now The timestamp of the current frame given in nanoseconds. This value will be the same for all $AT's
   *            called during one frame.
   */
  def handle(now: Long) {
    delegate.handle(now)
  }

  /**
   * Starts the $AT's.
   */
  def start() {
    delegate.start()
  }

  /**
   * Stops the $AT's. It can be activated again by calling `start`.
   */
  def stop() {
    delegate.stop()
  }

}<|MERGE_RESOLUTION|>--- conflicted
+++ resolved
@@ -26,15 +26,9 @@
  */
 package scalafx.animation
 
-<<<<<<< HEAD
-import scala.language.implicitConversions
-import javafx.{ animation => jfxa }
-import scalafx.Includes._
-=======
 import javafx.{animation => jfxa}
 
 import scala.language.implicitConversions
->>>>>>> df8b3993
 import scalafx.delegate.SFXDelegate
 
 /**
@@ -51,11 +45,7 @@
    * @param at ScalaFX $AT
    * @return JavaFX $AT extracted from `at`.
    */
-<<<<<<< HEAD
-  implicit def sfxAnimationTimer2jfx(at: AnimationTimer) = if (at != null) at.delegate else null
-=======
   implicit def sfxAnimationTimer2jfx(at: AnimationTimer): jfxa.AnimationTimer = if (at != null) at.delegate else null
->>>>>>> df8b3993
 
   /**
    * Creates a new [[scalafx.animation.AnimationTimer]] from a handle function that receives a Long parameter.
