/*
 * Copyright (c) 2011-2014, ScalaFX Project
 * All rights reserved.
 *
 * Redistribution and use in source and binary forms, with or without
 * modification, are permitted provided that the following conditions are met:
 *     * Redistributions of source code must retain the above copyright
 *       notice, this list of conditions and the following disclaimer.
 *     * Redistributions in binary form must reproduce the above copyright
 *       notice, this list of conditions and the following disclaimer in the
 *       documentation and/or other materials provided with the distribution.
 *     * Neither the name of the ScalaFX Project nor the
 *       names of its contributors may be used to endorse or promote products
 *       derived from this software without specific prior written permission.
 *
 * THIS SOFTWARE IS PROVIDED BY THE COPYRIGHT HOLDERS AND CONTRIBUTORS "AS IS" AND
 * ANY EXPRESS OR IMPLIED WARRANTIES, INCLUDING, BUT NOT LIMITED TO, THE IMPLIED
 * WARRANTIES OF MERCHANTABILITY AND FITNESS FOR A PARTICULAR PURPOSE ARE
 * DISCLAIMED. IN NO EVENT SHALL THE SCALAFX PROJECT OR ITS CONTRIBUTORS BE LIABLE
 * FOR ANY DIRECT, INDIRECT, INCIDENTAL, SPECIAL, EXEMPLARY, OR CONSEQUENTIAL
 * DAMAGES (INCLUDING, BUT NOT LIMITED TO, PROCUREMENT OF SUBSTITUTE GOODS OR
 * SERVICES; LOSS OF USE, DATA, OR PROFITS; OR BUSINESS INTERRUPTION) HOWEVER CAUSED
 * AND ON ANY THEORY OF LIABILITY, WHETHER IN CONTRACT, STRICT LIABILITY, OR TORT
 * (INCLUDING NEGLIGENCE OR OTHERWISE) ARISING IN ANY WAY OUT OF THE USE OF THIS
 * SOFTWARE, EVEN IF ADVISED OF THE POSSIBILITY OF SUCH DAMAGE.
 */
package scalafx.animation

<<<<<<< HEAD
import scala.language.implicitConversions
import javafx.{ animation => jfxa }
=======
import javafx.{animation => jfxa}

import scala.language.implicitConversions
import scalafx.animation.Animation.Status
import scalafx.animation.PathTransition.OrientationType
>>>>>>> df8b3993
import scalafx.util.Duration

object AnimationIncludes extends AnimationIncludes

/**
 * Contains implicit methods to convert classes from
 * [[http://docs.oracle.com/javase/8/javafx/api/javafx/animation/package-summary.html `javafx.animation`]] classes to their
 * respective ScalaFX versions.
 *
 * @define INTERP [[http://docs.oracle.com/javase/8/javafx/api/javafx/animation/Interpolatable.html `Interpolatable`]]
 * @define INTERPM `interpolate` method
 * @define GENERATE Generates a ScalaFX
 * @define FROM from its JavaFX counterparty.
 */
trait AnimationIncludes {

  /**
   *
   * @param time Duration time
<<<<<<< HEAD
   * @param v Function which returns a [[scalafx.animation.KeyValue]] [[scala.Set]]
=======
   * @param v Function which returns a [[scalafx.animation.KeyValue]] [[scala.collection.immutable.Set]]
>>>>>>> df8b3993
   * @return new KeyFrame
   */
  def at(time: Duration)(v: => Set[KeyValue[_, _ <: Object]]) = KeyFrame(time, values = v)

  /**
   * Wraps a [[scalafx.animation.KeyValue]] in a `Set`.
   *
   * @param kv `KeyValue` to be injected.
   * @return `Set` wrapping the `KeyValue`
   */
<<<<<<< HEAD
  implicit def wrapKeyValueInSet[T, J <: Object](kv: KeyValue[T, J]) = Set[KeyValue[_, _ <: Object]](kv)
=======
  implicit def wrapKeyValueInSet[T, J <: Object](kv: KeyValue[T, J]): Set[KeyValue[_, _ <: Object]] = Set[KeyValue[_, _ <: Object]](kv)
>>>>>>> df8b3993

  /**
   * Wraps a [[scalafx.animation.Tweenable]] in a `Set`.
   *
   * @param t `Tweenable` to be injected.
   * @return `Set` wrapping the `Tweenable`
   */
<<<<<<< HEAD
  implicit def wrapTweenableInSet[T, J <: Object](t: Tweenable[T, J]) = Set[KeyValue[_, _ <: Object]](t.linear)
=======
  implicit def wrapTweenableInSet[T, J <: Object](t: Tweenable[T, J]): Set[KeyValue[_, _ <: Object]] = Set[KeyValue[_, _ <: Object]](t.linear)
>>>>>>> df8b3993

  /**
   * Converts a `Set` of [[scalafx.animation.Tweenable]]s in a `Set` of [[scalafx.animation.KeyValue]]s.
   *
   * @param ts `Set` of [[scalafx.animation.Tweenable]]s
   * @return `Set` of [[scalafx.animation.KeyValue]]s.
   */
<<<<<<< HEAD
  implicit def tweenableSet2KeyValueSet(ts: Set[Tweenable[_, _ <: Object]]) = ts.map(_.linear)
=======
  implicit def tweenableSet2KeyValueSet(ts: Set[Tweenable[_, _ <: Object]]): Set[(KeyValue[_, _ <: Object])] = ts.map(_.linear)
>>>>>>> df8b3993

  /**
   * Wraps a [[scalafx.animation.KeyFrame]] in a `Seq`.
   *
   * @param kf `KeyFrame` to be wrapped.
   * @return `Seq` wrapping the `KeyFrame`.
   */
<<<<<<< HEAD
  implicit def wrapKeyFrameInSeq[T <: KeyFrame](kf: T) = Seq[T](kf)
=======
  implicit def wrapKeyFrameInSeq[T <: KeyFrame](kf: T): Seq[T] = Seq[T](kf)
>>>>>>> df8b3993

  /**
   * Converts a $INTERP to a [[scala.Function2]].
   *
   * @tparam T type of function
   * @param i $INTERP instance
   * @return A [[scala.Function2]] that receives a instance of T and a Double (between 0.0 and 1.0) and returns a T Instance
   *         according $INTERPM
   */
  implicit def jfxInterpolatable2sfxFunction2[T](i: jfxa.Interpolatable[T]): ((T, Double) => T) =
    (endValue: T, t: Double) => i.interpolate(endValue, t)

  /**
   * Converts a [[scala.Function2]] to a $INTERP Implementation.
   *
   * @tparam T Type of Function
   * @param f Function that receives a instance of T and a Double (between 0.0 and 1.0) and returns a T Instance.
   * @return A new instance of $INTERP which $INTERPM calls `f` function.
   */
  implicit def sfxFunction2jfxInterpolatable[T](f: ((T, Double) => T)): jfxa.Interpolatable[T] = new jfxa.Interpolatable[T] {
    def interpolate(endValue: T, t: Double): T = f(endValue, t)
  }

  /**
   * $GENERATE `Animation` $FROM
   */
<<<<<<< HEAD
  implicit def jfxAnimation2sfx(v: jfxa.Animation) = if (v != null) new Animation(v) {} else null
=======
  implicit def jfxAnimation2sfx(v: jfxa.Animation): Animation = if (v != null) new Animation(v) {} else null
>>>>>>> df8b3993

  /**
   * $GENERATE `Animation.Status` $FROM
   */
<<<<<<< HEAD
  implicit def jfxAnimationStatus2sfx(v: jfxa.Animation.Status) = Animation.Status.jfxEnum2sfx(v)
=======
  implicit def jfxAnimationStatus2sfx(v: jfxa.Animation.Status): Status = Animation.Status.jfxEnum2sfx(v)
>>>>>>> df8b3993

  /**
   * $GENERATE `AnimationTimer` $FROM
   */
<<<<<<< HEAD
  implicit def jfxAnimationTimer2sfx(at: jfxa.AnimationTimer) = if (at != null) new AnimationTimer(at) {} else null
=======
  implicit def jfxAnimationTimer2sfx(at: jfxa.AnimationTimer): AnimationTimer = if (at != null) new AnimationTimer(at) {} else null
>>>>>>> df8b3993

  /**
   * $GENERATE `FadeTransition` $FROM
   */
<<<<<<< HEAD
  implicit def jfxFadeTransition2sfx(v: jfxa.FadeTransition) = if (v != null) new FadeTransition(v) else null
=======
  implicit def jfxFadeTransition2sfx(v: jfxa.FadeTransition): FadeTransition = if (v != null) new FadeTransition(v) else null
>>>>>>> df8b3993

  /**
   * $GENERATE `FillTransition` $FROM
   */
<<<<<<< HEAD
  implicit def jfxFillTransition2sfx(v: jfxa.FillTransition) = if (v != null) new FillTransition(v) else null
=======
  implicit def jfxFillTransition2sfx(v: jfxa.FillTransition): FillTransition = if (v != null) new FillTransition(v) else null
>>>>>>> df8b3993

  /**
   * $GENERATE `KeyFrame` $FROM
   */
<<<<<<< HEAD
  implicit def jfxKeyFrame2sfx(v: jfxa.KeyFrame) = if (v != null) new KeyFrame(v) else null
=======
  implicit def jfxKeyFrame2sfx(v: jfxa.KeyFrame): KeyFrame = if (v != null) new KeyFrame(v) else null
>>>>>>> df8b3993

  /**
   * $GENERATE `KeyValue` $FROM
   */
<<<<<<< HEAD
  implicit def jfxKeyValue2sfx(v: jfxa.KeyValue) = if (v != null) new KeyValue(v) else null
=======
  implicit def jfxKeyValue2sfx(v: jfxa.KeyValue): KeyValue[Nothing, Nothing] = if (v != null) new KeyValue(v) else null
>>>>>>> df8b3993

  /**
   * $GENERATE `ParallelTransition` $FROM
   */
<<<<<<< HEAD
  implicit def jfxParallelTransition2sfx(v: jfxa.ParallelTransition) = if (v != null) new ParallelTransition(v) else null
=======
  implicit def jfxParallelTransition2sfx(v: jfxa.ParallelTransition): ParallelTransition = if (v != null) new ParallelTransition(v) else null
>>>>>>> df8b3993

  /**
   * $GENERATE `PathTransition` $FROM
   */
<<<<<<< HEAD
  implicit def jfxPathTransition2sfx(v: jfxa.PathTransition) = if (v != null) new PathTransition(v) else null
=======
  implicit def jfxPathTransition2sfx(v: jfxa.PathTransition): PathTransition = if (v != null) new PathTransition(v) else null
>>>>>>> df8b3993

  /**
   * $GENERATE `PathTransition.OrientationType` $FROM
   */
<<<<<<< HEAD
  implicit def jfxPathTransitionOrientationType2sfx(v: jfxa.PathTransition.OrientationType) = if (v != null) new PathTransition.OrientationType(v) else null
=======
  implicit def jfxPathTransitionOrientationType2sfx(v: jfxa.PathTransition.OrientationType): OrientationType = if (v != null) new PathTransition.OrientationType(v) else null
>>>>>>> df8b3993

  /**
   * $GENERATE `PauseTransition` $FROM
   */
<<<<<<< HEAD
  implicit def jfxPauseTransition2sfx(v: jfxa.PauseTransition) = if (v != null) new PauseTransition(v) else null
=======
  implicit def jfxPauseTransition2sfx(v: jfxa.PauseTransition): PauseTransition = if (v != null) new PauseTransition(v) else null
>>>>>>> df8b3993

  /**
   * $GENERATE `RotateTransition` $FROM
   */
<<<<<<< HEAD
  implicit def jfxRotateTransition2sfx(v: jfxa.RotateTransition) = if (v != null) new RotateTransition(v) else null
=======
  implicit def jfxRotateTransition2sfx(v: jfxa.RotateTransition): RotateTransition = if (v != null) new RotateTransition(v) else null
>>>>>>> df8b3993

  /**
   * $GENERATE `ScaleTransition` $FROM
   */
<<<<<<< HEAD
  implicit def jfxScaleTransition2sfx(v: jfxa.ScaleTransition) = if (v != null) new ScaleTransition(v) else null
=======
  implicit def jfxScaleTransition2sfx(v: jfxa.ScaleTransition): ScaleTransition = if (v != null) new ScaleTransition(v) else null
>>>>>>> df8b3993

  /**
   * $GENERATE `SequentialTransition` $FROM
   */
<<<<<<< HEAD
  implicit def jfxSequentialTransition2sfx(v: jfxa.SequentialTransition) = if (v != null) new SequentialTransition(v) else null
=======
  implicit def jfxSequentialTransition2sfx(v: jfxa.SequentialTransition): SequentialTransition = if (v != null) new SequentialTransition(v) else null
>>>>>>> df8b3993

  /**
   * $GENERATE `StrokeTransition` $FROM
   */
<<<<<<< HEAD
  implicit def jfxStrokeTransition2sfx(v: jfxa.StrokeTransition) = if (v != null) new StrokeTransition(v) else null
=======
  implicit def jfxStrokeTransition2sfx(v: jfxa.StrokeTransition): StrokeTransition = if (v != null) new StrokeTransition(v) else null
>>>>>>> df8b3993

  /**
   * $GENERATE `Timeline` $FROM
   */
<<<<<<< HEAD
  implicit def jfxTimeline2sfx(v: jfxa.Timeline) = if (v != null) new Timeline(v) else null
=======
  implicit def jfxTimeline2sfx(v: jfxa.Timeline): Timeline = if (v != null) new Timeline(v) else null
>>>>>>> df8b3993

  /**
   * $GENERATE `Transition` $FROM
   */
<<<<<<< HEAD
  implicit def jfxTransition2sfx(v: jfxa.Transition) = if (v != null) new Transition(v) {} else null
=======
  implicit def jfxTransition2sfx(v: jfxa.Transition): Transition = if (v != null) new Transition(v) {} else null
>>>>>>> df8b3993

  /**
   * $GENERATE `TranslateTransition` $FROM
   */
<<<<<<< HEAD
  implicit def jfxTranslateTransition2sfx(v: jfxa.TranslateTransition) = if (v != null) new TranslateTransition(v) else null
=======
  implicit def jfxTranslateTransition2sfx(v: jfxa.TranslateTransition): TranslateTransition = if (v != null) new TranslateTransition(v) else null
>>>>>>> df8b3993
}<|MERGE_RESOLUTION|>--- conflicted
+++ resolved
@@ -26,16 +26,11 @@
  */
 package scalafx.animation
 
-<<<<<<< HEAD
-import scala.language.implicitConversions
-import javafx.{ animation => jfxa }
-=======
 import javafx.{animation => jfxa}
 
 import scala.language.implicitConversions
 import scalafx.animation.Animation.Status
 import scalafx.animation.PathTransition.OrientationType
->>>>>>> df8b3993
 import scalafx.util.Duration
 
 object AnimationIncludes extends AnimationIncludes
@@ -55,11 +50,7 @@
   /**
    *
    * @param time Duration time
-<<<<<<< HEAD
-   * @param v Function which returns a [[scalafx.animation.KeyValue]] [[scala.Set]]
-=======
    * @param v Function which returns a [[scalafx.animation.KeyValue]] [[scala.collection.immutable.Set]]
->>>>>>> df8b3993
    * @return new KeyFrame
    */
   def at(time: Duration)(v: => Set[KeyValue[_, _ <: Object]]) = KeyFrame(time, values = v)
@@ -70,11 +61,7 @@
    * @param kv `KeyValue` to be injected.
    * @return `Set` wrapping the `KeyValue`
    */
-<<<<<<< HEAD
-  implicit def wrapKeyValueInSet[T, J <: Object](kv: KeyValue[T, J]) = Set[KeyValue[_, _ <: Object]](kv)
-=======
   implicit def wrapKeyValueInSet[T, J <: Object](kv: KeyValue[T, J]): Set[KeyValue[_, _ <: Object]] = Set[KeyValue[_, _ <: Object]](kv)
->>>>>>> df8b3993
 
   /**
    * Wraps a [[scalafx.animation.Tweenable]] in a `Set`.
@@ -82,11 +69,7 @@
    * @param t `Tweenable` to be injected.
    * @return `Set` wrapping the `Tweenable`
    */
-<<<<<<< HEAD
-  implicit def wrapTweenableInSet[T, J <: Object](t: Tweenable[T, J]) = Set[KeyValue[_, _ <: Object]](t.linear)
-=======
   implicit def wrapTweenableInSet[T, J <: Object](t: Tweenable[T, J]): Set[KeyValue[_, _ <: Object]] = Set[KeyValue[_, _ <: Object]](t.linear)
->>>>>>> df8b3993
 
   /**
    * Converts a `Set` of [[scalafx.animation.Tweenable]]s in a `Set` of [[scalafx.animation.KeyValue]]s.
@@ -94,11 +77,7 @@
    * @param ts `Set` of [[scalafx.animation.Tweenable]]s
    * @return `Set` of [[scalafx.animation.KeyValue]]s.
    */
-<<<<<<< HEAD
-  implicit def tweenableSet2KeyValueSet(ts: Set[Tweenable[_, _ <: Object]]) = ts.map(_.linear)
-=======
   implicit def tweenableSet2KeyValueSet(ts: Set[Tweenable[_, _ <: Object]]): Set[(KeyValue[_, _ <: Object])] = ts.map(_.linear)
->>>>>>> df8b3993
 
   /**
    * Wraps a [[scalafx.animation.KeyFrame]] in a `Seq`.
@@ -106,11 +85,7 @@
    * @param kf `KeyFrame` to be wrapped.
    * @return `Seq` wrapping the `KeyFrame`.
    */
-<<<<<<< HEAD
-  implicit def wrapKeyFrameInSeq[T <: KeyFrame](kf: T) = Seq[T](kf)
-=======
   implicit def wrapKeyFrameInSeq[T <: KeyFrame](kf: T): Seq[T] = Seq[T](kf)
->>>>>>> df8b3993
 
   /**
    * Converts a $INTERP to a [[scala.Function2]].
@@ -137,162 +112,90 @@
   /**
    * $GENERATE `Animation` $FROM
    */
-<<<<<<< HEAD
-  implicit def jfxAnimation2sfx(v: jfxa.Animation) = if (v != null) new Animation(v) {} else null
-=======
   implicit def jfxAnimation2sfx(v: jfxa.Animation): Animation = if (v != null) new Animation(v) {} else null
->>>>>>> df8b3993
 
   /**
    * $GENERATE `Animation.Status` $FROM
    */
-<<<<<<< HEAD
-  implicit def jfxAnimationStatus2sfx(v: jfxa.Animation.Status) = Animation.Status.jfxEnum2sfx(v)
-=======
   implicit def jfxAnimationStatus2sfx(v: jfxa.Animation.Status): Status = Animation.Status.jfxEnum2sfx(v)
->>>>>>> df8b3993
 
   /**
    * $GENERATE `AnimationTimer` $FROM
    */
-<<<<<<< HEAD
-  implicit def jfxAnimationTimer2sfx(at: jfxa.AnimationTimer) = if (at != null) new AnimationTimer(at) {} else null
-=======
   implicit def jfxAnimationTimer2sfx(at: jfxa.AnimationTimer): AnimationTimer = if (at != null) new AnimationTimer(at) {} else null
->>>>>>> df8b3993
 
   /**
    * $GENERATE `FadeTransition` $FROM
    */
-<<<<<<< HEAD
-  implicit def jfxFadeTransition2sfx(v: jfxa.FadeTransition) = if (v != null) new FadeTransition(v) else null
-=======
   implicit def jfxFadeTransition2sfx(v: jfxa.FadeTransition): FadeTransition = if (v != null) new FadeTransition(v) else null
->>>>>>> df8b3993
 
   /**
    * $GENERATE `FillTransition` $FROM
    */
-<<<<<<< HEAD
-  implicit def jfxFillTransition2sfx(v: jfxa.FillTransition) = if (v != null) new FillTransition(v) else null
-=======
   implicit def jfxFillTransition2sfx(v: jfxa.FillTransition): FillTransition = if (v != null) new FillTransition(v) else null
->>>>>>> df8b3993
 
   /**
    * $GENERATE `KeyFrame` $FROM
    */
-<<<<<<< HEAD
-  implicit def jfxKeyFrame2sfx(v: jfxa.KeyFrame) = if (v != null) new KeyFrame(v) else null
-=======
   implicit def jfxKeyFrame2sfx(v: jfxa.KeyFrame): KeyFrame = if (v != null) new KeyFrame(v) else null
->>>>>>> df8b3993
 
   /**
    * $GENERATE `KeyValue` $FROM
    */
-<<<<<<< HEAD
-  implicit def jfxKeyValue2sfx(v: jfxa.KeyValue) = if (v != null) new KeyValue(v) else null
-=======
   implicit def jfxKeyValue2sfx(v: jfxa.KeyValue): KeyValue[Nothing, Nothing] = if (v != null) new KeyValue(v) else null
->>>>>>> df8b3993
 
   /**
    * $GENERATE `ParallelTransition` $FROM
    */
-<<<<<<< HEAD
-  implicit def jfxParallelTransition2sfx(v: jfxa.ParallelTransition) = if (v != null) new ParallelTransition(v) else null
-=======
   implicit def jfxParallelTransition2sfx(v: jfxa.ParallelTransition): ParallelTransition = if (v != null) new ParallelTransition(v) else null
->>>>>>> df8b3993
 
   /**
    * $GENERATE `PathTransition` $FROM
    */
-<<<<<<< HEAD
-  implicit def jfxPathTransition2sfx(v: jfxa.PathTransition) = if (v != null) new PathTransition(v) else null
-=======
   implicit def jfxPathTransition2sfx(v: jfxa.PathTransition): PathTransition = if (v != null) new PathTransition(v) else null
->>>>>>> df8b3993
 
   /**
    * $GENERATE `PathTransition.OrientationType` $FROM
    */
-<<<<<<< HEAD
-  implicit def jfxPathTransitionOrientationType2sfx(v: jfxa.PathTransition.OrientationType) = if (v != null) new PathTransition.OrientationType(v) else null
-=======
   implicit def jfxPathTransitionOrientationType2sfx(v: jfxa.PathTransition.OrientationType): OrientationType = if (v != null) new PathTransition.OrientationType(v) else null
->>>>>>> df8b3993
 
   /**
    * $GENERATE `PauseTransition` $FROM
    */
-<<<<<<< HEAD
-  implicit def jfxPauseTransition2sfx(v: jfxa.PauseTransition) = if (v != null) new PauseTransition(v) else null
-=======
   implicit def jfxPauseTransition2sfx(v: jfxa.PauseTransition): PauseTransition = if (v != null) new PauseTransition(v) else null
->>>>>>> df8b3993
 
   /**
    * $GENERATE `RotateTransition` $FROM
    */
-<<<<<<< HEAD
-  implicit def jfxRotateTransition2sfx(v: jfxa.RotateTransition) = if (v != null) new RotateTransition(v) else null
-=======
   implicit def jfxRotateTransition2sfx(v: jfxa.RotateTransition): RotateTransition = if (v != null) new RotateTransition(v) else null
->>>>>>> df8b3993
 
   /**
    * $GENERATE `ScaleTransition` $FROM
    */
-<<<<<<< HEAD
-  implicit def jfxScaleTransition2sfx(v: jfxa.ScaleTransition) = if (v != null) new ScaleTransition(v) else null
-=======
   implicit def jfxScaleTransition2sfx(v: jfxa.ScaleTransition): ScaleTransition = if (v != null) new ScaleTransition(v) else null
->>>>>>> df8b3993
 
   /**
    * $GENERATE `SequentialTransition` $FROM
    */
-<<<<<<< HEAD
-  implicit def jfxSequentialTransition2sfx(v: jfxa.SequentialTransition) = if (v != null) new SequentialTransition(v) else null
-=======
   implicit def jfxSequentialTransition2sfx(v: jfxa.SequentialTransition): SequentialTransition = if (v != null) new SequentialTransition(v) else null
->>>>>>> df8b3993
 
   /**
    * $GENERATE `StrokeTransition` $FROM
    */
-<<<<<<< HEAD
-  implicit def jfxStrokeTransition2sfx(v: jfxa.StrokeTransition) = if (v != null) new StrokeTransition(v) else null
-=======
   implicit def jfxStrokeTransition2sfx(v: jfxa.StrokeTransition): StrokeTransition = if (v != null) new StrokeTransition(v) else null
->>>>>>> df8b3993
 
   /**
    * $GENERATE `Timeline` $FROM
    */
-<<<<<<< HEAD
-  implicit def jfxTimeline2sfx(v: jfxa.Timeline) = if (v != null) new Timeline(v) else null
-=======
   implicit def jfxTimeline2sfx(v: jfxa.Timeline): Timeline = if (v != null) new Timeline(v) else null
->>>>>>> df8b3993
 
   /**
    * $GENERATE `Transition` $FROM
    */
-<<<<<<< HEAD
-  implicit def jfxTransition2sfx(v: jfxa.Transition) = if (v != null) new Transition(v) {} else null
-=======
   implicit def jfxTransition2sfx(v: jfxa.Transition): Transition = if (v != null) new Transition(v) {} else null
->>>>>>> df8b3993
 
   /**
    * $GENERATE `TranslateTransition` $FROM
    */
-<<<<<<< HEAD
-  implicit def jfxTranslateTransition2sfx(v: jfxa.TranslateTransition) = if (v != null) new TranslateTransition(v) else null
-=======
   implicit def jfxTranslateTransition2sfx(v: jfxa.TranslateTransition): TranslateTransition = if (v != null) new TranslateTransition(v) else null
->>>>>>> df8b3993
 }