--- conflicted
+++ resolved
@@ -26,17 +26,6 @@
  */
 package scalafx.animation
 
-<<<<<<< HEAD
-import scala.language.implicitConversions
-import javafx.{animation => jfxa, geometry => jfxg, scene => jfxs, util => jfxu}
-import scalafx.util.Duration
-import scalafx.Includes._
-import scalafx.delegate.SFXDelegate
-import scalafx.scene.Node
-import scalafx.geometry.Point3D
-import scalafx.beans.property.DoubleProperty
-import scalafx.beans.property.ObjectProperty
-=======
 import javafx.{animation => jfxa, geometry => jfxg, scene => jfxs, util => jfxu}
 
 import scala.language.implicitConversions
@@ -46,7 +35,6 @@
 import scalafx.geometry.Point3D
 import scalafx.scene.Node
 import scalafx.util.Duration
->>>>>>> df8b3993
 
 /**
  * Companion Object for [[scalafx.animation.RotateTransition]].
@@ -62,11 +50,7 @@
    * @param v ScalaFX $RT
    * @return JavaFX $RT extracted from `v`.
    */
-<<<<<<< HEAD
-  implicit def sfxRotateTransition2jfx(v: RotateTransition) = if (v != null) v.delegate else null
-=======
   implicit def sfxRotateTransition2jfx(v: RotateTransition): jfxa.RotateTransition = if (v != null) v.delegate else null
->>>>>>> df8b3993
 
 }
 
