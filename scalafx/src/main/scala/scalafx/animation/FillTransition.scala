--- conflicted
+++ resolved
@@ -26,17 +26,6 @@
  */
 package scalafx.animation
 
-<<<<<<< HEAD
-import scala.language.implicitConversions
-import javafx.{animation => jfxa, util => jfxu}
-import javafx.scene.{ paint => jfxsp, shape => jfxss }
-import scalafx.Includes._
-import scalafx.beans.property.ObjectProperty
-import scalafx.scene.paint.Color
-import scalafx.scene.shape.Shape
-import scalafx.util.Duration
-import scalafx.delegate.SFXDelegate
-=======
 import javafx.scene.{paint => jfxsp, shape => jfxss}
 import javafx.{animation => jfxa, util => jfxu}
 
@@ -47,7 +36,6 @@
 import scalafx.scene.paint.Color
 import scalafx.scene.shape.Shape
 import scalafx.util.Duration
->>>>>>> df8b3993
 
 /**
  * Companion Object for [[scalafx.animation.FadeTransition]].
@@ -63,17 +51,13 @@
    * @param v ScalaFX $FT
    * @return Delegated JavaFX $FT extracted from `v`.
    */
-<<<<<<< HEAD
-  implicit def sfxFillTransition2jfx(v: FillTransition) = if (v != null) v.delegate else null
-=======
   implicit def sfxFillTransition2jfx(v: FillTransition): jfxa.FillTransition = if (v != null) v.delegate else null
->>>>>>> df8b3993
 
 }
 
 /**
  * Wraps a [[http://docs.oracle.com/javase/8/javafx/api/javafx/animation/FillTransition.html $FT]].
- * 
+ *
  * @constructor Creates a new ScalaFX $FT from a JavaFX $FT.
  * @param delegate JavaFX $FT to be delegated.
  *
