/*
 * Copyright (c) 2011-2014, ScalaFX Project
 * All rights reserved.
 *
 * Redistribution and use in source and binary forms, with or without
 * modification, are permitted provided that the following conditions are met:
 *     * Redistributions of source code must retain the above copyright
 *       notice, this list of conditions and the following disclaimer.
 *     * Redistributions in binary form must reproduce the above copyright
 *       notice, this list of conditions and the following disclaimer in the
 *       documentation and/or other materials provided with the distribution.
 *     * Neither the name of the ScalaFX Project nor the
 *       names of its contributors may be used to endorse or promote products
 *       derived from this software without specific prior written permission.
 *
 * THIS SOFTWARE IS PROVIDED BY THE COPYRIGHT HOLDERS AND CONTRIBUTORS "AS IS" AND
 * ANY EXPRESS OR IMPLIED WARRANTIES, INCLUDING, BUT NOT LIMITED TO, THE IMPLIED
 * WARRANTIES OF MERCHANTABILITY AND FITNESS FOR A PARTICULAR PURPOSE ARE
 * DISCLAIMED. IN NO EVENT SHALL THE SCALAFX PROJECT OR ITS CONTRIBUTORS BE LIABLE
 * FOR ANY DIRECT, INDIRECT, INCIDENTAL, SPECIAL, EXEMPLARY, OR CONSEQUENTIAL
 * DAMAGES (INCLUDING, BUT NOT LIMITED TO, PROCUREMENT OF SUBSTITUTE GOODS OR
 * SERVICES; LOSS OF USE, DATA, OR PROFITS; OR BUSINESS INTERRUPTION) HOWEVER CAUSED
 * AND ON ANY THEORY OF LIABILITY, WHETHER IN CONTRACT, STRICT LIABILITY, OR TORT
 * (INCLUDING NEGLIGENCE OR OTHERWISE) ARISING IN ANY WAY OUT OF THE USE OF THIS
 * SOFTWARE, EVEN IF ADVISED OF THE POSSIBILITY OF SUCH DAMAGE.
 */
package scalafx.animation

<<<<<<< HEAD
import scala.language.implicitConversions
import javafx.{ animation => jfxa, event => jfxe, util => jfxu }
import scalafx.Includes._
import scalafx.beans.property.BooleanProperty
import scalafx.beans.property.DoubleProperty
import scalafx.beans.property.IntegerProperty
import scalafx.beans.property.ObjectProperty
import scalafx.beans.property.ReadOnlyDoubleProperty
import scalafx.beans.property.ReadOnlyObjectProperty
import scalafx.util.Duration.sfxDuration2jfx
import scalafx.util.Duration
import scalafx.delegate._
=======
import javafx.{animation => jfxa, event => jfxe, util => jfxu}

import scala.language.implicitConversions
import scalafx.Includes._
import scalafx.beans.property.{BooleanProperty, DoubleProperty, IntegerProperty, ObjectProperty, ReadOnlyDoubleProperty, ReadOnlyObjectProperty}
import scalafx.delegate._
import scalafx.util.Duration
import scalafx.util.Duration.sfxDuration2jfx
>>>>>>> df8b3993

/**
 * Defines Constants to be used for all [[scalafx.animation.Animation]]s object companions.
 */
trait AnimationStatics {

  /**
   * Used to specify an animation that repeats indefinitely, until the stop() method is called.
   */
  val Indefinite = jfxa.Animation.INDEFINITE
  @deprecated("Use Indefinite; INDEFINITE will be removed in a future release", "2.2.60")
  val INDEFINITE = Indefinite
}

/**
 * Companion Object for [[scalafx.animation.Animation]].
 *
 * @define AN `Animation`
 * @define ST `Status`
 */
object Animation extends AnimationStatics {

  /**
   * Converts a ScalaFX $AN to a JavaFX [[http://docs.oracle.com/javase/8/javafx/api/javafx/animation/Animation.html $AN]],
   * extracting its delegate.
   *
   * @param v ScalaFX $AN
   * @return Delegated JavaFX $AN extracted from `v`.
   */
<<<<<<< HEAD
  implicit def sfxAnimation2jfx(v: Animation) = if (v != null) v.delegate else null
=======
  implicit def sfxAnimation2jfx(v: Animation): jfxa.Animation = if (v != null) v.delegate else null
>>>>>>> df8b3993

  /**
   * Companion Object for $ST, where its values are defined.
   */
  object Status
    extends SFXEnumDelegateCompanion[jfxa.Animation.Status, Status] {

    /**
     * The paused state.
     */
    val Paused = new Status(jfxa.Animation.Status.PAUSED)
    @deprecated("Use Paused; PAUSED will be removed in a future release", "2.2.60")
    val PAUSED = Paused

    /**
     * The running state.
     */
    val Running = new Status(jfxa.Animation.Status.RUNNING)
    @deprecated("Use Running; RUNNING will be removed in a future release", "2.2.60")
    val RUNNING = Running

    /**
     * The stopped state.
     */
    val Stopped = new Status(jfxa.Animation.Status.STOPPED)
    @deprecated("Use Stopped; STOPPED will be removed in a future release", "2.2.60")
    val STOPPED = Stopped

    protected override def unsortedValues: Array[Status] = Array(Paused, Running, Stopped)

  }

  /**
   * Wraps [[http://docs.oracle.com/javase/8/javafx/api/javafx/animation/Animation.Status.html $ST]]
   *
   * @constructor Creates a new ScalaFX $ST from a JavaFX $ST.
   * @param delegate JavaFX $ST to be delegated.
   */
  sealed case class Status(override val delegate: jfxa.Animation.Status)
    extends SFXEnumDelegate[jfxa.Animation.Status]

}

/**
 * Wraps JavaFX's [[http://docs.oracle.com/javase/8/javafx/api/javafx/animation/Animation.html $AN]].
 *
 * @define AN `Animation`
 * @define DV Default value:
 */
abstract class Animation protected(override val delegate: jfxa.Animation)
  extends SFXDelegate[jfxa.Animation] {

  // Properties

  /**
   * Defines whether this $AN reverses direction on alternating cycles. $DV false.
   */
  def autoReverse: BooleanProperty = delegate.autoReverseProperty
  def autoReverse_=(ar: Boolean) {
    autoReverse() = ar
  }

  /**
   * Read-only variable to indicate current direction/speed at which the
   * $AN is being played. $DV 0.0.
   */
  def currentRate: ReadOnlyDoubleProperty = delegate.currentRateProperty

  /**
   * Defines the $AN's play head position. $DV 0ms.
   */
  def currentTime: ReadOnlyObjectProperty[jfxu.Duration] = delegate.currentTimeProperty

  /**
   * Defines the number of cycles in this $AN. $DV 0ms
   */
  def cycleCount: IntegerProperty = delegate.cycleCountProperty
  def cycleCount_=(r: Int) {
    cycleCount() = r
  }

  /**
   * Read-only variable to indicate the duration of one cycle of this
   * $AN: the time it takes to play from time 0 to the KeyFrame with
   * the largest time. $DV 1.0
   */
  def cycleDuration: ReadOnlyObjectProperty[jfxu.Duration] = delegate.cycleDurationProperty

  /**
   * Delays the start of an $AN. $DV 0ms.
   */
  def delay: ObjectProperty[jfxu.Duration] = delegate.delayProperty
  def delay_=(d: Duration) {
    delay() = d
  }

  /**
   * The action to be executed at the conclusion of this $AN.
   */
  def onFinished = delegate.onFinishedProperty
  def onFinished_=(handler: jfxe.EventHandler[jfxe.ActionEvent]) {
    onFinished() = handler
  }

  /**
   * Defines the direction/speed at which the $AN is expected to be played. $DV 1.0
   */
  def rate: DoubleProperty = delegate.rateProperty
  def rate_=(r: Double) {
    rate() = r
  }

  /**
   * The `status` of the $AN.
   */
  def status: ReadOnlyObjectProperty[jfxa.Animation.Status] = delegate.statusProperty

  /**
   * Read-only variable to indicate the total duration of this $AN, including repeats. $DV 0ms
   */
  def totalDuration: ReadOnlyObjectProperty[jfxu.Duration] = delegate.totalDurationProperty

  // Methods

  /**
   * Jumps to a given position in this $AN.
   *
   * @param time the new position
   */
  def jumpTo(time: Duration) {
    delegate.jumpTo(time)
  }

  /**
   * Jumps to a predefined position in this $AN.
   *
   * @param cuePoint the name of the cue point
   */
  def jumpTo(cuePoint: String) {
    delegate.jumpTo(cuePoint)
  }

  /**
   * Pauses the $AN.
   */
  def pause() {
    delegate.pause()
  }

  /**
   * Plays $AN from current position in the direction indicated by `rate`.
   */
  def play() {
    delegate.play()
  }

  /**
   * A convenience method to play this $AN from a specific position.
   *
   * @param time position where to play from
   */
  def playFrom(time: Duration) {
    delegate.playFrom(time)
  }

  /**
   * A convenience method to play this $AN from a predefined position.
   *
   * @param cuePoint name of the cue point
   */
  def playFrom(cuePoint: String) {
    delegate.playFrom(cuePoint)
  }

  /**
   * Plays an $AN from initial position in forward direction.
   */
  def playFromStart() {
    delegate.playFromStart()
  }

  /**
   * Stops the $AN and resets the play head to its initial position.
   */
  def stop() {
    delegate.stop()
  }

  /**
   * The target framerate is the maximum framerate at which this $AN will run, in frames per second.
   */
  def targetFramerate = delegate.getTargetFramerate

}<|MERGE_RESOLUTION|>--- conflicted
+++ resolved
@@ -26,20 +26,6 @@
  */
 package scalafx.animation
 
-<<<<<<< HEAD
-import scala.language.implicitConversions
-import javafx.{ animation => jfxa, event => jfxe, util => jfxu }
-import scalafx.Includes._
-import scalafx.beans.property.BooleanProperty
-import scalafx.beans.property.DoubleProperty
-import scalafx.beans.property.IntegerProperty
-import scalafx.beans.property.ObjectProperty
-import scalafx.beans.property.ReadOnlyDoubleProperty
-import scalafx.beans.property.ReadOnlyObjectProperty
-import scalafx.util.Duration.sfxDuration2jfx
-import scalafx.util.Duration
-import scalafx.delegate._
-=======
 import javafx.{animation => jfxa, event => jfxe, util => jfxu}
 
 import scala.language.implicitConversions
@@ -48,7 +34,6 @@
 import scalafx.delegate._
 import scalafx.util.Duration
 import scalafx.util.Duration.sfxDuration2jfx
->>>>>>> df8b3993
 
 /**
  * Defines Constants to be used for all [[scalafx.animation.Animation]]s object companions.
@@ -78,11 +63,7 @@
    * @param v ScalaFX $AN
    * @return Delegated JavaFX $AN extracted from `v`.
    */
-<<<<<<< HEAD
-  implicit def sfxAnimation2jfx(v: Animation) = if (v != null) v.delegate else null
-=======
   implicit def sfxAnimation2jfx(v: Animation): jfxa.Animation = if (v != null) v.delegate else null
->>>>>>> df8b3993
 
   /**
    * Companion Object for $ST, where its values are defined.
