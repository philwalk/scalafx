/*
 * Copyright (c) 2011-2014, ScalaFX Project
 * All rights reserved.
 *
 * Redistribution and use in source and binary forms, with or without
 * modification, are permitted provided that the following conditions are met:
 *     * Redistributions of source code must retain the above copyright
 *       notice, this list of conditions and the following disclaimer.
 *     * Redistributions in binary form must reproduce the above copyright
 *       notice, this list of conditions and the following disclaimer in the
 *       documentation and/or other materials provided with the distribution.
 *     * Neither the name of the ScalaFX Project nor the
 *       names of its contributors may be used to endorse or promote products
 *       derived from this software without specific prior written permission.
 *
 * THIS SOFTWARE IS PROVIDED BY THE COPYRIGHT HOLDERS AND CONTRIBUTORS "AS IS" AND
 * ANY EXPRESS OR IMPLIED WARRANTIES, INCLUDING, BUT NOT LIMITED TO, THE IMPLIED
 * WARRANTIES OF MERCHANTABILITY AND FITNESS FOR A PARTICULAR PURPOSE ARE
 * DISCLAIMED. IN NO EVENT SHALL THE SCALAFX PROJECT OR ITS CONTRIBUTORS BE LIABLE
 * FOR ANY DIRECT, INDIRECT, INCIDENTAL, SPECIAL, EXEMPLARY, OR CONSEQUENTIAL
 * DAMAGES (INCLUDING, BUT NOT LIMITED TO, PROCUREMENT OF SUBSTITUTE GOODS OR
 * SERVICES; LOSS OF USE, DATA, OR PROFITS; OR BUSINESS INTERRUPTION) HOWEVER CAUSED
 * AND ON ANY THEORY OF LIABILITY, WHETHER IN CONTRACT, STRICT LIABILITY, OR TORT
 * (INCLUDING NEGLIGENCE OR OTHERWISE) ARISING IN ANY WAY OUT OF THE USE OF THIS
 * SOFTWARE, EVEN IF ADVISED OF THE POSSIBILITY OF SUCH DAMAGE.
 */
package scalafx.animation

<<<<<<< HEAD
import scala.language.implicitConversions
import javafx.{animation => jfxa, util => jfxu}
import javafx.scene.{paint => jfxsp, shape => jfxss}
import scalafx.Includes._
import scalafx.beans.property.ObjectProperty
import scalafx.scene.paint.Color
import scalafx.scene.shape.Shape
import scalafx.util.Duration
import scalafx.delegate.SFXDelegate
=======
import javafx.scene.{paint => jfxsp, shape => jfxss}
import javafx.{animation => jfxa, util => jfxu}

import scala.language.implicitConversions
import scalafx.Includes._
import scalafx.beans.property.ObjectProperty
import scalafx.delegate.SFXDelegate
import scalafx.scene.paint.Color
import scalafx.scene.shape.Shape
import scalafx.util.Duration
>>>>>>> df8b3993

/**
 * Companion Object for [[scalafx.animation.StrokeTransition]].
 *
 * @define ST `StrokeTransition`
 */
object StrokeTransition extends AnimationStatics {

  /**
   * Converts a ScalaFX $ST to a JavaFX [[http://docs.oracle.com/javase/8/javafx/api/javafx/animation/StrokeTransition.html $ST]],
   * extracting its delegate.
   *
   * @param v ScalaFX $ST
   * @return JavaFX $ST extracted from `v`.
   */
<<<<<<< HEAD
  implicit def sfxStrokeTransition2jfx(v: StrokeTransition) = if (v != null) v.delegate else null
=======
  implicit def sfxStrokeTransition2jfx(v: StrokeTransition): jfxa.StrokeTransition = if (v != null) v.delegate else null
>>>>>>> df8b3993

}

/**
 * Wraps a [[http://docs.oracle.com/javase/8/javafx/api/javafx/animation/StrokeTransition.html StrokeTransition]].
 *
 * @constructor Creates a new ScalaFX $ST from a JavaFX $ST.
 * @param delegate JavaFX $ST to be delegated.
 *
 * @define ST `StrokeTransition`
 * @define CONST The constructor of $ST
 * @define DUR The duration of the $ST.
 * @define DV Default value:
 */
class StrokeTransition(override val delegate: jfxa.StrokeTransition = new jfxa.StrokeTransition)
  extends Transition(delegate)
  with SFXDelegate[jfxa.StrokeTransition] {

  // CONSTRUCTORS

  /**
   * $CONST
   *
   * @param duration $DUR
   * @param shape The shape which filling will be animated
   * @param fromValue The start value of the color-animation
   * @param toValue The end value of the color-animation
   */
  def this(duration: Duration, shape: Shape, fromValue: Color, toValue: Color) =
    this(new jfxa.StrokeTransition(duration, shape, fromValue, toValue))

  /**
   * $CONST
   *
   * @param duration $DUR
   * @param fromValue The start value of the color-animation
   * @param toValue The end value of the color-animation
   */
  def this(duration: Duration, fromValue: Color, toValue: Color) =
    this(new jfxa.StrokeTransition(duration, fromValue, toValue))

  /**
   * $CONST
   *
   * @param duration $DUR
   * @param shape The shape which filling will be animated
   */
  def this(duration: Duration, shape: Shape) =
    this(new jfxa.StrokeTransition(duration, shape))

  /**
   * $CONST
   *
   * @param duration $DUR
   */
  def this(duration: Duration) = this(new jfxa.StrokeTransition(duration))

  // PROPERTIES

  /**
   * The target shape of this $ST.
   */
  def shape: ObjectProperty[jfxss.Shape] = delegate.shapeProperty
  def shape_=(s: Shape) {
    shape() = s
  }

  /**
   * $DUR. $DV 400ms
   */
  def duration: ObjectProperty[jfxu.Duration] = delegate.durationProperty
  def duration_=(d: Duration) {
    duration() = d
  }

  /**
   * Specifies the start color value for this $ST. $DV `null`
   */
  def fromValue: ObjectProperty[jfxsp.Color] = delegate.fromValueProperty
  def fromValue_=(from: Color) {
    fromValue() = from
  }

  /**
   * Specifies the stop color value for this $ST. $DV `null`
   */
  def toValue: ObjectProperty[jfxsp.Color] = delegate.toValueProperty
  def toValue_=(to: Color) {
    toValue() = to
  }

}<|MERGE_RESOLUTION|>--- conflicted
+++ resolved
@@ -26,17 +26,6 @@
  */
 package scalafx.animation
 
-<<<<<<< HEAD
-import scala.language.implicitConversions
-import javafx.{animation => jfxa, util => jfxu}
-import javafx.scene.{paint => jfxsp, shape => jfxss}
-import scalafx.Includes._
-import scalafx.beans.property.ObjectProperty
-import scalafx.scene.paint.Color
-import scalafx.scene.shape.Shape
-import scalafx.util.Duration
-import scalafx.delegate.SFXDelegate
-=======
 import javafx.scene.{paint => jfxsp, shape => jfxss}
 import javafx.{animation => jfxa, util => jfxu}
 
@@ -47,7 +36,6 @@
 import scalafx.scene.paint.Color
 import scalafx.scene.shape.Shape
 import scalafx.util.Duration
->>>>>>> df8b3993
 
 /**
  * Companion Object for [[scalafx.animation.StrokeTransition]].
@@ -63,11 +51,7 @@
    * @param v ScalaFX $ST
    * @return JavaFX $ST extracted from `v`.
    */
-<<<<<<< HEAD
-  implicit def sfxStrokeTransition2jfx(v: StrokeTransition) = if (v != null) v.delegate else null
-=======
   implicit def sfxStrokeTransition2jfx(v: StrokeTransition): jfxa.StrokeTransition = if (v != null) v.delegate else null
->>>>>>> df8b3993
 
 }
 
