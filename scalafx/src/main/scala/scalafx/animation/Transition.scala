/*
 * Copyright (c) 2011-2014, ScalaFX Project
 * All rights reserved.
 *
 * Redistribution and use in source and binary forms, with or without
 * modification, are permitted provided that the following conditions are met:
 *     * Redistributions of source code must retain the above copyright
 *       notice, this list of conditions and the following disclaimer.
 *     * Redistributions in binary form must reproduce the above copyright
 *       notice, this list of conditions and the following disclaimer in the
 *       documentation and/or other materials provided with the distribution.
 *     * Neither the name of the ScalaFX Project nor the
 *       names of its contributors may be used to endorse or promote products
 *       derived from this software without specific prior written permission.
 *
 * THIS SOFTWARE IS PROVIDED BY THE COPYRIGHT HOLDERS AND CONTRIBUTORS "AS IS" AND
 * ANY EXPRESS OR IMPLIED WARRANTIES, INCLUDING, BUT NOT LIMITED TO, THE IMPLIED
 * WARRANTIES OF MERCHANTABILITY AND FITNESS FOR A PARTICULAR PURPOSE ARE
 * DISCLAIMED. IN NO EVENT SHALL THE SCALAFX PROJECT OR ITS CONTRIBUTORS BE LIABLE
 * FOR ANY DIRECT, INDIRECT, INCIDENTAL, SPECIAL, EXEMPLARY, OR CONSEQUENTIAL
 * DAMAGES (INCLUDING, BUT NOT LIMITED TO, PROCUREMENT OF SUBSTITUTE GOODS OR
 * SERVICES; LOSS OF USE, DATA, OR PROFITS; OR BUSINESS INTERRUPTION) HOWEVER CAUSED
 * AND ON ANY THEORY OF LIABILITY, WHETHER IN CONTRACT, STRICT LIABILITY, OR TORT
 * (INCLUDING NEGLIGENCE OR OTHERWISE) ARISING IN ANY WAY OUT OF THE USE OF THIS
 * SOFTWARE, EVEN IF ADVISED OF THE POSSIBILITY OF SUCH DAMAGE.
 */
package scalafx.animation

<<<<<<< HEAD
import scala.language.implicitConversions
import javafx.{animation => jfxa}
=======
import javafx.{animation => jfxa}

import scala.language.implicitConversions
>>>>>>> df8b3993
import scalafx.Includes._
import scalafx.beans.property.ObjectProperty
import scalafx.delegate.SFXDelegate

/**
 * Companion Object for [[scalafx.animation.Transition]].
 *
 * @define TR `Transition`
 */
object Transition extends AnimationStatics {

  /**
   * Converts a ScalaFX $TR to a JavaFX [[http://docs.oracle.com/javase/8/javafx/api/javafx/animation/Transition.html $TR]],
   * extracting its delegate.
   *
   * @param v ScalaFX $TR
   * @return JavaFX $TR extracted from `v`.
   */
<<<<<<< HEAD
  implicit def sfxTransition2jfx(v: Transition) = if (v != null) v.delegate else null
=======
  implicit def sfxTransition2jfx(v: Transition): jfxa.Transition = if (v != null) v.delegate else null
>>>>>>> df8b3993
}

/**
 * Wraps a [[http://docs.oracle.com/javase/8/javafx/api/javafx/animation/Transition.html $TR]].
 * 
 * @constructor Creates a new ScalaFX $TR from a JavaFX $TR.
 * @param delegate JavaFX $TR to be delegated.
 *
 * @define TR `Transition`
 */
abstract class Transition(override val delegate: jfxa.Transition)
  extends Animation(delegate)
  with SFXDelegate[jfxa.Transition] {

  /**
   * Controls the timing for acceleration and deceleration at each $TR cycle. Default Value: `Interpolator.EASE_BOTH`.
   */
  def interpolator: ObjectProperty[jfxa.Interpolator] = delegate.interpolatorProperty
  def interpolator_=(i: jfxa.Interpolator) {
    interpolator() = i
  }

}<|MERGE_RESOLUTION|>--- conflicted
+++ resolved
@@ -26,14 +26,9 @@
  */
 package scalafx.animation
 
-<<<<<<< HEAD
-import scala.language.implicitConversions
-import javafx.{animation => jfxa}
-=======
 import javafx.{animation => jfxa}
 
 import scala.language.implicitConversions
->>>>>>> df8b3993
 import scalafx.Includes._
 import scalafx.beans.property.ObjectProperty
 import scalafx.delegate.SFXDelegate
@@ -52,16 +47,12 @@
    * @param v ScalaFX $TR
    * @return JavaFX $TR extracted from `v`.
    */
-<<<<<<< HEAD
-  implicit def sfxTransition2jfx(v: Transition) = if (v != null) v.delegate else null
-=======
   implicit def sfxTransition2jfx(v: Transition): jfxa.Transition = if (v != null) v.delegate else null
->>>>>>> df8b3993
 }
 
 /**
  * Wraps a [[http://docs.oracle.com/javase/8/javafx/api/javafx/animation/Transition.html $TR]].
- * 
+ *
  * @constructor Creates a new ScalaFX $TR from a JavaFX $TR.
  * @param delegate JavaFX $TR to be delegated.
  *
