/*
 * Copyright (c) 2011-2014, ScalaFX Project
 * All rights reserved.
 *
 * Redistribution and use in source and binary forms, with or without
 * modification, are permitted provided that the following conditions are met:
 *     * Redistributions of source code must retain the above copyright
 *       notice, this list of conditions and the following disclaimer.
 *     * Redistributions in binary form must reproduce the above copyright
 *       notice, this list of conditions and the following disclaimer in the
 *       documentation and/or other materials provided with the distribution.
 *     * Neither the name of the ScalaFX Project nor the
 *       names of its contributors may be used to endorse or promote products
 *       derived from this software without specific prior written permission.
 *
 * THIS SOFTWARE IS PROVIDED BY THE COPYRIGHT HOLDERS AND CONTRIBUTORS "AS IS" AND
 * ANY EXPRESS OR IMPLIED WARRANTIES, INCLUDING, BUT NOT LIMITED TO, THE IMPLIED
 * WARRANTIES OF MERCHANTABILITY AND FITNESS FOR A PARTICULAR PURPOSE ARE
 * DISCLAIMED. IN NO EVENT SHALL THE SCALAFX PROJECT OR ITS CONTRIBUTORS BE LIABLE
 * FOR ANY DIRECT, INDIRECT, INCIDENTAL, SPECIAL, EXEMPLARY, OR CONSEQUENTIAL
 * DAMAGES (INCLUDING, BUT NOT LIMITED TO, PROCUREMENT OF SUBSTITUTE GOODS OR
 * SERVICES; LOSS OF USE, DATA, OR PROFITS; OR BUSINESS INTERRUPTION) HOWEVER CAUSED
 * AND ON ANY THEORY OF LIABILITY, WHETHER IN CONTRACT, STRICT LIABILITY, OR TORT
 * (INCLUDING NEGLIGENCE OR OTHERWISE) ARISING IN ANY WAY OUT OF THE USE OF THIS
 * SOFTWARE, EVEN IF ADVISED OF THE POSSIBILITY OF SUCH DAMAGE.
 */
package scalafx.animation

<<<<<<< HEAD
import scala.language.implicitConversions
import javafx.{animation => jfxa, util => jfxu}
import scalafx.Includes._
import scalafx.beans.property.ObjectProperty
import scalafx.util.Duration
import scalafx.delegate.SFXDelegate
=======
import javafx.{animation => jfxa, util => jfxu}

import scala.language.implicitConversions
import scalafx.Includes._
import scalafx.beans.property.ObjectProperty
import scalafx.delegate.SFXDelegate
import scalafx.util.Duration
>>>>>>> df8b3993

/**
 * Companion Object for [[scalafx.animation.PauseTransition]].
 *
 * @define PT `PauseTransition`
 */
object PauseTransition extends AnimationStatics {

  /**
   * Converts a ScalaFX $PT to a JavaFX [[http://docs.oracle.com/javase/8/javafx/api/javafx/animation/PauseTransition.html $PT]],
   * extracting its delegate.
   *
   * @param v ScalaFX $PT
   * @return JavaFX $PT extracted from `v`.
   */
<<<<<<< HEAD
  implicit def sfxPauseTransition2jfx(v: PauseTransition) = if (v != null) v.delegate else null
=======
  implicit def sfxPauseTransition2jfx(v: PauseTransition): jfxa.PauseTransition = if (v != null) v.delegate else null
>>>>>>> df8b3993

}

/**
 * Wraps a [[http://docs.oracle.com/javase/8/javafx/api/javafx/animation/PauseTransition.html $PT]].
 *
 * @constructor Creates a new ScalaFX $PT from a JavaFX $PT.
 * @param delegate JavaFX $PT to be delegated.
 *
 * @define PT `PauseTransition`
 */
class PauseTransition(override val delegate: jfxa.PauseTransition = new jfxa.PauseTransition)
  extends Transition(delegate)
  with SFXDelegate[jfxa.PauseTransition] {

  /**
   * The constructor of $PT.
   *
   * @param duration The duration of the $PT.
   */
  def this(duration: Duration) = this(new jfxa.PauseTransition(duration))

  /**
   * The duration of this `Transition`. Default value: 400ms
   */
  def duration: ObjectProperty[jfxu.Duration] = delegate.durationProperty
  def duration_=(d: Duration) {
    duration() = d
  }

}<|MERGE_RESOLUTION|>--- conflicted
+++ resolved
@@ -26,14 +26,6 @@
  */
 package scalafx.animation
 
-<<<<<<< HEAD
-import scala.language.implicitConversions
-import javafx.{animation => jfxa, util => jfxu}
-import scalafx.Includes._
-import scalafx.beans.property.ObjectProperty
-import scalafx.util.Duration
-import scalafx.delegate.SFXDelegate
-=======
 import javafx.{animation => jfxa, util => jfxu}
 
 import scala.language.implicitConversions
@@ -41,7 +33,6 @@
 import scalafx.beans.property.ObjectProperty
 import scalafx.delegate.SFXDelegate
 import scalafx.util.Duration
->>>>>>> df8b3993
 
 /**
  * Companion Object for [[scalafx.animation.PauseTransition]].
@@ -57,11 +48,7 @@
    * @param v ScalaFX $PT
    * @return JavaFX $PT extracted from `v`.
    */
-<<<<<<< HEAD
-  implicit def sfxPauseTransition2jfx(v: PauseTransition) = if (v != null) v.delegate else null
-=======
   implicit def sfxPauseTransition2jfx(v: PauseTransition): jfxa.PauseTransition = if (v != null) v.delegate else null
->>>>>>> df8b3993
 
 }
 
