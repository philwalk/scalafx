/*
 * Copyright (c) 2011-2014, ScalaFX Project
 * All rights reserved.
 *
 * Redistribution and use in source and binary forms, with or without
 * modification, are permitted provided that the following conditions are met:
 *     * Redistributions of source code must retain the above copyright
 *       notice, this list of conditions and the following disclaimer.
 *     * Redistributions in binary form must reproduce the above copyright
 *       notice, this list of conditions and the following disclaimer in the
 *       documentation and/or other materials provided with the distribution.
 *     * Neither the name of the ScalaFX Project nor the
 *       names of its contributors may be used to endorse or promote products
 *       derived from this software without specific prior written permission.
 *
 * THIS SOFTWARE IS PROVIDED BY THE COPYRIGHT HOLDERS AND CONTRIBUTORS "AS IS" AND
 * ANY EXPRESS OR IMPLIED WARRANTIES, INCLUDING, BUT NOT LIMITED TO, THE IMPLIED
 * WARRANTIES OF MERCHANTABILITY AND FITNESS FOR A PARTICULAR PURPOSE ARE
 * DISCLAIMED. IN NO EVENT SHALL THE SCALAFX PROJECT OR ITS CONTRIBUTORS BE LIABLE
 * FOR ANY DIRECT, INDIRECT, INCIDENTAL, SPECIAL, EXEMPLARY, OR CONSEQUENTIAL
 * DAMAGES (INCLUDING, BUT NOT LIMITED TO, PROCUREMENT OF SUBSTITUTE GOODS OR
 * SERVICES; LOSS OF USE, DATA, OR PROFITS; OR BUSINESS INTERRUPTION) HOWEVER CAUSED
 * AND ON ANY THEORY OF LIABILITY, WHETHER IN CONTRACT, STRICT LIABILITY, OR TORT
 * (INCLUDING NEGLIGENCE OR OTHERWISE) ARISING IN ANY WAY OUT OF THE USE OF THIS
 * SOFTWARE, EVEN IF ADVISED OF THE POSSIBILITY OF SUCH DAMAGE.
 */
package scalafx.geometry

<<<<<<< HEAD
import scala.language.implicitConversions
import javafx.{geometry => jfxg}
import scalafx.delegate.SFXDelegate

object Rectangle2D {
  implicit def sfxRectangle2D2jfx(r: Rectangle2D) = if (r != null) r.delegate else null
=======
import javafx.{geometry => jfxg}

import scala.language.implicitConversions
import scalafx.delegate.SFXDelegate

object Rectangle2D {
  implicit def sfxRectangle2D2jfx(r: Rectangle2D): jfxg.Rectangle2D = if (r != null) r.delegate else null
>>>>>>> df8b3993

  /**
   * An empty Rectangle2D instance (with all coordinates equal to zero).
   */
  val Empty = jfxg.Rectangle2D.EMPTY

}

class Rectangle2D(override val delegate: jfxg.Rectangle2D) extends SFXDelegate[jfxg.Rectangle2D] {

  def this(minX: Double, minY: Double, width: Double, height: Double) = this(new jfxg.Rectangle2D(minX, minY, width, height))

  /**
   * Tests if the specified (x, y) coordinates are inside the boundary of Rectangle2D.
   */
  def contains(x: Double, y: Double) = delegate.contains(x, y)

  /**
   * Tests if the interior of this Rectangle2D entirely contains the specified rectangular area.
   */
  def contains(x: Double, y: Double, w: Double, h: Double) = delegate.contains(x, y, w, h)

  /**
   * Tests if the specified point is inside the boundary of Rectangle2D.
   */
  def contains(p: Point2D) = delegate.contains(p)

  /**
   * Tests if the interior of this Rectangle2D entirely contains the specified Rectangle2D, r.
   */
  def contains(r: Rectangle2D) = delegate.contains(r)

  /**
   * The height of this Rectangle2D.
   */
  def height = delegate.getHeight

  /**
   * Tests if the interior of this Rectangle2D intersects the interior of a specified rectangular area.
   */
  def intersects(x: Double, y: Double, w: Double, h: Double) = delegate.intersects(x, y, w, h)

  /**
   * Tests if the interior of this Rectangle2D intersects the interior of a specified Rectangle2D, r.
   */
  def intersects(r: Rectangle2D) = delegate.intersects(r)

  /**
   * The x coordinate of the lower-right corner of this Rectangle2D.
   */
  def maxX = delegate.getMaxX

  /**
   * The y coordinate of the lower-right corner of this Rectangle2D.
   */
  def maxY = delegate.getMaxY

  /**
   * The x coordinate of the upper-left corner of this Rectangle2D.
   */
  def minX = delegate.getMinX

  /**
   * The y coordinate of the upper-left corner of this Rectangle2D.
   */
  def minY = delegate.getMinY

  /**
   * The width of this Rectangle2D.
   */
  def width = delegate.getWidth

}<|MERGE_RESOLUTION|>--- conflicted
+++ resolved
@@ -26,14 +26,6 @@
  */
 package scalafx.geometry
 
-<<<<<<< HEAD
-import scala.language.implicitConversions
-import javafx.{geometry => jfxg}
-import scalafx.delegate.SFXDelegate
-
-object Rectangle2D {
-  implicit def sfxRectangle2D2jfx(r: Rectangle2D) = if (r != null) r.delegate else null
-=======
 import javafx.{geometry => jfxg}
 
 import scala.language.implicitConversions
@@ -41,7 +33,6 @@
 
 object Rectangle2D {
   implicit def sfxRectangle2D2jfx(r: Rectangle2D): jfxg.Rectangle2D = if (r != null) r.delegate else null
->>>>>>> df8b3993
 
   /**
    * An empty Rectangle2D instance (with all coordinates equal to zero).
