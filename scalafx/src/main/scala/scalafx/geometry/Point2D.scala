--- conflicted
+++ resolved
@@ -1,75 +1,67 @@
-/*
- * Copyright (c) 2011-2014, ScalaFX Project
- * All rights reserved.
- *
- * Redistribution and use in source and binary forms, with or without
- * modification, are permitted provided that the following conditions are met:
- *     * Redistributions of source code must retain the above copyright
- *       notice, this list of conditions and the following disclaimer.
- *     * Redistributions in binary form must reproduce the above copyright
- *       notice, this list of conditions and the following disclaimer in the
- *       documentation and/or other materials provided with the distribution.
- *     * Neither the name of the ScalaFX Project nor the
- *       names of its contributors may be used to endorse or promote products
- *       derived from this software without specific prior written permission.
- *
- * THIS SOFTWARE IS PROVIDED BY THE COPYRIGHT HOLDERS AND CONTRIBUTORS "AS IS" AND
- * ANY EXPRESS OR IMPLIED WARRANTIES, INCLUDING, BUT NOT LIMITED TO, THE IMPLIED
- * WARRANTIES OF MERCHANTABILITY AND FITNESS FOR A PARTICULAR PURPOSE ARE
- * DISCLAIMED. IN NO EVENT SHALL THE SCALAFX PROJECT OR ITS CONTRIBUTORS BE LIABLE
- * FOR ANY DIRECT, INDIRECT, INCIDENTAL, SPECIAL, EXEMPLARY, OR CONSEQUENTIAL
- * DAMAGES (INCLUDING, BUT NOT LIMITED TO, PROCUREMENT OF SUBSTITUTE GOODS OR
- * SERVICES; LOSS OF USE, DATA, OR PROFITS; OR BUSINESS INTERRUPTION) HOWEVER CAUSED
- * AND ON ANY THEORY OF LIABILITY, WHETHER IN CONTRACT, STRICT LIABILITY, OR TORT
- * (INCLUDING NEGLIGENCE OR OTHERWISE) ARISING IN ANY WAY OUT OF THE USE OF THIS
- * SOFTWARE, EVEN IF ADVISED OF THE POSSIBILITY OF SUCH DAMAGE.
- */
-package scalafx.geometry
-
-<<<<<<< HEAD
-import scala.language.implicitConversions
-import javafx.{ geometry => jfxg }
-import scalafx.delegate.SFXDelegate
-
-object Point2D {
-  implicit def sfxPoint2D2jfx(p: Point2D) = if (p != null) p.delegate else null
-
-  /**
-   * Point or vector with both coordinates set to zero.
-   */
-  val Zero = new Point2D (jfxg.Point2D.ZERO)
-=======
-import javafx.{geometry => jfxg}
-
-import scalafx.delegate.SFXDelegate
-
-object Point2D {
-  implicit def sfxPoint2D2jfx(p: Point2D): jfxg.Point2D = if (p != null) p.delegate else null
->>>>>>> 044f7b14
-}
-
-class Point2D(override val delegate: jfxg.Point2D) extends SFXDelegate[jfxg.Point2D] {
-
-  def this(x: Double, y: Double) = this(new jfxg.Point2D(x, y))
-
-  /**
-   * The x coordinate.
-   */
-  def x = delegate.getX
-
-  /**
-   * The y coordinate.
-   */
-  def y = delegate.getY
-
-  /**
-   * Computes the distance between this point and point (x1, y1).
-   */
-  def distance(x1: Double, y1: Double) = delegate.distance(x1, y1)
-
-  /**
-   * Computes the distance between this point and point p.
-   */
-  def distance(p: Point2D) = delegate.distance(p)
-
+/*
+ * Copyright (c) 2011-2014, ScalaFX Project
+ * All rights reserved.
+ *
+ * Redistribution and use in source and binary forms, with or without
+ * modification, are permitted provided that the following conditions are met:
+ *     * Redistributions of source code must retain the above copyright
+ *       notice, this list of conditions and the following disclaimer.
+ *     * Redistributions in binary form must reproduce the above copyright
+ *       notice, this list of conditions and the following disclaimer in the
+ *       documentation and/or other materials provided with the distribution.
+ *     * Neither the name of the ScalaFX Project nor the
+ *       names of its contributors may be used to endorse or promote products
+ *       derived from this software without specific prior written permission.
+ *
+ * THIS SOFTWARE IS PROVIDED BY THE COPYRIGHT HOLDERS AND CONTRIBUTORS "AS IS" AND
+ * ANY EXPRESS OR IMPLIED WARRANTIES, INCLUDING, BUT NOT LIMITED TO, THE IMPLIED
+ * WARRANTIES OF MERCHANTABILITY AND FITNESS FOR A PARTICULAR PURPOSE ARE
+ * DISCLAIMED. IN NO EVENT SHALL THE SCALAFX PROJECT OR ITS CONTRIBUTORS BE LIABLE
+ * FOR ANY DIRECT, INDIRECT, INCIDENTAL, SPECIAL, EXEMPLARY, OR CONSEQUENTIAL
+ * DAMAGES (INCLUDING, BUT NOT LIMITED TO, PROCUREMENT OF SUBSTITUTE GOODS OR
+ * SERVICES; LOSS OF USE, DATA, OR PROFITS; OR BUSINESS INTERRUPTION) HOWEVER CAUSED
+ * AND ON ANY THEORY OF LIABILITY, WHETHER IN CONTRACT, STRICT LIABILITY, OR TORT
+ * (INCLUDING NEGLIGENCE OR OTHERWISE) ARISING IN ANY WAY OUT OF THE USE OF THIS
+ * SOFTWARE, EVEN IF ADVISED OF THE POSSIBILITY OF SUCH DAMAGE.
+ */
+package scalafx.geometry
+
+import javafx.{geometry => jfxg}
+
+import scala.language.implicitConversions
+import scalafx.delegate.SFXDelegate
+
+object Point2D {
+  implicit def sfxPoint2D2jfx(p: Point2D): jfxg.Point2D = if (p != null) p.delegate else null
+
+  /**
+   * Point or vector with both coordinates set to zero.
+   */
+  val Zero = new Point2D (jfxg.Point2D.ZERO)
+}
+
+class Point2D(override val delegate: jfxg.Point2D) extends SFXDelegate[jfxg.Point2D] {
+
+  def this(x: Double, y: Double) = this(new jfxg.Point2D(x, y))
+
+  /**
+   * The x coordinate.
+   */
+  def x = delegate.getX
+
+  /**
+   * The y coordinate.
+   */
+  def y = delegate.getY
+
+  /**
+   * Computes the distance between this point and point (x1, y1).
+   */
+  def distance(x1: Double, y1: Double) = delegate.distance(x1, y1)
+
+  /**
+   * Computes the distance between this point and point p.
+   */
+  def distance(p: Point2D) = delegate.distance(p)
+
 }