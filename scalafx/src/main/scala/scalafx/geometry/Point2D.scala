/*
 * Copyright (c) 2011-2014, ScalaFX Project
 * All rights reserved.
 *
 * Redistribution and use in source and binary forms, with or without
 * modification, are permitted provided that the following conditions are met:
 *     * Redistributions of source code must retain the above copyright
 *       notice, this list of conditions and the following disclaimer.
 *     * Redistributions in binary form must reproduce the above copyright
 *       notice, this list of conditions and the following disclaimer in the
 *       documentation and/or other materials provided with the distribution.
 *     * Neither the name of the ScalaFX Project nor the
 *       names of its contributors may be used to endorse or promote products
 *       derived from this software without specific prior written permission.
 *
 * THIS SOFTWARE IS PROVIDED BY THE COPYRIGHT HOLDERS AND CONTRIBUTORS "AS IS" AND
 * ANY EXPRESS OR IMPLIED WARRANTIES, INCLUDING, BUT NOT LIMITED TO, THE IMPLIED
 * WARRANTIES OF MERCHANTABILITY AND FITNESS FOR A PARTICULAR PURPOSE ARE
 * DISCLAIMED. IN NO EVENT SHALL THE SCALAFX PROJECT OR ITS CONTRIBUTORS BE LIABLE
 * FOR ANY DIRECT, INDIRECT, INCIDENTAL, SPECIAL, EXEMPLARY, OR CONSEQUENTIAL
 * DAMAGES (INCLUDING, BUT NOT LIMITED TO, PROCUREMENT OF SUBSTITUTE GOODS OR
 * SERVICES; LOSS OF USE, DATA, OR PROFITS; OR BUSINESS INTERRUPTION) HOWEVER CAUSED
 * AND ON ANY THEORY OF LIABILITY, WHETHER IN CONTRACT, STRICT LIABILITY, OR TORT
 * (INCLUDING NEGLIGENCE OR OTHERWISE) ARISING IN ANY WAY OUT OF THE USE OF THIS
 * SOFTWARE, EVEN IF ADVISED OF THE POSSIBILITY OF SUCH DAMAGE.
 */
package scalafx.geometry

<<<<<<< HEAD
import scala.language.implicitConversions
import javafx.{ geometry => jfxg }
import scalafx.delegate.SFXDelegate

object Point2D {
  implicit def sfxPoint2D2jfx(p: Point2D) = if (p != null) p.delegate else null
=======
import javafx.{geometry => jfxg}

import scala.language.implicitConversions
import scalafx.delegate.SFXDelegate

object Point2D {
  implicit def sfxPoint2D2jfx(p: Point2D): jfxg.Point2D = if (p != null) p.delegate else null
>>>>>>> df8b3993

  /**
   * Point or vector with both coordinates set to zero.
   */
  val Zero = new Point2D (jfxg.Point2D.ZERO)
}

class Point2D(override val delegate: jfxg.Point2D) extends SFXDelegate[jfxg.Point2D] {

  def this(x: Double, y: Double) = this(new jfxg.Point2D(x, y))

  /**
   * The x coordinate.
   */
  def x = delegate.getX

  /**
   * The y coordinate.
   */
  def y = delegate.getY

  /**
   * Computes the distance between this point and point (x1, y1).
   */
  def distance(x1: Double, y1: Double) = delegate.distance(x1, y1)

  /**
   * Computes the distance between this point and point p.
   */
  def distance(p: Point2D) = delegate.distance(p)

}<|MERGE_RESOLUTION|>--- conflicted
+++ resolved
@@ -26,14 +26,6 @@
  */
 package scalafx.geometry
 
-<<<<<<< HEAD
-import scala.language.implicitConversions
-import javafx.{ geometry => jfxg }
-import scalafx.delegate.SFXDelegate
-
-object Point2D {
-  implicit def sfxPoint2D2jfx(p: Point2D) = if (p != null) p.delegate else null
-=======
 import javafx.{geometry => jfxg}
 
 import scala.language.implicitConversions
@@ -41,12 +33,11 @@
 
 object Point2D {
   implicit def sfxPoint2D2jfx(p: Point2D): jfxg.Point2D = if (p != null) p.delegate else null
->>>>>>> df8b3993
 
   /**
    * Point or vector with both coordinates set to zero.
    */
-  val Zero = new Point2D (jfxg.Point2D.ZERO)
+  val Zero = new Point2D(jfxg.Point2D.ZERO)
 }
 
 class Point2D(override val delegate: jfxg.Point2D) extends SFXDelegate[jfxg.Point2D] {
