--- conflicted
+++ resolved
@@ -38,11 +38,7 @@
 import scalafx.stage.Window.sfxWindow2jfx
 
 object Stage {
-<<<<<<< HEAD
-  implicit def sfxStage2jfx(v: Stage) = if (v != null) v.delegate else null
-=======
   implicit def sfxStage2jfx(v: Stage): jfxs.Stage = if (v != null) v.delegate else null
->>>>>>> df8b3993
 }
 
 /**
@@ -175,7 +171,7 @@
    */
   def showing_=(v: Boolean) {
     v match {
-      case true => delegate.show()
+      case true  => delegate.show()
       case false => delegate.hide()
     }
   }
