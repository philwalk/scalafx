/*
 * Copyright (c) 2011-2014, ScalaFX Project
 * All rights reserved.
 *
 * Redistribution and use in source and binary forms, with or without
 * modification, are permitted provided that the following conditions are met:
 *     * Redistributions of source code must retain the above copyright
 *       notice, this list of conditions and the following disclaimer.
 *     * Redistributions in binary form must reproduce the above copyright
 *       notice, this list of conditions and the following disclaimer in the
 *       documentation and/or other materials provided with the distribution.
 *     * Neither the name of the ScalaFX Project nor the
 *       names of its contributors may be used to endorse or promote products
 *       derived from this software without specific prior written permission.
 *
 * THIS SOFTWARE IS PROVIDED BY THE COPYRIGHT HOLDERS AND CONTRIBUTORS "AS IS" AND
 * ANY EXPRESS OR IMPLIED WARRANTIES, INCLUDING, BUT NOT LIMITED TO, THE IMPLIED
 * WARRANTIES OF MERCHANTABILITY AND FITNESS FOR A PARTICULAR PURPOSE ARE
 * DISCLAIMED. IN NO EVENT SHALL THE SCALAFX PROJECT OR ITS CONTRIBUTORS BE LIABLE
 * FOR ANY DIRECT, INDIRECT, INCIDENTAL, SPECIAL, EXEMPLARY, OR CONSEQUENTIAL
 * DAMAGES (INCLUDING, BUT NOT LIMITED TO, PROCUREMENT OF SUBSTITUTE GOODS OR
 * SERVICES; LOSS OF USE, DATA, OR PROFITS; OR BUSINESS INTERRUPTION) HOWEVER CAUSED
 * AND ON ANY THEORY OF LIABILITY, WHETHER IN CONTRACT, STRICT LIABILITY, OR TORT
 * (INCLUDING NEGLIGENCE OR OTHERWISE) ARISING IN ANY WAY OUT OF THE USE OF THIS
 * SOFTWARE, EVEN IF ADVISED OF THE POSSIBILITY OF SUCH DAMAGE.
 */
package scalafx.stage

<<<<<<< HEAD
import scala.language.implicitConversions
import java.io.File
import javafx.{stage => jfxs}
import scala.collection.JavaConversions._
import scalafx.Includes._
import scalafx.beans.property.ObjectProperty
import scalafx.beans.property.StringProperty
=======
import java.io.File
import javafx.{stage => jfxs}

import scala.collection.JavaConversions._
import scala.language.implicitConversions
import scalafx.Includes._
import scalafx.beans.property.{ObjectProperty, StringProperty}
>>>>>>> df8b3993
import scalafx.delegate.SFXDelegate
import scalafx.stage.FileChooser.ExtensionFilter


object FileChooser {
<<<<<<< HEAD
  implicit def sfxFileChooser2jfx(fc: FileChooser) = if (fc != null) fc.delegate else null

  object ExtensionFilter {
    implicit def sfxExtensionFilter2jfx(ef: ExtensionFilter) = if (ef != null) ef.delegate else null
=======
  implicit def sfxFileChooser2jfx(fc: FileChooser): jfxs.FileChooser = if (fc != null) fc.delegate else null

  object ExtensionFilter {
    implicit def sfxExtensionFilter2jfx(ef: ExtensionFilter): jfxs.FileChooser.ExtensionFilter = if (ef != null) ef.delegate else null
>>>>>>> df8b3993
  }

  class ExtensionFilter(override val delegate: jfxs.FileChooser.ExtensionFilter) extends SFXDelegate[jfxs.FileChooser.ExtensionFilter] {

    /**
     * Creates an ExtensionFilter with the specified description and the file name extensions.
     */
    def this(description: String, extensions: Seq[String]) = this(new jfxs.FileChooser.ExtensionFilter(description, extensions))

    /**
     * Creates an ExtensionFilter with the specified description and the file name extension.
     * This is a convenience constructor for a common situations when only one extension is used.
     */
    def this(description: String, extension: String) = this(new jfxs.FileChooser.ExtensionFilter(description, extension))

    /*
     * Creates an ExtensionFilter with the specified description and the file name extensions.
     * NOTE IMPLEMENTATION: for constructor with extensions varargs compile complaints with message: "double definition: constructor 
     * ExtensionFilter:(description: String, extensions: String*)scalafx.stage.FileChooser.ExtensionFilter and constructor 
     * ExtensionFilter:(description: String, extensions: Seq[String])scalafx.stage.FileChooser.ExtensionFilter 
     * at line XX have same type after erasure: (description: java.lang.String, extensions: Seq)scalafx.stage.FileChooser#ExtensionFilter".
     * So I decided maintain just Seq constructor.
     */
    //        def this(description: String, extensions: String*) = this(new jfxs.FileChooser.ExtensionFilter(description, extensions: _*))

    def description = delegate.getDescription

    def extensions: Seq[String] = delegate.getExtensions

  }

}

class FileChooser(override val delegate: jfxs.FileChooser = new jfxs.FileChooser)
  extends SFXDelegate[jfxs.FileChooser] {

  /**
   * The initial directory for the displayed dialog.
   */
  def initialDirectory: ObjectProperty[File] = delegate.initialDirectoryProperty
  def initialDirectory_=(v: File) {
    ObjectProperty.fillProperty[File](initialDirectory, v)
  }

  /** The initial file name for the displayed dialog. */
  def initialFileName: ObjectProperty[String] = delegate.initialFileNameProperty
  def initialFileName_=(v: String) {
    ObjectProperty.fillProperty[String](initialFileName, v)
  }

  /** This property is used to pre-select the extension filter for the next displayed dialog
    * and to read the user-selected extension filter from the dismissed dialog. */
  def selectedExtensionFilter: ObjectProperty[jfxs.FileChooser.ExtensionFilter] = delegate.selectedExtensionFilterProperty
  def selectedExtensionFilter_=(v: ExtensionFilter) {
    ObjectProperty.fillProperty[jfxs.FileChooser.ExtensionFilter](selectedExtensionFilter, v)
  }

  /**
   * The title of the displayed dialog.
   */
  def title: StringProperty = delegate.titleProperty
  def title_=(v: String) {
    title() = v
  }

  /**
   * Gets the extension filters used in the displayed file dialog.
   */
  def extensionFilters = delegate.getExtensionFilters

  /**
   * Shows a new file open dialog.
   */
  def showOpenDialog(ownerWindow: Window): File = delegate.showOpenDialog(ownerWindow)

  /**
   * Shows a new file open dialog in which multiple files can be selected.
   */
  def showOpenMultipleDialog(ownerWindow: Window): Seq[File] = delegate.showOpenMultipleDialog(ownerWindow)

  /**
   * Shows a new file save dialog.
   */
  def showSaveDialog(ownerWindow: Window): File = delegate.showSaveDialog(ownerWindow)

}<|MERGE_RESOLUTION|>--- conflicted
+++ resolved
@@ -26,15 +26,6 @@
  */
 package scalafx.stage
 
-<<<<<<< HEAD
-import scala.language.implicitConversions
-import java.io.File
-import javafx.{stage => jfxs}
-import scala.collection.JavaConversions._
-import scalafx.Includes._
-import scalafx.beans.property.ObjectProperty
-import scalafx.beans.property.StringProperty
-=======
 import java.io.File
 import javafx.{stage => jfxs}
 
@@ -42,23 +33,15 @@
 import scala.language.implicitConversions
 import scalafx.Includes._
 import scalafx.beans.property.{ObjectProperty, StringProperty}
->>>>>>> df8b3993
 import scalafx.delegate.SFXDelegate
 import scalafx.stage.FileChooser.ExtensionFilter
 
 
 object FileChooser {
-<<<<<<< HEAD
-  implicit def sfxFileChooser2jfx(fc: FileChooser) = if (fc != null) fc.delegate else null
-
-  object ExtensionFilter {
-    implicit def sfxExtensionFilter2jfx(ef: ExtensionFilter) = if (ef != null) ef.delegate else null
-=======
   implicit def sfxFileChooser2jfx(fc: FileChooser): jfxs.FileChooser = if (fc != null) fc.delegate else null
 
   object ExtensionFilter {
     implicit def sfxExtensionFilter2jfx(ef: ExtensionFilter): jfxs.FileChooser.ExtensionFilter = if (ef != null) ef.delegate else null
->>>>>>> df8b3993
   }
 
   class ExtensionFilter(override val delegate: jfxs.FileChooser.ExtensionFilter) extends SFXDelegate[jfxs.FileChooser.ExtensionFilter] {
