/*
 * Copyright (c) 2011-2014, ScalaFX Project
 * All rights reserved.
 *
 * Redistribution and use in source and binary forms, with or without
 * modification, are permitted provided that the following conditions are met:
 *     * Redistributions of source code must retain the above copyright
 *       notice, this list of conditions and the following disclaimer.
 *     * Redistributions in binary form must reproduce the above copyright
 *       notice, this list of conditions and the following disclaimer in the
 *       documentation and/or other materials provided with the distribution.
 *     * Neither the name of the ScalaFX Project nor the
 *       names of its contributors may be used to endorse or promote products
 *       derived from this software without specific prior written permission.
 *
 * THIS SOFTWARE IS PROVIDED BY THE COPYRIGHT HOLDERS AND CONTRIBUTORS "AS IS" AND
 * ANY EXPRESS OR IMPLIED WARRANTIES, INCLUDING, BUT NOT LIMITED TO, THE IMPLIED
 * WARRANTIES OF MERCHANTABILITY AND FITNESS FOR A PARTICULAR PURPOSE ARE
 * DISCLAIMED. IN NO EVENT SHALL THE SCALAFX PROJECT OR ITS CONTRIBUTORS BE LIABLE
 * FOR ANY DIRECT, INDIRECT, INCIDENTAL, SPECIAL, EXEMPLARY, OR CONSEQUENTIAL
 * DAMAGES (INCLUDING, BUT NOT LIMITED TO, PROCUREMENT OF SUBSTITUTE GOODS OR
 * SERVICES; LOSS OF USE, DATA, OR PROFITS; OR BUSINESS INTERRUPTION) HOWEVER CAUSED
 * AND ON ANY THEORY OF LIABILITY, WHETHER IN CONTRACT, STRICT LIABILITY, OR TORT
 * (INCLUDING NEGLIGENCE OR OTHERWISE) ARISING IN ANY WAY OUT OF THE USE OF THIS
 * SOFTWARE, EVEN IF ADVISED OF THE POSSIBILITY OF SUCH DAMAGE.
 */
package scalafx.stage

<<<<<<< HEAD
import scala.language.implicitConversions
import javafx.{stage => jfxs}

=======
import javafx.{stage => jfxs}

import scala.language.implicitConversions
import scalafx.stage.FileChooser.ExtensionFilter
import scalafx.stage.PopupWindow.AnchorLocation

>>>>>>> df8b3993
object StageIncludes extends StageIncludes

/**
 * Contains implcit methods to convert from
 * [[http://download.java.net/jdk8/jfxdocs/javafx/stage/package-summary.html `javafx.stage`]]
 * Classes/Traits to their $SFX counterparts.
 *
 * @define JFX JavaFX
 * @define SFX ScalaFX
 * @define START Converts a $JFX `[[http://download.java.net/jdk8/jfxdocs/javafx/stage/
 * @define END ]]` instance to its $SFX counterpart.
 *
 * @define DC DirectoryChooser
 * @define FC FileChooser
 * @define FE FileChooser.ExtensionFilter
 * @define PW PopupWindow
 * @define PWAL PopupWindow.AnchorLocation
 * @define PP Popup
 * @define MD Modality
 * @define SC Screen
 * @define ST Stage
 * @define SS StageStyle
 * @define WN Window
 * @define WE WindowEvent
 */
trait StageIncludes {

  /**
   * $START$DC.html $DC$END
   *
   * @param dc $JFX $DC
   * @return $SFX $DC
   */
<<<<<<< HEAD
  implicit def jfxDirectoryChooser2sfx(dc: jfxs.DirectoryChooser) = if (dc != null) new DirectoryChooser(dc) else null
=======
  implicit def jfxDirectoryChooser2sfx(dc: jfxs.DirectoryChooser): DirectoryChooser = if (dc != null) new DirectoryChooser(dc) else null
>>>>>>> df8b3993

  /**
   * $START$FC.html $FC$END
   *
   * @param fc $JFX $FC
   * @return $SFX $FC
   */
<<<<<<< HEAD
  implicit def jfxFileChooser2sfx(fc: jfxs.FileChooser) = if (fc != null) new FileChooser(fc) else null
=======
  implicit def jfxFileChooser2sfx(fc: jfxs.FileChooser): FileChooser = if (fc != null) new FileChooser(fc) else null
>>>>>>> df8b3993

  /**
   * $START$FE.html $FE$END
   *
   * @param ef $JFX $FE
   * @return $SFX $FE
   */
<<<<<<< HEAD
  implicit def jfxFileChooserExtensionFilter2sfx(ef: jfxs.FileChooser.ExtensionFilter) = if (ef != null) new FileChooser.ExtensionFilter(ef) else null
=======
  implicit def jfxFileChooserExtensionFilter2sfx(ef: jfxs.FileChooser.ExtensionFilter): ExtensionFilter = if (ef != null) new FileChooser.ExtensionFilter(ef) else null
>>>>>>> df8b3993

  /**
   * $START$PW.html $PW$END
   *
   * @param pw $JFX $PW
   * @return $SFX $PW
   */
<<<<<<< HEAD
  implicit def jfxPopupWindow2sfx(pw: jfxs.PopupWindow) = if (pw != null) new PopupWindow(pw) {} else null
=======
  implicit def jfxPopupWindow2sfx(pw: jfxs.PopupWindow): PopupWindow = if (pw != null) new PopupWindow(pw) {} else null
>>>>>>> df8b3993

  /**
   * $START$PWAL.html $PWAL$END
   *
   * @param v $JFX $PWAL
   * @return $SFX $PWAL
   */
<<<<<<< HEAD
  implicit def jfxPopupWindowAnchorLocation2sfx(v: jfxs.PopupWindow.AnchorLocation) = PopupWindow.AnchorLocation.jfxEnum2sfx(v)
=======
  implicit def jfxPopupWindowAnchorLocation2sfx(v: jfxs.PopupWindow.AnchorLocation): AnchorLocation = PopupWindow.AnchorLocation.jfxEnum2sfx(v)
>>>>>>> df8b3993

  /**
   * $START$PP.html $PP$END
   *
   * @param p $JFX $PP
   * @return $SFX $PP
   */
<<<<<<< HEAD
  implicit def jfxPopup2sfx(p: jfxs.Popup) = if (p != null) new Popup(p) else null
=======
  implicit def jfxPopup2sfx(p: jfxs.Popup): Popup = if (p != null) new Popup(p) else null
>>>>>>> df8b3993

  /**
   * $START$MD.html $MD$END
   *
   * @param e $JFX $MD
   * @return $SFX $MD
   */
<<<<<<< HEAD
  implicit def jfxModality2sfx(e: jfxs.Modality) = Modality.jfxEnum2sfx(e)
=======
  implicit def jfxModality2sfx(e: jfxs.Modality): Modality = Modality.jfxEnum2sfx(e)
>>>>>>> df8b3993

  /**
   * $START$SC.html $SC$END
   *
   * @param s $JFX $SC
   * @return $SFX $SC
   */
<<<<<<< HEAD
  implicit def jfxScreen2sfx(s: jfxs.Screen) = if (s != null) new Screen(s) else null
=======
  implicit def jfxScreen2sfx(s: jfxs.Screen): Screen = if (s != null) new Screen(s) else null
>>>>>>> df8b3993

  /**
   * $START$ST.html $ST$END
   *
   * @param s $JFX $ST
   * @return $SFX $ST
   */
<<<<<<< HEAD
  implicit def jfxStage2sfx(s: jfxs.Stage) = if (s != null) new Stage(s) else null
=======
  implicit def jfxStage2sfx(s: jfxs.Stage): Stage = if (s != null) new Stage(s) else null
>>>>>>> df8b3993

  /**
   * $START$SS.html $SS$END
   *
   * @param e $JFX $SS
   * @return $SFX $SS
   */
<<<<<<< HEAD
  implicit def jfxStageStyle2sfx(e: jfxs.StageStyle) = StageStyle.jfxEnum2sfx(e)
=======
  implicit def jfxStageStyle2sfx(e: jfxs.StageStyle): StageStyle = StageStyle.jfxEnum2sfx(e)
>>>>>>> df8b3993

  /**
   * $START$WN.html $WN$END
   *
   * @param w $JFX $WN
   * @return $SFX $WN
   */
<<<<<<< HEAD
  implicit def jfxWindow2sfx(w: jfxs.Window) = if (w != null) new Window(w) {} else null
=======
  implicit def jfxWindow2sfx(w: jfxs.Window): Window = if (w != null) new Window(w) {} else null
>>>>>>> df8b3993

  /**
   * $START$WE.html $WE$END
   *
   * @param we $JFX $WE
   * @return $SFX $WE
   */
<<<<<<< HEAD
  implicit def jfxWindowEvent2sfx(we: jfxs.WindowEvent) = if (we != null) new WindowEvent(we) {} else null
=======
  implicit def jfxWindowEvent2sfx(we: jfxs.WindowEvent): WindowEvent = if (we != null) new WindowEvent(we) {} else null
>>>>>>> df8b3993

}<|MERGE_RESOLUTION|>--- conflicted
+++ resolved
@@ -26,18 +26,12 @@
  */
 package scalafx.stage
 
-<<<<<<< HEAD
-import scala.language.implicitConversions
-import javafx.{stage => jfxs}
-
-=======
 import javafx.{stage => jfxs}
 
 import scala.language.implicitConversions
 import scalafx.stage.FileChooser.ExtensionFilter
 import scalafx.stage.PopupWindow.AnchorLocation
 
->>>>>>> df8b3993
 object StageIncludes extends StageIncludes
 
 /**
@@ -71,11 +65,7 @@
    * @param dc $JFX $DC
    * @return $SFX $DC
    */
-<<<<<<< HEAD
-  implicit def jfxDirectoryChooser2sfx(dc: jfxs.DirectoryChooser) = if (dc != null) new DirectoryChooser(dc) else null
-=======
   implicit def jfxDirectoryChooser2sfx(dc: jfxs.DirectoryChooser): DirectoryChooser = if (dc != null) new DirectoryChooser(dc) else null
->>>>>>> df8b3993
 
   /**
    * $START$FC.html $FC$END
@@ -83,11 +73,7 @@
    * @param fc $JFX $FC
    * @return $SFX $FC
    */
-<<<<<<< HEAD
-  implicit def jfxFileChooser2sfx(fc: jfxs.FileChooser) = if (fc != null) new FileChooser(fc) else null
-=======
   implicit def jfxFileChooser2sfx(fc: jfxs.FileChooser): FileChooser = if (fc != null) new FileChooser(fc) else null
->>>>>>> df8b3993
 
   /**
    * $START$FE.html $FE$END
@@ -95,11 +81,7 @@
    * @param ef $JFX $FE
    * @return $SFX $FE
    */
-<<<<<<< HEAD
-  implicit def jfxFileChooserExtensionFilter2sfx(ef: jfxs.FileChooser.ExtensionFilter) = if (ef != null) new FileChooser.ExtensionFilter(ef) else null
-=======
   implicit def jfxFileChooserExtensionFilter2sfx(ef: jfxs.FileChooser.ExtensionFilter): ExtensionFilter = if (ef != null) new FileChooser.ExtensionFilter(ef) else null
->>>>>>> df8b3993
 
   /**
    * $START$PW.html $PW$END
@@ -107,11 +89,7 @@
    * @param pw $JFX $PW
    * @return $SFX $PW
    */
-<<<<<<< HEAD
-  implicit def jfxPopupWindow2sfx(pw: jfxs.PopupWindow) = if (pw != null) new PopupWindow(pw) {} else null
-=======
   implicit def jfxPopupWindow2sfx(pw: jfxs.PopupWindow): PopupWindow = if (pw != null) new PopupWindow(pw) {} else null
->>>>>>> df8b3993
 
   /**
    * $START$PWAL.html $PWAL$END
@@ -119,11 +97,7 @@
    * @param v $JFX $PWAL
    * @return $SFX $PWAL
    */
-<<<<<<< HEAD
-  implicit def jfxPopupWindowAnchorLocation2sfx(v: jfxs.PopupWindow.AnchorLocation) = PopupWindow.AnchorLocation.jfxEnum2sfx(v)
-=======
   implicit def jfxPopupWindowAnchorLocation2sfx(v: jfxs.PopupWindow.AnchorLocation): AnchorLocation = PopupWindow.AnchorLocation.jfxEnum2sfx(v)
->>>>>>> df8b3993
 
   /**
    * $START$PP.html $PP$END
@@ -131,11 +105,7 @@
    * @param p $JFX $PP
    * @return $SFX $PP
    */
-<<<<<<< HEAD
-  implicit def jfxPopup2sfx(p: jfxs.Popup) = if (p != null) new Popup(p) else null
-=======
   implicit def jfxPopup2sfx(p: jfxs.Popup): Popup = if (p != null) new Popup(p) else null
->>>>>>> df8b3993
 
   /**
    * $START$MD.html $MD$END
@@ -143,11 +113,7 @@
    * @param e $JFX $MD
    * @return $SFX $MD
    */
-<<<<<<< HEAD
-  implicit def jfxModality2sfx(e: jfxs.Modality) = Modality.jfxEnum2sfx(e)
-=======
   implicit def jfxModality2sfx(e: jfxs.Modality): Modality = Modality.jfxEnum2sfx(e)
->>>>>>> df8b3993
 
   /**
    * $START$SC.html $SC$END
@@ -155,11 +121,7 @@
    * @param s $JFX $SC
    * @return $SFX $SC
    */
-<<<<<<< HEAD
-  implicit def jfxScreen2sfx(s: jfxs.Screen) = if (s != null) new Screen(s) else null
-=======
   implicit def jfxScreen2sfx(s: jfxs.Screen): Screen = if (s != null) new Screen(s) else null
->>>>>>> df8b3993
 
   /**
    * $START$ST.html $ST$END
@@ -167,11 +129,7 @@
    * @param s $JFX $ST
    * @return $SFX $ST
    */
-<<<<<<< HEAD
-  implicit def jfxStage2sfx(s: jfxs.Stage) = if (s != null) new Stage(s) else null
-=======
   implicit def jfxStage2sfx(s: jfxs.Stage): Stage = if (s != null) new Stage(s) else null
->>>>>>> df8b3993
 
   /**
    * $START$SS.html $SS$END
@@ -179,11 +137,7 @@
    * @param e $JFX $SS
    * @return $SFX $SS
    */
-<<<<<<< HEAD
-  implicit def jfxStageStyle2sfx(e: jfxs.StageStyle) = StageStyle.jfxEnum2sfx(e)
-=======
   implicit def jfxStageStyle2sfx(e: jfxs.StageStyle): StageStyle = StageStyle.jfxEnum2sfx(e)
->>>>>>> df8b3993
 
   /**
    * $START$WN.html $WN$END
@@ -191,11 +145,7 @@
    * @param w $JFX $WN
    * @return $SFX $WN
    */
-<<<<<<< HEAD
-  implicit def jfxWindow2sfx(w: jfxs.Window) = if (w != null) new Window(w) {} else null
-=======
   implicit def jfxWindow2sfx(w: jfxs.Window): Window = if (w != null) new Window(w) {} else null
->>>>>>> df8b3993
 
   /**
    * $START$WE.html $WE$END
@@ -203,10 +153,6 @@
    * @param we $JFX $WE
    * @return $SFX $WE
    */
-<<<<<<< HEAD
-  implicit def jfxWindowEvent2sfx(we: jfxs.WindowEvent) = if (we != null) new WindowEvent(we) {} else null
-=======
   implicit def jfxWindowEvent2sfx(we: jfxs.WindowEvent): WindowEvent = if (we != null) new WindowEvent(we) {} else null
->>>>>>> df8b3993
 
 }