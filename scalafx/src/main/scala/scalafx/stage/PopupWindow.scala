--- conflicted
+++ resolved
@@ -26,19 +26,6 @@
  */
 package scalafx.stage
 
-<<<<<<< HEAD
-import scala.language.implicitConversions
-import javafx.{event => jfxe, stage => jfxs}
-import scalafx.beans.property._
-import scalafx.Includes._
-import scalafx.scene.Node._
-import scalafx.scene.Node
-import scalafx.stage.Window._
-import scalafx.delegate.{SFXEnumDelegate, SFXEnumDelegateCompanion, SFXDelegate}
-
-object PopupWindow {
-  implicit def sfxPopupWindow2jfx(v: PopupWindow) = if (v != null) v.delegate else null
-=======
 import javafx.{event => jfxe, stage => jfxs}
 
 import scala.language.implicitConversions
@@ -51,7 +38,6 @@
 
 object PopupWindow {
   implicit def sfxPopupWindow2jfx(v: PopupWindow): jfxs.PopupWindow = if (v != null) v.delegate else null
->>>>>>> df8b3993
 
   /** Anchor location constants for popup anchor point selection.
     * Wraps [[http://download.java.net/jdk8/jfxdocs/javafx/stage/PopupWindow.AnchorLocation.html AnchorLocation]]
