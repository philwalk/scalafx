/*
 * Copyright (c) 2011-2014, ScalaFX Project
 * All rights reserved.
 *
 * Redistribution and use in source and binary forms, with or without
 * modification, are permitted provided that the following conditions are met:
 *     * Redistributions of source code must retain the above copyright
 *       notice, this list of conditions and the following disclaimer.
 *     * Redistributions in binary form must reproduce the above copyright
 *       notice, this list of conditions and the following disclaimer in the
 *       documentation and/or other materials provided with the distribution.
 *     * Neither the name of the ScalaFX Project nor the
 *       names of its contributors may be used to endorse or promote products
 *       derived from this software without specific prior written permission.
 *
 * THIS SOFTWARE IS PROVIDED BY THE COPYRIGHT HOLDERS AND CONTRIBUTORS "AS IS" AND
 * ANY EXPRESS OR IMPLIED WARRANTIES, INCLUDING, BUT NOT LIMITED TO, THE IMPLIED
 * WARRANTIES OF MERCHANTABILITY AND FITNESS FOR A PARTICULAR PURPOSE ARE
 * DISCLAIMED. IN NO EVENT SHALL THE SCALAFX PROJECT OR ITS CONTRIBUTORS BE LIABLE
 * FOR ANY DIRECT, INDIRECT, INCIDENTAL, SPECIAL, EXEMPLARY, OR CONSEQUENTIAL
 * DAMAGES (INCLUDING, BUT NOT LIMITED TO, PROCUREMENT OF SUBSTITUTE GOODS OR
 * SERVICES; LOSS OF USE, DATA, OR PROFITS; OR BUSINESS INTERRUPTION) HOWEVER CAUSED
 * AND ON ANY THEORY OF LIABILITY, WHETHER IN CONTRACT, STRICT LIABILITY, OR TORT
 * (INCLUDING NEGLIGENCE OR OTHERWISE) ARISING IN ANY WAY OUT OF THE USE OF THIS
 * SOFTWARE, EVEN IF ADVISED OF THE POSSIBILITY OF SUCH DAMAGE.
 */
package scalafx.stage

<<<<<<< HEAD
import scala.language.implicitConversions
import javafx.{event => jfxe}
import javafx.{stage => jfxs}
import scalafx.Includes._
import scalafx.beans.property.DoubleProperty
import scalafx.beans.property.ObjectProperty
import scalafx.beans.property.ReadOnlyBooleanProperty
import scalafx.beans.property.ReadOnlyDoubleProperty
import scalafx.beans.property.ReadOnlyObjectProperty
import scalafx.event.{EventHandlerDelegate, Event}
import scalafx.delegate.SFXDelegate

object Window {
  implicit def sfxWindow2jfx(v: Window) = if (v != null) v.delegate else null
=======
import javafx.{event => jfxe, stage => jfxs}

import scala.language.implicitConversions
import scalafx.Includes._
import scalafx.beans.property.{DoubleProperty, ObjectProperty, ReadOnlyBooleanProperty, ReadOnlyDoubleProperty, ReadOnlyObjectProperty}
import scalafx.delegate.SFXDelegate
import scalafx.event.{Event, EventHandlerDelegate}

object Window {
  implicit def sfxWindow2jfx(v: Window): jfxs.Window = if (v != null) v.delegate else null
>>>>>>> df8b3993
}

class Window protected(override val delegate: jfxs.Window)
  extends EventHandlerDelegate
  with SFXDelegate[jfxs.Window]
  with jfxe.EventTarget {

  /**
   * Specifies the event dispatcher for this node.
   */
  def eventDispatcher: ObjectProperty[jfxe.EventDispatcher] = delegate.eventDispatcherProperty
  def eventDispatcher_=(v: jfxe.EventDispatcher) {
    eventDispatcher() = v
  }

  /**
   * Whether or not this Window has the keyboard or input focus.
   */
  def focused: ReadOnlyBooleanProperty = delegate.focusedProperty

  /**
   * The height of this Stage.
   */
  def height: ReadOnlyDoubleProperty = delegate.heightProperty
  def height_=(h: Double) {
    delegate.setHeight(h)
  }

  /**
   * Called when there is an external request to close this Window.
   */
  def onCloseRequest = delegate.onCloseRequestProperty
  def onCloseRequest_=(v: jfxe.EventHandler[jfxs.WindowEvent]) {
    onCloseRequest() = v
  }

  /**
   * Called just after the Window has been hidden.
   */
  def onHidden = delegate.onHiddenProperty
  def onHidden_=(v: jfxe.EventHandler[jfxs.WindowEvent]) {
    onHidden() = v
  }

  /**
   * Called just prior to the Window being hidden.
   */
  def onHiding = delegate.onHidingProperty
  def onHiding_=(v: jfxe.EventHandler[jfxs.WindowEvent]) {
    onHiding() = v
  }

  /**
   * Called just prior to the Window being shown, even if the menu has no items to show.
   */
  def onShowing = delegate.onShowingProperty
  def onShowing_=(v: jfxe.EventHandler[jfxs.WindowEvent]) {
    onShowing() = v
  }

  /**
   * Called just after the Window is shown.
   */
  def onShown = delegate.onShownProperty
  def onShown_=(v: jfxe.EventHandler[jfxs.WindowEvent]) {
    onShown() = v
  }

  /**
   * Defines the opacity of the Stage as a value between 0.0 and 1.0.
   */
  def opacity: DoubleProperty = delegate.opacityProperty
  def opacity_=(v: Double) {
    opacity() = v
  }

  /**
   * The Scene to be rendered on this Stage.
   */
  def scene: ReadOnlyObjectProperty[javafx.scene.Scene] = delegate.sceneProperty

  /**
   * Whether or not this Stage is showing (that is, open on the user's system).
   */
  def showing: ReadOnlyBooleanProperty = delegate.showingProperty

  /**
   * The width of this Stage.
   */
  def width: ReadOnlyDoubleProperty = delegate.widthProperty
  def width_=(w: Double) {
    delegate.setWidth(w)
  }

  /**
   * The horizontal location of this Stage on the screen.
   */
  def x: ReadOnlyDoubleProperty = delegate.xProperty
  def x_=(value: Double) {
    delegate.setX(value)
  }

  /**
   * The vertical location of this Stage on the screen.
   */
  def y: ReadOnlyDoubleProperty = delegate.yProperty
  def y_=(value: Double) {
    delegate.setY(value)
  }

  /**
   * Sets x and y properties on this Window so that it is centered on the screen.
   */
  def centerOnScreen() {
    delegate.centerOnScreen()
  }

  /**
   * Whether or not this Window has the keyboard or input focus.
   */
  def fireEvent(event: Event) {
    delegate.fireEvent(event)
  }

  /**
   * Attempts to hide this Window by setting the visibility to false.
   */
  def hide() {
    delegate.hide()
  }

  /**
   * Requests that this Window get the input focus.
   */
  def requestFocus() {
    delegate.requestFocus()
  }

  /*
   * Attempts to show this Window by setting visibility to true
   */
  //  protected def show = delegate.show

  /**
   * Set the width and height of this Window to match the size of the content of this Window's Scene.
   */
  def sizeToScene() {
    delegate.sizeToScene()
  }

  override protected def eventHandlerDelegate = delegate.asInstanceOf[EventHandled]
}<|MERGE_RESOLUTION|>--- conflicted
+++ resolved
@@ -26,22 +26,6 @@
  */
 package scalafx.stage
 
-<<<<<<< HEAD
-import scala.language.implicitConversions
-import javafx.{event => jfxe}
-import javafx.{stage => jfxs}
-import scalafx.Includes._
-import scalafx.beans.property.DoubleProperty
-import scalafx.beans.property.ObjectProperty
-import scalafx.beans.property.ReadOnlyBooleanProperty
-import scalafx.beans.property.ReadOnlyDoubleProperty
-import scalafx.beans.property.ReadOnlyObjectProperty
-import scalafx.event.{EventHandlerDelegate, Event}
-import scalafx.delegate.SFXDelegate
-
-object Window {
-  implicit def sfxWindow2jfx(v: Window) = if (v != null) v.delegate else null
-=======
 import javafx.{event => jfxe, stage => jfxs}
 
 import scala.language.implicitConversions
@@ -52,7 +36,6 @@
 
 object Window {
   implicit def sfxWindow2jfx(v: Window): jfxs.Window = if (v != null) v.delegate else null
->>>>>>> df8b3993
 }
 
 class Window protected(override val delegate: jfxs.Window)
