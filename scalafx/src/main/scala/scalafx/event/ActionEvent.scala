--- conflicted
+++ resolved
@@ -26,14 +26,9 @@
  */
 package scalafx.event
 
-<<<<<<< HEAD
-import scala.language.implicitConversions
-import javafx.{ event => jfxe }
-=======
 import javafx.{event => jfxe}
 
 import scala.language.implicitConversions
->>>>>>> df8b3993
 import scalafx.Includes._
 import scalafx.delegate.SFXDelegate
 
@@ -67,10 +62,7 @@
 
 }
 
-<<<<<<< HEAD
-=======
 
->>>>>>> df8b3993
 /**
  * Wraps JavaFX [[http://docs.oracle.com/javase/8/javafx/api/javafx/event/ActionEvent.html ActionEvent]].
  */
