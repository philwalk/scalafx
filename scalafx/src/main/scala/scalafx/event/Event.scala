/*
 * Copyright (c) 2011-2014, ScalaFX Project
 * All rights reserved.
 *
 * Redistribution and use in source and binary forms, with or without
 * modification, are permitted provided that the following conditions are met:
 *     * Redistributions of source code must retain the above copyright
 *       notice, this list of conditions and the following disclaimer.
 *     * Redistributions in binary form must reproduce the above copyright
 *       notice, this list of conditions and the following disclaimer in the
 *       documentation and/or other materials provided with the distribution.
 *     * Neither the name of the ScalaFX Project nor the
 *       names of its contributors may be used to endorse or promote products
 *       derived from this software without specific prior written permission.
 *
 * THIS SOFTWARE IS PROVIDED BY THE COPYRIGHT HOLDERS AND CONTRIBUTORS "AS IS" AND
 * ANY EXPRESS OR IMPLIED WARRANTIES, INCLUDING, BUT NOT LIMITED TO, THE IMPLIED
 * WARRANTIES OF MERCHANTABILITY AND FITNESS FOR A PARTICULAR PURPOSE ARE
 * DISCLAIMED. IN NO EVENT SHALL THE SCALAFX PROJECT OR ITS CONTRIBUTORS BE LIABLE
 * FOR ANY DIRECT, INDIRECT, INCIDENTAL, SPECIAL, EXEMPLARY, OR CONSEQUENTIAL
 * DAMAGES (INCLUDING, BUT NOT LIMITED TO, PROCUREMENT OF SUBSTITUTE GOODS OR
 * SERVICES; LOSS OF USE, DATA, OR PROFITS; OR BUSINESS INTERRUPTION) HOWEVER CAUSED
 * AND ON ANY THEORY OF LIABILITY, WHETHER IN CONTRACT, STRICT LIABILITY, OR TORT
 * (INCLUDING NEGLIGENCE OR OTHERWISE) ARISING IN ANY WAY OUT OF THE USE OF THIS
 * SOFTWARE, EVEN IF ADVISED OF THE POSSIBILITY OF SUCH DAMAGE.
 */
package scalafx.event

<<<<<<< HEAD
import scala.language.implicitConversions
import javafx.{ event => jfxe }
=======
import javafx.{event => jfxe}
>>>>>>> 0f04a377
import scalafx.Includes._
import scalafx.delegate.SFXDelegate

object Event {
  implicit def sfxEvent2jfx(e: Event) = if (e != null) e.delegate else null

  def apply[T <: jfxe.Event](eventType: jfxe.EventType[T]) = new Event(new jfxe.Event(eventType))

  /**
   * Fires the specified event.
   */
  def fireEvent(eventTarget: jfxe.EventTarget, event: jfxe.Event) {
    jfxe.Event.fireEvent(eventTarget, event)
  }

  /**
   * Common supertype for all event types.
   */
  val ANY: EventType[jfxe.Event] = jfxe.Event.ANY

  /**
   * The constant which represents an unknown event source / target.
   */
  val NULL_SOURCE_TARGET: jfxe.EventTarget = jfxe.Event.NULL_SOURCE_TARGET

}

/**
 * Wrapper class for [[http://docs.oracle.com/javase/8/javafx/api/javafx/event/Event.html Event]].
 */
class Event(override val delegate: jfxe.Event) extends SFXDelegate[jfxe.Event] {

  /**
   * Construct a new Event with the specified event type.
   *
   * @param eventType The event type
   */
  def this(eventType: EventType[_ <: Event]) = this(new Event(eventType))

  /**
   * Construct a new Event with the specified event source, target and type.
   *
   * @param source the event source which sent the event
   * @param target the event target to associate with the event
   * @param eventType The event type
   */
  def this(source: Any, target: jfxe.EventTarget, eventType: EventType[_ <: Event]) =
    this(new Event(source, target, eventType))

  /**
   * Marks this Event as consumed. This stops its further propagation.
   */
  def consume() {
    delegate.consume()
  }

  /**
   * Indicates whether this Event has been consumed by any filter or handler.
   */
  def consumed: Boolean = delegate.isConsumed

  /**
   * Creates and returns a copy of this event with the specified event source and target.
   */
  def copyFor(newSource: AnyRef, newTarget: jfxe.EventTarget): Event =
    new Event(delegate.copyFor(newSource, newTarget))

  /**
   * Gets the event type of this event.
   */
  def eventType: EventType[_ <: jfxe.Event] = delegate.getEventType

  /**
   * Returns the object on which the Event initially occurred.
   */
  def source: Object = delegate.getSource

  /**
   * Returns the event target of this event.
   */
  def target: jfxe.EventTarget = delegate.getTarget

}
<|MERGE_RESOLUTION|>--- conflicted
+++ resolved
@@ -1,117 +1,113 @@
-/*
- * Copyright (c) 2011-2014, ScalaFX Project
- * All rights reserved.
- *
- * Redistribution and use in source and binary forms, with or without
- * modification, are permitted provided that the following conditions are met:
- *     * Redistributions of source code must retain the above copyright
- *       notice, this list of conditions and the following disclaimer.
- *     * Redistributions in binary form must reproduce the above copyright
- *       notice, this list of conditions and the following disclaimer in the
- *       documentation and/or other materials provided with the distribution.
- *     * Neither the name of the ScalaFX Project nor the
- *       names of its contributors may be used to endorse or promote products
- *       derived from this software without specific prior written permission.
- *
- * THIS SOFTWARE IS PROVIDED BY THE COPYRIGHT HOLDERS AND CONTRIBUTORS "AS IS" AND
- * ANY EXPRESS OR IMPLIED WARRANTIES, INCLUDING, BUT NOT LIMITED TO, THE IMPLIED
- * WARRANTIES OF MERCHANTABILITY AND FITNESS FOR A PARTICULAR PURPOSE ARE
- * DISCLAIMED. IN NO EVENT SHALL THE SCALAFX PROJECT OR ITS CONTRIBUTORS BE LIABLE
- * FOR ANY DIRECT, INDIRECT, INCIDENTAL, SPECIAL, EXEMPLARY, OR CONSEQUENTIAL
- * DAMAGES (INCLUDING, BUT NOT LIMITED TO, PROCUREMENT OF SUBSTITUTE GOODS OR
- * SERVICES; LOSS OF USE, DATA, OR PROFITS; OR BUSINESS INTERRUPTION) HOWEVER CAUSED
- * AND ON ANY THEORY OF LIABILITY, WHETHER IN CONTRACT, STRICT LIABILITY, OR TORT
- * (INCLUDING NEGLIGENCE OR OTHERWISE) ARISING IN ANY WAY OUT OF THE USE OF THIS
- * SOFTWARE, EVEN IF ADVISED OF THE POSSIBILITY OF SUCH DAMAGE.
- */
-package scalafx.event
-
-<<<<<<< HEAD
-import scala.language.implicitConversions
-import javafx.{ event => jfxe }
-=======
-import javafx.{event => jfxe}
->>>>>>> 0f04a377
-import scalafx.Includes._
-import scalafx.delegate.SFXDelegate
-
-object Event {
-  implicit def sfxEvent2jfx(e: Event) = if (e != null) e.delegate else null
-
-  def apply[T <: jfxe.Event](eventType: jfxe.EventType[T]) = new Event(new jfxe.Event(eventType))
-
-  /**
-   * Fires the specified event.
-   */
-  def fireEvent(eventTarget: jfxe.EventTarget, event: jfxe.Event) {
-    jfxe.Event.fireEvent(eventTarget, event)
-  }
-
-  /**
-   * Common supertype for all event types.
-   */
-  val ANY: EventType[jfxe.Event] = jfxe.Event.ANY
-
-  /**
-   * The constant which represents an unknown event source / target.
-   */
-  val NULL_SOURCE_TARGET: jfxe.EventTarget = jfxe.Event.NULL_SOURCE_TARGET
-
-}
-
-/**
- * Wrapper class for [[http://docs.oracle.com/javase/8/javafx/api/javafx/event/Event.html Event]].
- */
-class Event(override val delegate: jfxe.Event) extends SFXDelegate[jfxe.Event] {
-
-  /**
-   * Construct a new Event with the specified event type.
-   *
-   * @param eventType The event type
-   */
-  def this(eventType: EventType[_ <: Event]) = this(new Event(eventType))
-
-  /**
-   * Construct a new Event with the specified event source, target and type.
-   *
-   * @param source the event source which sent the event
-   * @param target the event target to associate with the event
-   * @param eventType The event type
-   */
-  def this(source: Any, target: jfxe.EventTarget, eventType: EventType[_ <: Event]) =
-    this(new Event(source, target, eventType))
-
-  /**
-   * Marks this Event as consumed. This stops its further propagation.
-   */
-  def consume() {
-    delegate.consume()
-  }
-
-  /**
-   * Indicates whether this Event has been consumed by any filter or handler.
-   */
-  def consumed: Boolean = delegate.isConsumed
-
-  /**
-   * Creates and returns a copy of this event with the specified event source and target.
-   */
-  def copyFor(newSource: AnyRef, newTarget: jfxe.EventTarget): Event =
-    new Event(delegate.copyFor(newSource, newTarget))
-
-  /**
-   * Gets the event type of this event.
-   */
-  def eventType: EventType[_ <: jfxe.Event] = delegate.getEventType
-
-  /**
-   * Returns the object on which the Event initially occurred.
-   */
-  def source: Object = delegate.getSource
-
-  /**
-   * Returns the event target of this event.
-   */
-  def target: jfxe.EventTarget = delegate.getTarget
-
-}
+/*
+ * Copyright (c) 2011-2014, ScalaFX Project
+ * All rights reserved.
+ *
+ * Redistribution and use in source and binary forms, with or without
+ * modification, are permitted provided that the following conditions are met:
+ *     * Redistributions of source code must retain the above copyright
+ *       notice, this list of conditions and the following disclaimer.
+ *     * Redistributions in binary form must reproduce the above copyright
+ *       notice, this list of conditions and the following disclaimer in the
+ *       documentation and/or other materials provided with the distribution.
+ *     * Neither the name of the ScalaFX Project nor the
+ *       names of its contributors may be used to endorse or promote products
+ *       derived from this software without specific prior written permission.
+ *
+ * THIS SOFTWARE IS PROVIDED BY THE COPYRIGHT HOLDERS AND CONTRIBUTORS "AS IS" AND
+ * ANY EXPRESS OR IMPLIED WARRANTIES, INCLUDING, BUT NOT LIMITED TO, THE IMPLIED
+ * WARRANTIES OF MERCHANTABILITY AND FITNESS FOR A PARTICULAR PURPOSE ARE
+ * DISCLAIMED. IN NO EVENT SHALL THE SCALAFX PROJECT OR ITS CONTRIBUTORS BE LIABLE
+ * FOR ANY DIRECT, INDIRECT, INCIDENTAL, SPECIAL, EXEMPLARY, OR CONSEQUENTIAL
+ * DAMAGES (INCLUDING, BUT NOT LIMITED TO, PROCUREMENT OF SUBSTITUTE GOODS OR
+ * SERVICES; LOSS OF USE, DATA, OR PROFITS; OR BUSINESS INTERRUPTION) HOWEVER CAUSED
+ * AND ON ANY THEORY OF LIABILITY, WHETHER IN CONTRACT, STRICT LIABILITY, OR TORT
+ * (INCLUDING NEGLIGENCE OR OTHERWISE) ARISING IN ANY WAY OUT OF THE USE OF THIS
+ * SOFTWARE, EVEN IF ADVISED OF THE POSSIBILITY OF SUCH DAMAGE.
+ */
+package scalafx.event
+
+import scala.language.implicitConversions
+import javafx.{event => jfxe}
+import scalafx.Includes._
+import scalafx.delegate.SFXDelegate
+
+object Event {
+  implicit def sfxEvent2jfx(e: Event) = if (e != null) e.delegate else null
+
+  def apply[T <: jfxe.Event](eventType: jfxe.EventType[T]) = new Event(new jfxe.Event(eventType))
+
+  /**
+   * Fires the specified event.
+   */
+  def fireEvent(eventTarget: jfxe.EventTarget, event: jfxe.Event) {
+    jfxe.Event.fireEvent(eventTarget, event)
+  }
+
+  /**
+   * Common supertype for all event types.
+   */
+  val ANY: EventType[jfxe.Event] = jfxe.Event.ANY
+
+  /**
+   * The constant which represents an unknown event source / target.
+   */
+  val NULL_SOURCE_TARGET: jfxe.EventTarget = jfxe.Event.NULL_SOURCE_TARGET
+
+}
+
+/**
+ * Wrapper class for [[http://docs.oracle.com/javase/8/javafx/api/javafx/event/Event.html Event]].
+ */
+class Event(override val delegate: jfxe.Event) extends SFXDelegate[jfxe.Event] {
+
+  /**
+   * Construct a new Event with the specified event type.
+   *
+   * @param eventType The event type
+   */
+  def this(eventType: EventType[_ <: Event]) = this(new Event(eventType))
+
+  /**
+   * Construct a new Event with the specified event source, target and type.
+   *
+   * @param source the event source which sent the event
+   * @param target the event target to associate with the event
+   * @param eventType The event type
+   */
+  def this(source: Any, target: jfxe.EventTarget, eventType: EventType[_ <: Event]) =
+    this(new Event(source, target, eventType))
+
+  /**
+   * Marks this Event as consumed. This stops its further propagation.
+   */
+  def consume() {
+    delegate.consume()
+  }
+
+  /**
+   * Indicates whether this Event has been consumed by any filter or handler.
+   */
+  def consumed: Boolean = delegate.isConsumed
+
+  /**
+   * Creates and returns a copy of this event with the specified event source and target.
+   */
+  def copyFor(newSource: AnyRef, newTarget: jfxe.EventTarget): Event =
+    new Event(delegate.copyFor(newSource, newTarget))
+
+  /**
+   * Gets the event type of this event.
+   */
+  def eventType: EventType[_ <: jfxe.Event] = delegate.getEventType
+
+  /**
+   * Returns the object on which the Event initially occurred.
+   */
+  def source: Object = delegate.getSource
+
+  /**
+   * Returns the event target of this event.
+   */
+  def target: jfxe.EventTarget = delegate.getTarget
+
+}