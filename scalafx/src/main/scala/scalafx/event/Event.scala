/*
 * Copyright (c) 2011-2014, ScalaFX Project
 * All rights reserved.
 *
 * Redistribution and use in source and binary forms, with or without
 * modification, are permitted provided that the following conditions are met:
 *     * Redistributions of source code must retain the above copyright
 *       notice, this list of conditions and the following disclaimer.
 *     * Redistributions in binary form must reproduce the above copyright
 *       notice, this list of conditions and the following disclaimer in the
 *       documentation and/or other materials provided with the distribution.
 *     * Neither the name of the ScalaFX Project nor the
 *       names of its contributors may be used to endorse or promote products
 *       derived from this software without specific prior written permission.
 *
 * THIS SOFTWARE IS PROVIDED BY THE COPYRIGHT HOLDERS AND CONTRIBUTORS "AS IS" AND
 * ANY EXPRESS OR IMPLIED WARRANTIES, INCLUDING, BUT NOT LIMITED TO, THE IMPLIED
 * WARRANTIES OF MERCHANTABILITY AND FITNESS FOR A PARTICULAR PURPOSE ARE
 * DISCLAIMED. IN NO EVENT SHALL THE SCALAFX PROJECT OR ITS CONTRIBUTORS BE LIABLE
 * FOR ANY DIRECT, INDIRECT, INCIDENTAL, SPECIAL, EXEMPLARY, OR CONSEQUENTIAL
 * DAMAGES (INCLUDING, BUT NOT LIMITED TO, PROCUREMENT OF SUBSTITUTE GOODS OR
 * SERVICES; LOSS OF USE, DATA, OR PROFITS; OR BUSINESS INTERRUPTION) HOWEVER CAUSED
 * AND ON ANY THEORY OF LIABILITY, WHETHER IN CONTRACT, STRICT LIABILITY, OR TORT
 * (INCLUDING NEGLIGENCE OR OTHERWISE) ARISING IN ANY WAY OUT OF THE USE OF THIS
 * SOFTWARE, EVEN IF ADVISED OF THE POSSIBILITY OF SUCH DAMAGE.
 */
package scalafx.event

<<<<<<< HEAD
import scala.language.implicitConversions
import javafx.{event => jfxe}
=======
import javafx.{event => jfxe}

import scala.language.implicitConversions
>>>>>>> df8b3993
import scalafx.Includes._
import scalafx.delegate.SFXDelegate

object Event {
<<<<<<< HEAD
  implicit def sfxEvent2jfx(e: Event) = if (e != null) e.delegate else null
=======
  implicit def sfxEvent2jfx(e: Event): jfxe.Event = if (e != null) e.delegate else null
>>>>>>> df8b3993

  def apply[T <: jfxe.Event](eventType: jfxe.EventType[T]) = new Event(new jfxe.Event(eventType))

  /**
   * Fires the specified event.
   */
  def fireEvent(eventTarget: jfxe.EventTarget, event: jfxe.Event) {
    jfxe.Event.fireEvent(eventTarget, event)
  }

  /**
   * Common supertype for all event types.
   */
  val ANY: EventType[jfxe.Event] = jfxe.Event.ANY

  /**
   * The constant which represents an unknown event source / target.
   */
  val NULL_SOURCE_TARGET: jfxe.EventTarget = jfxe.Event.NULL_SOURCE_TARGET

}

/**
 * Wrapper class for [[http://docs.oracle.com/javase/8/javafx/api/javafx/event/Event.html Event]].
 */
class Event(override val delegate: jfxe.Event) extends SFXDelegate[jfxe.Event] {

  /**
   * Construct a new Event with the specified event type.
   *
   * @param eventType The event type
   */
  def this(eventType: EventType[_ <: Event]) = this(new Event(eventType))

  /**
   * Construct a new Event with the specified event source, target and type.
   *
   * @param source the event source which sent the event
   * @param target the event target to associate with the event
   * @param eventType The event type
   */
  def this(source: Any, target: jfxe.EventTarget, eventType: EventType[_ <: Event]) =
    this(new Event(source, target, eventType))

  /**
   * Marks this Event as consumed. This stops its further propagation.
   */
  def consume() {
    delegate.consume()
  }

  /**
   * Indicates whether this Event has been consumed by any filter or handler.
   */
  def consumed: Boolean = delegate.isConsumed

  /**
   * Creates and returns a copy of this event with the specified event source and target.
   */
  def copyFor(newSource: AnyRef, newTarget: jfxe.EventTarget): Event =
    new Event(delegate.copyFor(newSource, newTarget))

  /**
   * Gets the event type of this event.
   */
  def eventType: EventType[_ <: jfxe.Event] = delegate.getEventType

  /**
   * Returns the object on which the Event initially occurred.
   */
  def source: Object = delegate.getSource

  /**
   * Returns the event target of this event.
   */
  def target: jfxe.EventTarget = delegate.getTarget

}<|MERGE_RESOLUTION|>--- conflicted
+++ resolved
@@ -26,23 +26,14 @@
  */
 package scalafx.event
 
-<<<<<<< HEAD
-import scala.language.implicitConversions
-import javafx.{event => jfxe}
-=======
 import javafx.{event => jfxe}
 
 import scala.language.implicitConversions
->>>>>>> df8b3993
 import scalafx.Includes._
 import scalafx.delegate.SFXDelegate
 
 object Event {
-<<<<<<< HEAD
-  implicit def sfxEvent2jfx(e: Event) = if (e != null) e.delegate else null
-=======
   implicit def sfxEvent2jfx(e: Event): jfxe.Event = if (e != null) e.delegate else null
->>>>>>> df8b3993
 
   def apply[T <: jfxe.Event](eventType: jfxe.EventType[T]) = new Event(new jfxe.Event(eventType))
 
