--- conflicted
+++ resolved
@@ -26,14 +26,9 @@
  */
 package scalafx.event
 
-<<<<<<< HEAD
-import scala.language.implicitConversions
-import javafx.{event => jfxe}
-=======
 import javafx.{event => jfxe}
 
 import scala.language.implicitConversions
->>>>>>> df8b3993
 import scalafx.delegate.SFXDelegate
 
 object EventIncludes extends EventIncludes
@@ -53,11 +48,7 @@
    * @param ae JavaFX ActionEvent
    * @return ScalaFX ActionEvent
    */
-<<<<<<< HEAD
-  implicit def jfxActionEvent2sfx(ae: jfxe.ActionEvent) = if (ae != null) new ActionEvent(ae) else null
-=======
   implicit def jfxActionEvent2sfx(ae: jfxe.ActionEvent): ActionEvent = if (ae != null) new ActionEvent(ae) else null
->>>>>>> df8b3993
 
   /**
    * Converts a
@@ -67,11 +58,7 @@
    * @param e JavaFX Event
    * @return ScalaFX Event
    */
-<<<<<<< HEAD
-  implicit def jfxEvent2sfx(e: jfxe.Event) = if (e != null) new Event(e) else null
-=======
   implicit def jfxEvent2sfx(e: jfxe.Event): Event = if (e != null) new Event(e) else null
->>>>>>> df8b3993
 
   implicit def jfxEventDispatcher2sfx(e: jfxe.EventDispatcher): EventDispatcher =
     if (e != null) new EventDispatcher(e) {} else null
@@ -91,11 +78,7 @@
    * @param e JavaFX EventType
    * @return ScalaFX EventType
    */
-<<<<<<< HEAD
-  implicit def jfxEventType2sfx[T <: jfxe.Event](e: jfxe.EventType[T]) = if (e != null) new EventType[T](e) else null
-=======
   implicit def jfxEventType2sfx[T <: jfxe.Event](e: jfxe.EventType[T]): EventType[T] = if (e != null) new EventType[T](e) else null
->>>>>>> df8b3993
 
   /**
    * Converts a
@@ -146,20 +129,12 @@
    * @param handler Closure that ''will not'' handle event.
    * @return JavaFX EventHandler which handle method will call handler
    */
-<<<<<<< HEAD
-  implicit def eventClosureWrapperWithZeroParam[T <: jfxe.Event, R](handler: () => R) = new jfxe.EventHandler[T] {
-    def handle(event: T) {
-      handler()
-    }
-  }
-=======
   implicit def eventClosureWrapperWithZeroParam[T <: jfxe.Event, R](handler: () => R): jfxe.EventHandler[T] =
     new jfxe.EventHandler[T] {
       def handle(event: T) {
         handler()
       }
     }
->>>>>>> df8b3993
 
   /**
    * Converts a closure to a JavaFX EventHandler. It is used when the event properties ''will be used''.
@@ -176,11 +151,7 @@
    * @param handler Closure that that takes scalafx.event.Event as argument.
    * @return JavaFX EventHandler which handle method will call handler
    */
-<<<<<<< HEAD
-  implicit def eventClosureWrapperWithParam[J <: jfxe.Event, S <: SFXDelegate[J], R](handler: (S) => R)(implicit jfx2sfx: J => S) =
-=======
   implicit def eventClosureWrapperWithParam[J <: jfxe.Event, S <: SFXDelegate[J], R](handler: (S) => R)(implicit jfx2sfx: J => S): jfxe.EventHandler[J] =
->>>>>>> df8b3993
     new jfxe.EventHandler[J] {
       def handle(event: J) {
         handler(event)
