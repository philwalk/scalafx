--- conflicted
+++ resolved
@@ -1,140 +1,136 @@
-/*
-<<<<<<< HEAD
-* Copyright (c) 2011-2014, ScalaFX Project
-=======
- * Copyright (c) 2011-2014, ScalaFX Project
->>>>>>> a496ffa6
- * All rights reserved.
- *
- * Redistribution and use in source and binary forms, with or without
- * modification, are permitted provided that the following conditions are met:
- *     * Redistributions of source code must retain the above copyright
- *       notice, this list of conditions and the following disclaimer.
- *     * Redistributions in binary form must reproduce the above copyright
- *       notice, this list of conditions and the following disclaimer in the
- *       documentation and/or other materials provided with the distribution.
- *     * Neither the name of the ScalaFX Project nor the
- *       names of its contributors may be used to endorse or promote products
- *       derived from this software without specific prior written permission.
- *
- * THIS SOFTWARE IS PROVIDED BY THE COPYRIGHT HOLDERS AND CONTRIBUTORS "AS IS" AND
- * ANY EXPRESS OR IMPLIED WARRANTIES, INCLUDING, BUT NOT LIMITED TO, THE IMPLIED
- * WARRANTIES OF MERCHANTABILITY AND FITNESS FOR A PARTICULAR PURPOSE ARE
- * DISCLAIMED. IN NO EVENT SHALL THE SCALAFX PROJECT OR ITS CONTRIBUTORS BE LIABLE
- * FOR ANY DIRECT, INDIRECT, INCIDENTAL, SPECIAL, EXEMPLARY, OR CONSEQUENTIAL
- * DAMAGES (INCLUDING, BUT NOT LIMITED TO, PROCUREMENT OF SUBSTITUTE GOODS OR
- * SERVICES; LOSS OF USE, DATA, OR PROFITS; OR BUSINESS INTERRUPTION) HOWEVER CAUSED
- * AND ON ANY THEORY OF LIABILITY, WHETHER IN CONTRACT, STRICT LIABILITY, OR TORT
- * (INCLUDING NEGLIGENCE OR OTHERWISE) ARISING IN ANY WAY OUT OF THE USE OF THIS
- * SOFTWARE, EVEN IF ADVISED OF THE POSSIBILITY OF SUCH DAMAGE.
- */
-package scalafx.event
-
-import scala.language.implicitConversions
-import javafx.{event => jfxe}
-import scalafx.delegate.SFXDelegate
-
-object EventIncludes extends EventIncludes
-
-/**
- * Contains implicit methods to convert from
- * [[http://docs.oracle.com/javase/8/javafx/api/javafx/event/package-summary.html `javafx.event`]]
- * Classes to their ScalaFX counterparts.
- */
-trait EventIncludes {
-
-  /**
-   * Converts a
-   * [[http://docs.oracle.com/javase/8/javafx/api/javafx/event/ActionEvent `javafx.event.ActionEvent`]]
-   * instance to its ScalaFX counterpart.
-   *
-   * @param ae JavaFX ActionEvent
-   * @return ScalaFX ActionEvent
-   */
-  implicit def jfxActionEvent2sfx(ae: jfxe.ActionEvent) = new ActionEvent(ae)
-
-  /**
-   * Converts a
-   * [[http://docs.oracle.com/javase/8/javafx/api/javafx/event/Event `javafx.event.Event`]]
-   * instance to its ScalaFX counterpart.
-   *
-   * @param e JavaFX Event
-   * @return ScalaFX Event
-   */
-  implicit def jfxEvent2sfx(e: jfxe.Event) = new Event(e)
-
-  /**
-   * Converts a
-   * [[http://docs.oracle.com/javase/8/javafx/api/javafx/event/EventType `javafx.event.EventType`]]
-   * instance to its ScalaFX counterpart.
-   *
-   * @tparam T Event Type
-   * @param e JavaFX EventType
-   * @return ScalaFX EventType
-   */
-  implicit def jfxEventType2sfx[T <: jfxe.Event](e: jfxe.EventType[T]) = new EventType[T](e)
-
-  /**
-   * Create a simple event handler when information about event is not be used.
-   *
-   * Enables following use:
-   * <pre>
-       button.onAction = handle {
-         println("Handling button action")
-         doSomething()
-       }
-   * </pre>
-   *
-   * @tparam J JavaFX Event subclass.
-   * @param handler code executed when event is handled.
-   * @return JavaFX EventHandler which will wrap the input code `handler`.
-   */
-  def handle[J <: jfxe.Event, R](handler: => R) = new jfxe.EventHandler[J] {
-    def handle(event: J) {
-      handler
-    }
-  }
-
-  /**
-   * Converts a closure to a JavaFX EventHandler. It is used when information about event is not be used.
-   *
-   * Enables following use:
-   * <pre>
-       button.onAction = () => {
-         println("Handling button action")
-         doSomething()
-       }
-   * </pre>
-   *
-   * @tparam T JavaFX Event subclass.
-   * @param handler Closure that ''will not'' handle event.
-   * @return JavaFX EventHandler which handle method will call handler
-   */
-  implicit def eventClosureWrapperWithZeroParam[T <: jfxe.Event, R](handler: () => R) = new jfxe.EventHandler[T] {
-    def handle(event: T) {
-      handler()
-    }
-  }
-
-  /**
-   * Converts a closure to a JavaFX EventHandler. It is used when the event properties ''will be used''.
-   *
-   * Enables following use:
-   * <pre>
-      button.onAction = (e:ActionEvent) => {
-        println("Handling button action: " + e)
-        doSomething(e)
-      }
-   * </pre>
-   *
-   * @tparam J JavaFX Event subclass.
-   * @param handler Closure that that takes scalafx.event.Event as argument.
-   * @return JavaFX EventHandler which handle method will call handler
-   */
-  implicit def eventClosureWrapperWithParam[J <: jfxe.Event, S <: SFXDelegate[J], R](handler: (S) => R)(implicit jfx2sfx: J => S) =
-    new jfxe.EventHandler[J] {
-      def handle(event: J) {
-        handler(event)
-      }
-    }
-}
+/*
+ * Copyright (c) 2011-2014, ScalaFX Project
+ * All rights reserved.
+ *
+ * Redistribution and use in source and binary forms, with or without
+ * modification, are permitted provided that the following conditions are met:
+ *     * Redistributions of source code must retain the above copyright
+ *       notice, this list of conditions and the following disclaimer.
+ *     * Redistributions in binary form must reproduce the above copyright
+ *       notice, this list of conditions and the following disclaimer in the
+ *       documentation and/or other materials provided with the distribution.
+ *     * Neither the name of the ScalaFX Project nor the
+ *       names of its contributors may be used to endorse or promote products
+ *       derived from this software without specific prior written permission.
+ *
+ * THIS SOFTWARE IS PROVIDED BY THE COPYRIGHT HOLDERS AND CONTRIBUTORS "AS IS" AND
+ * ANY EXPRESS OR IMPLIED WARRANTIES, INCLUDING, BUT NOT LIMITED TO, THE IMPLIED
+ * WARRANTIES OF MERCHANTABILITY AND FITNESS FOR A PARTICULAR PURPOSE ARE
+ * DISCLAIMED. IN NO EVENT SHALL THE SCALAFX PROJECT OR ITS CONTRIBUTORS BE LIABLE
+ * FOR ANY DIRECT, INDIRECT, INCIDENTAL, SPECIAL, EXEMPLARY, OR CONSEQUENTIAL
+ * DAMAGES (INCLUDING, BUT NOT LIMITED TO, PROCUREMENT OF SUBSTITUTE GOODS OR
+ * SERVICES; LOSS OF USE, DATA, OR PROFITS; OR BUSINESS INTERRUPTION) HOWEVER CAUSED
+ * AND ON ANY THEORY OF LIABILITY, WHETHER IN CONTRACT, STRICT LIABILITY, OR TORT
+ * (INCLUDING NEGLIGENCE OR OTHERWISE) ARISING IN ANY WAY OUT OF THE USE OF THIS
+ * SOFTWARE, EVEN IF ADVISED OF THE POSSIBILITY OF SUCH DAMAGE.
+ */
+package scalafx.event
+
+import scala.language.implicitConversions
+import javafx.{event => jfxe}
+import scalafx.delegate.SFXDelegate
+
+object EventIncludes extends EventIncludes
+
+/**
+ * Contains implicit methods to convert from
+ * [[http://docs.oracle.com/javase/8/javafx/api/javafx/event/package-summary.html `javafx.event`]]
+ * Classes to their ScalaFX counterparts.
+ */
+trait EventIncludes {
+
+  /**
+   * Converts a
+   * [[http://docs.oracle.com/javase/8/javafx/api/javafx/event/ActionEvent `javafx.event.ActionEvent`]]
+   * instance to its ScalaFX counterpart.
+   *
+   * @param ae JavaFX ActionEvent
+   * @return ScalaFX ActionEvent
+   */
+  implicit def jfxActionEvent2sfx(ae: jfxe.ActionEvent) = new ActionEvent(ae)
+
+  /**
+   * Converts a
+   * [[http://docs.oracle.com/javase/8/javafx/api/javafx/event/Event `javafx.event.Event`]]
+   * instance to its ScalaFX counterpart.
+   *
+   * @param e JavaFX Event
+   * @return ScalaFX Event
+   */
+  implicit def jfxEvent2sfx(e: jfxe.Event) = new Event(e)
+
+  /**
+   * Converts a
+   * [[http://docs.oracle.com/javase/8/javafx/api/javafx/event/EventType `javafx.event.EventType`]]
+   * instance to its ScalaFX counterpart.
+   *
+   * @tparam T Event Type
+   * @param e JavaFX EventType
+   * @return ScalaFX EventType
+   */
+  implicit def jfxEventType2sfx[T <: jfxe.Event](e: jfxe.EventType[T]) = new EventType[T](e)
+
+  /**
+   * Create a simple event handler when information about event is not be used.
+   *
+   * Enables following use:
+   * <pre>
+       button.onAction = handle {
+         println("Handling button action")
+         doSomething()
+       }
+   * </pre>
+   *
+   * @tparam J JavaFX Event subclass.
+   * @param handler code executed when event is handled.
+   * @return JavaFX EventHandler which will wrap the input code `handler`.
+   */
+  def handle[J <: jfxe.Event, R](handler: => R) = new jfxe.EventHandler[J] {
+    def handle(event: J) {
+      handler
+    }
+  }
+
+  /**
+   * Converts a closure to a JavaFX EventHandler. It is used when information about event is not be used.
+   *
+   * Enables following use:
+   * <pre>
+       button.onAction = () => {
+         println("Handling button action")
+         doSomething()
+       }
+   * </pre>
+   *
+   * @tparam T JavaFX Event subclass.
+   * @param handler Closure that ''will not'' handle event.
+   * @return JavaFX EventHandler which handle method will call handler
+   */
+  implicit def eventClosureWrapperWithZeroParam[T <: jfxe.Event, R](handler: () => R) = new jfxe.EventHandler[T] {
+    def handle(event: T) {
+      handler()
+    }
+  }
+
+  /**
+   * Converts a closure to a JavaFX EventHandler. It is used when the event properties ''will be used''.
+   *
+   * Enables following use:
+   * <pre>
+      button.onAction = (e:ActionEvent) => {
+        println("Handling button action: " + e)
+        doSomething(e)
+      }
+   * </pre>
+   *
+   * @tparam J JavaFX Event subclass.
+   * @param handler Closure that that takes scalafx.event.Event as argument.
+   * @return JavaFX EventHandler which handle method will call handler
+   */
+  implicit def eventClosureWrapperWithParam[J <: jfxe.Event, S <: SFXDelegate[J], R](handler: (S) => R)(implicit jfx2sfx: J => S) =
+    new jfxe.EventHandler[J] {
+      def handle(event: J) {
+        handler(event)
+      }
+    }
+}