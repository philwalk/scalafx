/*
<<<<<<< HEAD
* Copyright (c) 2011-2014, ScalaFX Project
=======
 * Copyright (c) 2011-2014, ScalaFX Project
>>>>>>> a496ffa6
 * All rights reserved.
 *
 * Redistribution and use in source and binary forms, with or without
 * modification, are permitted provided that the following conditions are met:
 *     * Redistributions of source code must retain the above copyright
 *       notice, this list of conditions and the following disclaimer.
 *     * Redistributions in binary form must reproduce the above copyright
 *       notice, this list of conditions and the following disclaimer in the
 *       documentation and/or other materials provided with the distribution.
 *     * Neither the name of the ScalaFX Project nor the
 *       names of its contributors may be used to endorse or promote products
 *       derived from this software without specific prior written permission.
 *
 * THIS SOFTWARE IS PROVIDED BY THE COPYRIGHT HOLDERS AND CONTRIBUTORS "AS IS" AND
 * ANY EXPRESS OR IMPLIED WARRANTIES, INCLUDING, BUT NOT LIMITED TO, THE IMPLIED
 * WARRANTIES OF MERCHANTABILITY AND FITNESS FOR A PARTICULAR PURPOSE ARE
 * DISCLAIMED. IN NO EVENT SHALL THE SCALAFX PROJECT OR ITS CONTRIBUTORS BE LIABLE
 * FOR ANY DIRECT, INDIRECT, INCIDENTAL, SPECIAL, EXEMPLARY, OR CONSEQUENTIAL
 * DAMAGES (INCLUDING, BUT NOT LIMITED TO, PROCUREMENT OF SUBSTITUTE GOODS OR
 * SERVICES; LOSS OF USE, DATA, OR PROFITS; OR BUSINESS INTERRUPTION) HOWEVER CAUSED
 * AND ON ANY THEORY OF LIABILITY, WHETHER IN CONTRACT, STRICT LIABILITY, OR TORT
 * (INCLUDING NEGLIGENCE OR OTHERWISE) ARISING IN ANY WAY OUT OF THE USE OF THIS
 * SOFTWARE, EVEN IF ADVISED OF THE POSSIBILITY OF SUCH DAMAGE.
 */
package issues.issue3

import javafx.{stage => jfxs}

import scalafx.Includes._
import scalafx.application.JFXApp
import scalafx.event.ActionEvent
import scalafx.geometry.Insets
import scalafx.scene.Scene
import scalafx.scene.control.{Label, Button}
import scalafx.scene.layout.StackPane
import scalafx.stage.Stage
import scalafx.application.JFXApp.PrimaryStage

/**
 * Illustration of problem with creating and showing a second stage using `showAndWait()`.
 */
object SecondStageExceptionDemo extends JFXApp {

  stage = new PrimaryStage {
    scene = new Scene(200, 100) {
      content = new StackPane {
        padding = Insets(20, 20, 20, 20)
        content = new Button {
          text = "Show Dialog"
          onAction = (ae: ActionEvent) => {
            // the JavaFX stage constructor argument below was needed to prevent exceptions
            val dialogStage = new Stage {
              scene = new Scene {
                content = new StackPane {
                  padding = Insets(20, 20, 20, 20)
                  content = new Label("  This is a new dialog!  ")
                }
              }
            }
            // Exception was thrown here: java.lang.IllegalStateException: Cannot call this method on primary stage
            dialogStage.showAndWait()
          }
        }
      }
    }
  }
}
<|MERGE_RESOLUTION|>--- conflicted
+++ resolved
@@ -1,73 +1,69 @@
-/*
-<<<<<<< HEAD
-* Copyright (c) 2011-2014, ScalaFX Project
-=======
- * Copyright (c) 2011-2014, ScalaFX Project
->>>>>>> a496ffa6
- * All rights reserved.
- *
- * Redistribution and use in source and binary forms, with or without
- * modification, are permitted provided that the following conditions are met:
- *     * Redistributions of source code must retain the above copyright
- *       notice, this list of conditions and the following disclaimer.
- *     * Redistributions in binary form must reproduce the above copyright
- *       notice, this list of conditions and the following disclaimer in the
- *       documentation and/or other materials provided with the distribution.
- *     * Neither the name of the ScalaFX Project nor the
- *       names of its contributors may be used to endorse or promote products
- *       derived from this software without specific prior written permission.
- *
- * THIS SOFTWARE IS PROVIDED BY THE COPYRIGHT HOLDERS AND CONTRIBUTORS "AS IS" AND
- * ANY EXPRESS OR IMPLIED WARRANTIES, INCLUDING, BUT NOT LIMITED TO, THE IMPLIED
- * WARRANTIES OF MERCHANTABILITY AND FITNESS FOR A PARTICULAR PURPOSE ARE
- * DISCLAIMED. IN NO EVENT SHALL THE SCALAFX PROJECT OR ITS CONTRIBUTORS BE LIABLE
- * FOR ANY DIRECT, INDIRECT, INCIDENTAL, SPECIAL, EXEMPLARY, OR CONSEQUENTIAL
- * DAMAGES (INCLUDING, BUT NOT LIMITED TO, PROCUREMENT OF SUBSTITUTE GOODS OR
- * SERVICES; LOSS OF USE, DATA, OR PROFITS; OR BUSINESS INTERRUPTION) HOWEVER CAUSED
- * AND ON ANY THEORY OF LIABILITY, WHETHER IN CONTRACT, STRICT LIABILITY, OR TORT
- * (INCLUDING NEGLIGENCE OR OTHERWISE) ARISING IN ANY WAY OUT OF THE USE OF THIS
- * SOFTWARE, EVEN IF ADVISED OF THE POSSIBILITY OF SUCH DAMAGE.
- */
-package issues.issue3
-
-import javafx.{stage => jfxs}
-
-import scalafx.Includes._
-import scalafx.application.JFXApp
-import scalafx.event.ActionEvent
-import scalafx.geometry.Insets
-import scalafx.scene.Scene
-import scalafx.scene.control.{Label, Button}
-import scalafx.scene.layout.StackPane
-import scalafx.stage.Stage
-import scalafx.application.JFXApp.PrimaryStage
-
-/**
- * Illustration of problem with creating and showing a second stage using `showAndWait()`.
- */
-object SecondStageExceptionDemo extends JFXApp {
-
-  stage = new PrimaryStage {
-    scene = new Scene(200, 100) {
-      content = new StackPane {
-        padding = Insets(20, 20, 20, 20)
-        content = new Button {
-          text = "Show Dialog"
-          onAction = (ae: ActionEvent) => {
-            // the JavaFX stage constructor argument below was needed to prevent exceptions
-            val dialogStage = new Stage {
-              scene = new Scene {
-                content = new StackPane {
-                  padding = Insets(20, 20, 20, 20)
-                  content = new Label("  This is a new dialog!  ")
-                }
-              }
-            }
-            // Exception was thrown here: java.lang.IllegalStateException: Cannot call this method on primary stage
-            dialogStage.showAndWait()
-          }
-        }
-      }
-    }
-  }
-}
+/*
+ * Copyright (c) 2011-2014, ScalaFX Project
+ * All rights reserved.
+ *
+ * Redistribution and use in source and binary forms, with or without
+ * modification, are permitted provided that the following conditions are met:
+ *     * Redistributions of source code must retain the above copyright
+ *       notice, this list of conditions and the following disclaimer.
+ *     * Redistributions in binary form must reproduce the above copyright
+ *       notice, this list of conditions and the following disclaimer in the
+ *       documentation and/or other materials provided with the distribution.
+ *     * Neither the name of the ScalaFX Project nor the
+ *       names of its contributors may be used to endorse or promote products
+ *       derived from this software without specific prior written permission.
+ *
+ * THIS SOFTWARE IS PROVIDED BY THE COPYRIGHT HOLDERS AND CONTRIBUTORS "AS IS" AND
+ * ANY EXPRESS OR IMPLIED WARRANTIES, INCLUDING, BUT NOT LIMITED TO, THE IMPLIED
+ * WARRANTIES OF MERCHANTABILITY AND FITNESS FOR A PARTICULAR PURPOSE ARE
+ * DISCLAIMED. IN NO EVENT SHALL THE SCALAFX PROJECT OR ITS CONTRIBUTORS BE LIABLE
+ * FOR ANY DIRECT, INDIRECT, INCIDENTAL, SPECIAL, EXEMPLARY, OR CONSEQUENTIAL
+ * DAMAGES (INCLUDING, BUT NOT LIMITED TO, PROCUREMENT OF SUBSTITUTE GOODS OR
+ * SERVICES; LOSS OF USE, DATA, OR PROFITS; OR BUSINESS INTERRUPTION) HOWEVER CAUSED
+ * AND ON ANY THEORY OF LIABILITY, WHETHER IN CONTRACT, STRICT LIABILITY, OR TORT
+ * (INCLUDING NEGLIGENCE OR OTHERWISE) ARISING IN ANY WAY OUT OF THE USE OF THIS
+ * SOFTWARE, EVEN IF ADVISED OF THE POSSIBILITY OF SUCH DAMAGE.
+ */
+package issues.issue3
+
+import javafx.{stage => jfxs}
+
+import scalafx.Includes._
+import scalafx.application.JFXApp
+import scalafx.event.ActionEvent
+import scalafx.geometry.Insets
+import scalafx.scene.Scene
+import scalafx.scene.control.{Label, Button}
+import scalafx.scene.layout.StackPane
+import scalafx.stage.Stage
+import scalafx.application.JFXApp.PrimaryStage
+
+/**
+ * Illustration of problem with creating and showing a second stage using `showAndWait()`.
+ */
+object SecondStageExceptionDemo extends JFXApp {
+
+  stage = new PrimaryStage {
+    scene = new Scene(200, 100) {
+      content = new StackPane {
+        padding = Insets(20, 20, 20, 20)
+        content = new Button {
+          text = "Show Dialog"
+          onAction = (ae: ActionEvent) => {
+            // the JavaFX stage constructor argument below was needed to prevent exceptions
+            val dialogStage = new Stage {
+              scene = new Scene {
+                content = new StackPane {
+                  padding = Insets(20, 20, 20, 20)
+                  content = new Label("  This is a new dialog!  ")
+                }
+              }
+            }
+            // Exception was thrown here: java.lang.IllegalStateException: Cannot call this method on primary stage
+            dialogStage.showAndWait()
+          }
+        }
+      }
+    }
+  }
+}