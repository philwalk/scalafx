/*
<<<<<<< HEAD
* Copyright (c) 2011-2014, ScalaFX Project
=======
 * Copyright (c) 2011-2014, ScalaFX Project
>>>>>>> a496ffa6
 * All rights reserved.
 *
 * Redistribution and use in source and binary forms, with or without
 * modification, are permitted provided that the following conditions are met:
 *     * Redistributions of source code must retain the above copyright
 *       notice, this list of conditions and the following disclaimer.
 *     * Redistributions in binary form must reproduce the above copyright
 *       notice, this list of conditions and the following disclaimer in the
 *       documentation and/or other materials provided with the distribution.
 *     * Neither the name of the ScalaFX Project nor the
 *       names of its contributors may be used to endorse or promote products
 *       derived from this software without specific prior written permission.
 *
 * THIS SOFTWARE IS PROVIDED BY THE COPYRIGHT HOLDERS AND CONTRIBUTORS "AS IS" AND
 * ANY EXPRESS OR IMPLIED WARRANTIES, INCLUDING, BUT NOT LIMITED TO, THE IMPLIED
 * WARRANTIES OF MERCHANTABILITY AND FITNESS FOR A PARTICULAR PURPOSE ARE
 * DISCLAIMED. IN NO EVENT SHALL THE SCALAFX PROJECT OR ITS CONTRIBUTORS BE LIABLE
 * FOR ANY DIRECT, INDIRECT, INCIDENTAL, SPECIAL, EXEMPLARY, OR CONSEQUENTIAL
 * DAMAGES (INCLUDING, BUT NOT LIMITED TO, PROCUREMENT OF SUBSTITUTE GOODS OR
 * SERVICES; LOSS OF USE, DATA, OR PROFITS; OR BUSINESS INTERRUPTION) HOWEVER CAUSED
 * AND ON ANY THEORY OF LIABILITY, WHETHER IN CONTRACT, STRICT LIABILITY, OR TORT
 * (INCLUDING NEGLIGENCE OR OTHERWISE) ARISING IN ANY WAY OUT OF THE USE OF THIS
 * SOFTWARE, EVEN IF ADVISED OF THE POSSIBILITY OF SUCH DAMAGE.
 */

package issues.issue14

import scalafx.Includes._
import scalafx.application.JFXApp
import scalafx.application.JFXApp.PrimaryStage
import scalafx.beans.property.ObjectProperty
import scalafx.event.ActionEvent
import scalafx.geometry.{Pos, Insets}
import scalafx.scene.Scene
import scalafx.scene.control.Button
import scalafx.scene.layout.{BorderPane, HBox}
import scalafx.scene.paint.Color
import scalafx.scene.shape.Rectangle


/** Example for ScalaFX Issue 14 [[http://code.google.com/p/scalafx/issues/detail?id=14]].
  *
  * The example illustrates problem with `ObjectProperty` holding a ScalaFX wrapper,
  * it cannot bind to component properties.
  * In example here we have to use JavaFX `Color` as value type for `ObjectProperty` to able to bind it
  * to `Rectangle#fill`.
  */
object ChangeFillExample extends JFXApp {

  // NOTE: We use here `ObjectProperty` factory method rather than constructor to indirectly create
  // an `ObjectProperty` that has JFX rather than SFX value type.
  // Without that we will have problems with binding `fillPaint` to `fill` in the `Rectangle`.
  // Compiler would throw:
  //   error: overloaded method value <== with alternatives:
  //   (v: scalafx.beans.value.ObservableValue[_ <: javafx.scene.paint.Paint, _ <: javafx.scene.paint.Paint])Unit <and>
  //   (v: javafx.beans.value.ObservableValue[_ <: javafx.scene.paint.Paint])Unit
  //   cannot be applied to (scalafx.beans.property.ObjectProperty[scalafx.scene.paint.Paint])
  //   fill <== fillPaint
  val fillPaint = ObjectProperty(this, "fillPaint", Color.LightGray)
  val Light = Color.LightGray
  val Dark = Color.Gray

  stage = new PrimaryStage {
    title = "Change Fill Example"
    scene = new Scene {
      root = new BorderPane {
        padding = Insets(10)
        center = new Rectangle {
          width = 200
          height = 200
          // Binding here fails to compile if `ObjectProperty` value type is ScalaFX color.
          fill <== fillPaint
        }
        bottom = new HBox {
          padding = Insets(10)
          alignmentInParent = Pos.CENTER
          content = new Button {
            text = "Change Fill"
            onAction = (ae: ActionEvent) => fillPaint() = if (Light == fillPaint()) Dark else Light
          }
        }
      }
    }
  }
}
<|MERGE_RESOLUTION|>--- conflicted
+++ resolved
@@ -1,91 +1,87 @@
-/*
-<<<<<<< HEAD
-* Copyright (c) 2011-2014, ScalaFX Project
-=======
- * Copyright (c) 2011-2014, ScalaFX Project
->>>>>>> a496ffa6
- * All rights reserved.
- *
- * Redistribution and use in source and binary forms, with or without
- * modification, are permitted provided that the following conditions are met:
- *     * Redistributions of source code must retain the above copyright
- *       notice, this list of conditions and the following disclaimer.
- *     * Redistributions in binary form must reproduce the above copyright
- *       notice, this list of conditions and the following disclaimer in the
- *       documentation and/or other materials provided with the distribution.
- *     * Neither the name of the ScalaFX Project nor the
- *       names of its contributors may be used to endorse or promote products
- *       derived from this software without specific prior written permission.
- *
- * THIS SOFTWARE IS PROVIDED BY THE COPYRIGHT HOLDERS AND CONTRIBUTORS "AS IS" AND
- * ANY EXPRESS OR IMPLIED WARRANTIES, INCLUDING, BUT NOT LIMITED TO, THE IMPLIED
- * WARRANTIES OF MERCHANTABILITY AND FITNESS FOR A PARTICULAR PURPOSE ARE
- * DISCLAIMED. IN NO EVENT SHALL THE SCALAFX PROJECT OR ITS CONTRIBUTORS BE LIABLE
- * FOR ANY DIRECT, INDIRECT, INCIDENTAL, SPECIAL, EXEMPLARY, OR CONSEQUENTIAL
- * DAMAGES (INCLUDING, BUT NOT LIMITED TO, PROCUREMENT OF SUBSTITUTE GOODS OR
- * SERVICES; LOSS OF USE, DATA, OR PROFITS; OR BUSINESS INTERRUPTION) HOWEVER CAUSED
- * AND ON ANY THEORY OF LIABILITY, WHETHER IN CONTRACT, STRICT LIABILITY, OR TORT
- * (INCLUDING NEGLIGENCE OR OTHERWISE) ARISING IN ANY WAY OUT OF THE USE OF THIS
- * SOFTWARE, EVEN IF ADVISED OF THE POSSIBILITY OF SUCH DAMAGE.
- */
-
-package issues.issue14
-
-import scalafx.Includes._
-import scalafx.application.JFXApp
-import scalafx.application.JFXApp.PrimaryStage
-import scalafx.beans.property.ObjectProperty
-import scalafx.event.ActionEvent
-import scalafx.geometry.{Pos, Insets}
-import scalafx.scene.Scene
-import scalafx.scene.control.Button
-import scalafx.scene.layout.{BorderPane, HBox}
-import scalafx.scene.paint.Color
-import scalafx.scene.shape.Rectangle
-
-
-/** Example for ScalaFX Issue 14 [[http://code.google.com/p/scalafx/issues/detail?id=14]].
-  *
-  * The example illustrates problem with `ObjectProperty` holding a ScalaFX wrapper,
-  * it cannot bind to component properties.
-  * In example here we have to use JavaFX `Color` as value type for `ObjectProperty` to able to bind it
-  * to `Rectangle#fill`.
-  */
-object ChangeFillExample extends JFXApp {
-
-  // NOTE: We use here `ObjectProperty` factory method rather than constructor to indirectly create
-  // an `ObjectProperty` that has JFX rather than SFX value type.
-  // Without that we will have problems with binding `fillPaint` to `fill` in the `Rectangle`.
-  // Compiler would throw:
-  //   error: overloaded method value <== with alternatives:
-  //   (v: scalafx.beans.value.ObservableValue[_ <: javafx.scene.paint.Paint, _ <: javafx.scene.paint.Paint])Unit <and>
-  //   (v: javafx.beans.value.ObservableValue[_ <: javafx.scene.paint.Paint])Unit
-  //   cannot be applied to (scalafx.beans.property.ObjectProperty[scalafx.scene.paint.Paint])
-  //   fill <== fillPaint
-  val fillPaint = ObjectProperty(this, "fillPaint", Color.LightGray)
-  val Light = Color.LightGray
-  val Dark = Color.Gray
-
-  stage = new PrimaryStage {
-    title = "Change Fill Example"
-    scene = new Scene {
-      root = new BorderPane {
-        padding = Insets(10)
-        center = new Rectangle {
-          width = 200
-          height = 200
-          // Binding here fails to compile if `ObjectProperty` value type is ScalaFX color.
-          fill <== fillPaint
-        }
-        bottom = new HBox {
-          padding = Insets(10)
-          alignmentInParent = Pos.CENTER
-          content = new Button {
-            text = "Change Fill"
-            onAction = (ae: ActionEvent) => fillPaint() = if (Light == fillPaint()) Dark else Light
-          }
-        }
-      }
-    }
-  }
-}
+/*
+ * Copyright (c) 2011-2014, ScalaFX Project
+ * All rights reserved.
+ *
+ * Redistribution and use in source and binary forms, with or without
+ * modification, are permitted provided that the following conditions are met:
+ *     * Redistributions of source code must retain the above copyright
+ *       notice, this list of conditions and the following disclaimer.
+ *     * Redistributions in binary form must reproduce the above copyright
+ *       notice, this list of conditions and the following disclaimer in the
+ *       documentation and/or other materials provided with the distribution.
+ *     * Neither the name of the ScalaFX Project nor the
+ *       names of its contributors may be used to endorse or promote products
+ *       derived from this software without specific prior written permission.
+ *
+ * THIS SOFTWARE IS PROVIDED BY THE COPYRIGHT HOLDERS AND CONTRIBUTORS "AS IS" AND
+ * ANY EXPRESS OR IMPLIED WARRANTIES, INCLUDING, BUT NOT LIMITED TO, THE IMPLIED
+ * WARRANTIES OF MERCHANTABILITY AND FITNESS FOR A PARTICULAR PURPOSE ARE
+ * DISCLAIMED. IN NO EVENT SHALL THE SCALAFX PROJECT OR ITS CONTRIBUTORS BE LIABLE
+ * FOR ANY DIRECT, INDIRECT, INCIDENTAL, SPECIAL, EXEMPLARY, OR CONSEQUENTIAL
+ * DAMAGES (INCLUDING, BUT NOT LIMITED TO, PROCUREMENT OF SUBSTITUTE GOODS OR
+ * SERVICES; LOSS OF USE, DATA, OR PROFITS; OR BUSINESS INTERRUPTION) HOWEVER CAUSED
+ * AND ON ANY THEORY OF LIABILITY, WHETHER IN CONTRACT, STRICT LIABILITY, OR TORT
+ * (INCLUDING NEGLIGENCE OR OTHERWISE) ARISING IN ANY WAY OUT OF THE USE OF THIS
+ * SOFTWARE, EVEN IF ADVISED OF THE POSSIBILITY OF SUCH DAMAGE.
+ */
+
+package issues.issue14
+
+import scalafx.Includes._
+import scalafx.application.JFXApp
+import scalafx.application.JFXApp.PrimaryStage
+import scalafx.beans.property.ObjectProperty
+import scalafx.event.ActionEvent
+import scalafx.geometry.{Pos, Insets}
+import scalafx.scene.Scene
+import scalafx.scene.control.Button
+import scalafx.scene.layout.{BorderPane, HBox}
+import scalafx.scene.paint.Color
+import scalafx.scene.shape.Rectangle
+
+
+/** Example for ScalaFX Issue 14 [[http://code.google.com/p/scalafx/issues/detail?id=14]].
+  *
+  * The example illustrates problem with `ObjectProperty` holding a ScalaFX wrapper,
+  * it cannot bind to component properties.
+  * In example here we have to use JavaFX `Color` as value type for `ObjectProperty` to able to bind it
+  * to `Rectangle#fill`.
+  */
+object ChangeFillExample extends JFXApp {
+
+  // NOTE: We use here `ObjectProperty` factory method rather than constructor to indirectly create
+  // an `ObjectProperty` that has JFX rather than SFX value type.
+  // Without that we will have problems with binding `fillPaint` to `fill` in the `Rectangle`.
+  // Compiler would throw:
+  //   error: overloaded method value <== with alternatives:
+  //   (v: scalafx.beans.value.ObservableValue[_ <: javafx.scene.paint.Paint, _ <: javafx.scene.paint.Paint])Unit <and>
+  //   (v: javafx.beans.value.ObservableValue[_ <: javafx.scene.paint.Paint])Unit
+  //   cannot be applied to (scalafx.beans.property.ObjectProperty[scalafx.scene.paint.Paint])
+  //   fill <== fillPaint
+  val fillPaint = ObjectProperty(this, "fillPaint", Color.LightGray)
+  val Light = Color.LightGray
+  val Dark = Color.Gray
+
+  stage = new PrimaryStage {
+    title = "Change Fill Example"
+    scene = new Scene {
+      root = new BorderPane {
+        padding = Insets(10)
+        center = new Rectangle {
+          width = 200
+          height = 200
+          // Binding here fails to compile if `ObjectProperty` value type is ScalaFX color.
+          fill <== fillPaint
+        }
+        bottom = new HBox {
+          padding = Insets(10)
+          alignmentInParent = Pos.CENTER
+          content = new Button {
+            text = "Change Fill"
+            onAction = (ae: ActionEvent) => fillPaint() = if (Light == fillPaint()) Dark else Light
+          }
+        }
+      }
+    }
+  }
+}