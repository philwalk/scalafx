/*
 * Copyright (c) 2011-2014, ScalaFX Project
 * All rights reserved.
 *
 * Redistribution and use in source and binary forms, with or without
 * modification, are permitted provided that the following conditions are met:
 *     * Redistributions of source code must retain the above copyright
 *       notice, this list of conditions and the following disclaimer.
 *     * Redistributions in binary form must reproduce the above copyright
 *       notice, this list of conditions and the following disclaimer in the
 *       documentation and/or other materials provided with the distribution.
 *     * Neither the name of the ScalaFX Project nor the
 *       names of its contributors may be used to endorse or promote products
 *       derived from this software without specific prior written permission.
 *
 * THIS SOFTWARE IS PROVIDED BY THE COPYRIGHT HOLDERS AND CONTRIBUTORS "AS IS" AND
 * ANY EXPRESS OR IMPLIED WARRANTIES, INCLUDING, BUT NOT LIMITED TO, THE IMPLIED
 * WARRANTIES OF MERCHANTABILITY AND FITNESS FOR A PARTICULAR PURPOSE ARE
 * DISCLAIMED. IN NO EVENT SHALL THE SCALAFX PROJECT OR ITS CONTRIBUTORS BE LIABLE
 * FOR ANY DIRECT, INDIRECT, INCIDENTAL, SPECIAL, EXEMPLARY, OR CONSEQUENTIAL
 * DAMAGES (INCLUDING, BUT NOT LIMITED TO, PROCUREMENT OF SUBSTITUTE GOODS OR
 * SERVICES; LOSS OF USE, DATA, OR PROFITS; OR BUSINESS INTERRUPTION) HOWEVER CAUSED
 * AND ON ANY THEORY OF LIABILITY, WHETHER IN CONTRACT, STRICT LIABILITY, OR TORT
 * (INCLUDING NEGLIGENCE OR OTHERWISE) ARISING IN ANY WAY OUT OF THE USE OF THIS
 * SOFTWARE, EVEN IF ADVISED OF THE POSSIBILITY OF SUCH DAMAGE.
 */
package scalafx.util.converter

<<<<<<< HEAD
import org.junit.runner.RunWith
import org.scalatest.junit.JUnitRunner
import javafx.util.{ converter => jfxuc }
import scalafx.Includes._
import java.util.Locale
=======
import java.util.Locale
import javafx.util.{converter => jfxuc}

import org.junit.runner.RunWith
import org.scalatest.junit.JUnitRunner

import scalafx.Includes._
>>>>>>> df8b3993

/**
 * CurrencyStringConverter Spec tests.
 *
 *
 */
@RunWith(classOf[JUnitRunner])
class CurrencyStringConverterSpec
  extends AbstractStringConverterDelegateSpec[Number, jfxuc.CurrencyStringConverter, Number, CurrencyStringConverter](classOf[jfxuc.CurrencyStringConverter], classOf[CurrencyStringConverter], classOf[Number]) {

  override protected def getConverterForExample = new CurrencyStringConverter(Locale.US)

  val examples = List((new java.lang.Long(123), "$123.00"), (new java.lang.Long(0), "$0.00"),
    (new java.lang.Long(-123), "($123.00)"))

}<|MERGE_RESOLUTION|>--- conflicted
+++ resolved
@@ -26,13 +26,6 @@
  */
 package scalafx.util.converter
 
-<<<<<<< HEAD
-import org.junit.runner.RunWith
-import org.scalatest.junit.JUnitRunner
-import javafx.util.{ converter => jfxuc }
-import scalafx.Includes._
-import java.util.Locale
-=======
 import java.util.Locale
 import javafx.util.{converter => jfxuc}
 
@@ -40,7 +33,6 @@
 import org.scalatest.junit.JUnitRunner
 
 import scalafx.Includes._
->>>>>>> df8b3993
 
 /**
  * CurrencyStringConverter Spec tests.
