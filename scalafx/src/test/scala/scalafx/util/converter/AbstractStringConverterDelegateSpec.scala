--- conflicted
+++ resolved
@@ -27,17 +27,10 @@
 package scalafx.util.converter
 
 import java.text.SimpleDateFormat
-<<<<<<< HEAD
-
-import org.scalatest.Matchers._
-
-import javafx.{util => jfxu}
-=======
 import javafx.{util => jfxu}
 
 import org.scalatest.Matchers._
 
->>>>>>> df8b3993
 import scalafx.testutil.SimpleSFXDelegateSpec
 
 /**
@@ -48,7 +41,7 @@
  *
  * @tparam J Java Class (e.g. java.lang.Integer, java.lang.Number, java.util.BigInteger, java.util.Date)
  * @tparam C JavaFX StringConverter using type J (e.g. javafx.util.converter.IntegerStringConverter,
- * javafx.util.converter.BigIntegerStringConverter, javafx.util.converter.DateStringConverter)
+ *           javafx.util.converter.BigIntegerStringConverter, javafx.util.converter.DateStringConverter)
  * @tparam S Scala Class (e.g. Int, BigInt)
  * @tparam D Scala StringConverter who wraps type C using type S
  *
@@ -59,9 +52,9 @@
  *                it has to be resolved automatically by the compiler.
  * @param sfx2jfx Implicit conversion from ScalaFX to JavaFX, it should not be assigned,
  *                it has to be resolved automatically by the compiler.
- * 
+ *
  */
-abstract private[converter] class AbstractStringConverterDelegateSpec[J <: java.lang.Object, C <: jfxu.StringConverter[J], S <: Any, D <: StringConverterDelegate[_, S, C]] protected (javaConverterClass: Class[C], scalaConverterClass: Class[D], scalaClass: Class[S]) (implicit jfx2sfx: C => D = null, sfx2jfx: D => C = null)
+abstract private[converter] class AbstractStringConverterDelegateSpec[J <: java.lang.Object, C <: jfxu.StringConverter[J], S <: Any, D <: StringConverterDelegate[_, S, C]] protected(javaConverterClass: Class[C], scalaConverterClass: Class[D], scalaClass: Class[S])(implicit jfx2sfx: C => D = null, sfx2jfx: D => C = null)
   extends SimpleSFXDelegateSpec[C, D](javaConverterClass, scalaConverterClass) {
 
   private def runConverterForExamples() {
@@ -84,7 +77,7 @@
   protected val examples: List[(S, String)]
 
   protected def getConverterForExample = this.getScalaClassInstance
-  
+
   it should "convert %s to String and vice-versa".format(scalaClass) in {
     this.runConverterForExamples()
   }
