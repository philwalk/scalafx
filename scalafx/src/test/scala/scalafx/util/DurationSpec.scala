/*
<<<<<<< HEAD
* Copyright (c) 2011-2014, ScalaFX Project
=======
 * Copyright (c) 2011-2014, ScalaFX Project
>>>>>>> a496ffa6
 * All rights reserved.
 *
 * Redistribution and use in source and binary forms, with or without
 * modification, are permitted provided that the following conditions are met:
 *     * Redistributions of source code must retain the above copyright
 *       notice, this list of conditions and the following disclaimer.
 *     * Redistributions in binary form must reproduce the above copyright
 *       notice, this list of conditions and the following disclaimer in the
 *       documentation and/or other materials provided with the distribution.
 *     * Neither the name of the ScalaFX Project nor the
 *       names of its contributors may be used to endorse or promote products
 *       derived from this software without specific prior written permission.
 *
 * THIS SOFTWARE IS PROVIDED BY THE COPYRIGHT HOLDERS AND CONTRIBUTORS "AS IS" AND
 * ANY EXPRESS OR IMPLIED WARRANTIES, INCLUDING, BUT NOT LIMITED TO, THE IMPLIED
 * WARRANTIES OF MERCHANTABILITY AND FITNESS FOR A PARTICULAR PURPOSE ARE
 * DISCLAIMED. IN NO EVENT SHALL THE SCALAFX PROJECT OR ITS CONTRIBUTORS BE LIABLE
 * FOR ANY DIRECT, INDIRECT, INCIDENTAL, SPECIAL, EXEMPLARY, OR CONSEQUENTIAL
 * DAMAGES (INCLUDING, BUT NOT LIMITED TO, PROCUREMENT OF SUBSTITUTE GOODS OR
 * SERVICES; LOSS OF USE, DATA, OR PROFITS; OR BUSINESS INTERRUPTION) HOWEVER CAUSED
 * AND ON ANY THEORY OF LIABILITY, WHETHER IN CONTRACT, STRICT LIABILITY, OR TORT
 * (INCLUDING NEGLIGENCE OR OTHERWISE) ARISING IN ANY WAY OUT OF THE USE OF THIS
 * SOFTWARE, EVEN IF ADVISED OF THE POSSIBILITY OF SUCH DAMAGE.
 */

package scalafx.util

import javafx.{ util => jfxu }
import org.scalatest.FlatSpec
import org.scalatest.Matchers._
import scalafx.Includes._
import org.junit.runner.RunWith
import org.scalatest.junit.JUnitRunner

@RunWith(classOf[JUnitRunner])
class DurationSpec extends FlatSpec {
  "A Duration" should "be constructable from apply" in {
    Duration(500) should equal(new jfxu.Duration(500))
  }

  it should "be constructable from ms, s, m, and h" in {
    (500 ms) should equal(Duration(500))
    (5 s) should equal(Duration(5000))
    (10 m) should equal(Duration(600000))
    (1 h) should equal(Duration(3600000))
  }

  it should "expose INDEFINITE, ONE, UNKNOWN, and ZERO" in {
    Duration.INDEFINITE should equal(jfxu.Duration.INDEFINITE)
    Duration.ONE should equal(jfxu.Duration.ONE)
    Duration.UNKNOWN should equal(jfxu.Duration.UNKNOWN)
    Duration.ZERO should equal(jfxu.Duration.ZERO)
  }

  it should "support addition" in {
    (500 ms) + (500 ms) should equal(1 s)
  }

  it should "support subtraction" in {
    (1 s) - (.5 s) should equal(500 ms)
  }

  it should "support multiplication" in {
    (5 m) * 12 should equal(1 h)
  }

  it should "*not* support multiplication of Durations" in {
    // the semantics for multiplying durations is just stupid...  the second test case shows why we are not supporting this
    // (100 ms) * (100 ms) should equal (10000 ms)
    // (5 s) * (5 s) should equal (25000 s) // WTF??? - oh yeah, we are just multiplying milliseconds and ignoring units :(
  }

  it should "support division" in {
    (1 h) / 3 should equal(20 m)
  }

  it should "support proper division of Durations" in {
    // the semantics for dividing durations is equally stupid...  fortunately we can fix it by cancelling units
    (1000 ms) / (100 ms) should equal(10)
    (5 s) / (2.5 s) should equal(2)
  }

  it should "support less than" in {
    (5 ms) < (5 s) should be(true)
    (5 s) < (5 s) should be(false)
    (5 s) < (5 ms) should be(false)
  }

  it should "support less than or equal" in {
    (5 ms) <= (5 s) should be(true)
    (5 s) <= (5 s) should be(true)
    (5 s) <= (5 ms) should be(false)
  }

  it should "support greater than" in {
    (5 s) > (5 ms) should be(true)
    (5 s) > (5 s) should be(false)
    (5 ms) > (5 s) should be(false)
  }

  it should "support greater than or equal" in {
    (5 s) >= (5 ms) should be(true)
    (5 s) >= (5 s) should be(true)
    (5 ms) >= (5 s) should be(false)
  }

  it should "support equal to" in {
    (5 s) == (5 ms) should be(false)
    (5 s) == (5 s) should be(true)
    (5 ms) == (5 s) should be(false)
  }

  it should "support equal to with triple op (===)" in {
    (5 s) === (5 ms) should be(false)
    (5 s) === (5 s) should be(true)
    (5 ms) === (5 s) should be(false)
  }

  it should "support not equal to" in {
    (5 s) != (5 ms) should be(true)
    (5 s) != (5 s) should be(false)
    (5 ms) != (5 s) should be(true)
  }

  it should "support not equal to with triple op (=!=)" in {
    (5 s) =!= (5 ms) should be(true)
    (5 s) =!= (5 s) should be(false)
    (5 ms) =!= (5 s) should be(true)
  }

  it should "support unary negation" in {
    -(5 s) should equal(-5 s)
  }
}
<|MERGE_RESOLUTION|>--- conflicted
+++ resolved
@@ -1,140 +1,136 @@
-/*
-<<<<<<< HEAD
-* Copyright (c) 2011-2014, ScalaFX Project
-=======
- * Copyright (c) 2011-2014, ScalaFX Project
->>>>>>> a496ffa6
- * All rights reserved.
- *
- * Redistribution and use in source and binary forms, with or without
- * modification, are permitted provided that the following conditions are met:
- *     * Redistributions of source code must retain the above copyright
- *       notice, this list of conditions and the following disclaimer.
- *     * Redistributions in binary form must reproduce the above copyright
- *       notice, this list of conditions and the following disclaimer in the
- *       documentation and/or other materials provided with the distribution.
- *     * Neither the name of the ScalaFX Project nor the
- *       names of its contributors may be used to endorse or promote products
- *       derived from this software without specific prior written permission.
- *
- * THIS SOFTWARE IS PROVIDED BY THE COPYRIGHT HOLDERS AND CONTRIBUTORS "AS IS" AND
- * ANY EXPRESS OR IMPLIED WARRANTIES, INCLUDING, BUT NOT LIMITED TO, THE IMPLIED
- * WARRANTIES OF MERCHANTABILITY AND FITNESS FOR A PARTICULAR PURPOSE ARE
- * DISCLAIMED. IN NO EVENT SHALL THE SCALAFX PROJECT OR ITS CONTRIBUTORS BE LIABLE
- * FOR ANY DIRECT, INDIRECT, INCIDENTAL, SPECIAL, EXEMPLARY, OR CONSEQUENTIAL
- * DAMAGES (INCLUDING, BUT NOT LIMITED TO, PROCUREMENT OF SUBSTITUTE GOODS OR
- * SERVICES; LOSS OF USE, DATA, OR PROFITS; OR BUSINESS INTERRUPTION) HOWEVER CAUSED
- * AND ON ANY THEORY OF LIABILITY, WHETHER IN CONTRACT, STRICT LIABILITY, OR TORT
- * (INCLUDING NEGLIGENCE OR OTHERWISE) ARISING IN ANY WAY OUT OF THE USE OF THIS
- * SOFTWARE, EVEN IF ADVISED OF THE POSSIBILITY OF SUCH DAMAGE.
- */
-
-package scalafx.util
-
-import javafx.{ util => jfxu }
-import org.scalatest.FlatSpec
-import org.scalatest.Matchers._
-import scalafx.Includes._
-import org.junit.runner.RunWith
-import org.scalatest.junit.JUnitRunner
-
-@RunWith(classOf[JUnitRunner])
-class DurationSpec extends FlatSpec {
-  "A Duration" should "be constructable from apply" in {
-    Duration(500) should equal(new jfxu.Duration(500))
-  }
-
-  it should "be constructable from ms, s, m, and h" in {
-    (500 ms) should equal(Duration(500))
-    (5 s) should equal(Duration(5000))
-    (10 m) should equal(Duration(600000))
-    (1 h) should equal(Duration(3600000))
-  }
-
-  it should "expose INDEFINITE, ONE, UNKNOWN, and ZERO" in {
-    Duration.INDEFINITE should equal(jfxu.Duration.INDEFINITE)
-    Duration.ONE should equal(jfxu.Duration.ONE)
-    Duration.UNKNOWN should equal(jfxu.Duration.UNKNOWN)
-    Duration.ZERO should equal(jfxu.Duration.ZERO)
-  }
-
-  it should "support addition" in {
-    (500 ms) + (500 ms) should equal(1 s)
-  }
-
-  it should "support subtraction" in {
-    (1 s) - (.5 s) should equal(500 ms)
-  }
-
-  it should "support multiplication" in {
-    (5 m) * 12 should equal(1 h)
-  }
-
-  it should "*not* support multiplication of Durations" in {
-    // the semantics for multiplying durations is just stupid...  the second test case shows why we are not supporting this
-    // (100 ms) * (100 ms) should equal (10000 ms)
-    // (5 s) * (5 s) should equal (25000 s) // WTF??? - oh yeah, we are just multiplying milliseconds and ignoring units :(
-  }
-
-  it should "support division" in {
-    (1 h) / 3 should equal(20 m)
-  }
-
-  it should "support proper division of Durations" in {
-    // the semantics for dividing durations is equally stupid...  fortunately we can fix it by cancelling units
-    (1000 ms) / (100 ms) should equal(10)
-    (5 s) / (2.5 s) should equal(2)
-  }
-
-  it should "support less than" in {
-    (5 ms) < (5 s) should be(true)
-    (5 s) < (5 s) should be(false)
-    (5 s) < (5 ms) should be(false)
-  }
-
-  it should "support less than or equal" in {
-    (5 ms) <= (5 s) should be(true)
-    (5 s) <= (5 s) should be(true)
-    (5 s) <= (5 ms) should be(false)
-  }
-
-  it should "support greater than" in {
-    (5 s) > (5 ms) should be(true)
-    (5 s) > (5 s) should be(false)
-    (5 ms) > (5 s) should be(false)
-  }
-
-  it should "support greater than or equal" in {
-    (5 s) >= (5 ms) should be(true)
-    (5 s) >= (5 s) should be(true)
-    (5 ms) >= (5 s) should be(false)
-  }
-
-  it should "support equal to" in {
-    (5 s) == (5 ms) should be(false)
-    (5 s) == (5 s) should be(true)
-    (5 ms) == (5 s) should be(false)
-  }
-
-  it should "support equal to with triple op (===)" in {
-    (5 s) === (5 ms) should be(false)
-    (5 s) === (5 s) should be(true)
-    (5 ms) === (5 s) should be(false)
-  }
-
-  it should "support not equal to" in {
-    (5 s) != (5 ms) should be(true)
-    (5 s) != (5 s) should be(false)
-    (5 ms) != (5 s) should be(true)
-  }
-
-  it should "support not equal to with triple op (=!=)" in {
-    (5 s) =!= (5 ms) should be(true)
-    (5 s) =!= (5 s) should be(false)
-    (5 ms) =!= (5 s) should be(true)
-  }
-
-  it should "support unary negation" in {
-    -(5 s) should equal(-5 s)
-  }
-}
+/*
+ * Copyright (c) 2011-2014, ScalaFX Project
+ * All rights reserved.
+ *
+ * Redistribution and use in source and binary forms, with or without
+ * modification, are permitted provided that the following conditions are met:
+ *     * Redistributions of source code must retain the above copyright
+ *       notice, this list of conditions and the following disclaimer.
+ *     * Redistributions in binary form must reproduce the above copyright
+ *       notice, this list of conditions and the following disclaimer in the
+ *       documentation and/or other materials provided with the distribution.
+ *     * Neither the name of the ScalaFX Project nor the
+ *       names of its contributors may be used to endorse or promote products
+ *       derived from this software without specific prior written permission.
+ *
+ * THIS SOFTWARE IS PROVIDED BY THE COPYRIGHT HOLDERS AND CONTRIBUTORS "AS IS" AND
+ * ANY EXPRESS OR IMPLIED WARRANTIES, INCLUDING, BUT NOT LIMITED TO, THE IMPLIED
+ * WARRANTIES OF MERCHANTABILITY AND FITNESS FOR A PARTICULAR PURPOSE ARE
+ * DISCLAIMED. IN NO EVENT SHALL THE SCALAFX PROJECT OR ITS CONTRIBUTORS BE LIABLE
+ * FOR ANY DIRECT, INDIRECT, INCIDENTAL, SPECIAL, EXEMPLARY, OR CONSEQUENTIAL
+ * DAMAGES (INCLUDING, BUT NOT LIMITED TO, PROCUREMENT OF SUBSTITUTE GOODS OR
+ * SERVICES; LOSS OF USE, DATA, OR PROFITS; OR BUSINESS INTERRUPTION) HOWEVER CAUSED
+ * AND ON ANY THEORY OF LIABILITY, WHETHER IN CONTRACT, STRICT LIABILITY, OR TORT
+ * (INCLUDING NEGLIGENCE OR OTHERWISE) ARISING IN ANY WAY OUT OF THE USE OF THIS
+ * SOFTWARE, EVEN IF ADVISED OF THE POSSIBILITY OF SUCH DAMAGE.
+ */
+
+package scalafx.util
+
+import javafx.{ util => jfxu }
+import org.scalatest.FlatSpec
+import org.scalatest.Matchers._
+import scalafx.Includes._
+import org.junit.runner.RunWith
+import org.scalatest.junit.JUnitRunner
+
+@RunWith(classOf[JUnitRunner])
+class DurationSpec extends FlatSpec {
+  "A Duration" should "be constructable from apply" in {
+    Duration(500) should equal(new jfxu.Duration(500))
+  }
+
+  it should "be constructable from ms, s, m, and h" in {
+    (500 ms) should equal(Duration(500))
+    (5 s) should equal(Duration(5000))
+    (10 m) should equal(Duration(600000))
+    (1 h) should equal(Duration(3600000))
+  }
+
+  it should "expose INDEFINITE, ONE, UNKNOWN, and ZERO" in {
+    Duration.INDEFINITE should equal(jfxu.Duration.INDEFINITE)
+    Duration.ONE should equal(jfxu.Duration.ONE)
+    Duration.UNKNOWN should equal(jfxu.Duration.UNKNOWN)
+    Duration.ZERO should equal(jfxu.Duration.ZERO)
+  }
+
+  it should "support addition" in {
+    (500 ms) + (500 ms) should equal(1 s)
+  }
+
+  it should "support subtraction" in {
+    (1 s) - (.5 s) should equal(500 ms)
+  }
+
+  it should "support multiplication" in {
+    (5 m) * 12 should equal(1 h)
+  }
+
+  it should "*not* support multiplication of Durations" in {
+    // the semantics for multiplying durations is just stupid...  the second test case shows why we are not supporting this
+    // (100 ms) * (100 ms) should equal (10000 ms)
+    // (5 s) * (5 s) should equal (25000 s) // WTF??? - oh yeah, we are just multiplying milliseconds and ignoring units :(
+  }
+
+  it should "support division" in {
+    (1 h) / 3 should equal(20 m)
+  }
+
+  it should "support proper division of Durations" in {
+    // the semantics for dividing durations is equally stupid...  fortunately we can fix it by cancelling units
+    (1000 ms) / (100 ms) should equal(10)
+    (5 s) / (2.5 s) should equal(2)
+  }
+
+  it should "support less than" in {
+    (5 ms) < (5 s) should be(true)
+    (5 s) < (5 s) should be(false)
+    (5 s) < (5 ms) should be(false)
+  }
+
+  it should "support less than or equal" in {
+    (5 ms) <= (5 s) should be(true)
+    (5 s) <= (5 s) should be(true)
+    (5 s) <= (5 ms) should be(false)
+  }
+
+  it should "support greater than" in {
+    (5 s) > (5 ms) should be(true)
+    (5 s) > (5 s) should be(false)
+    (5 ms) > (5 s) should be(false)
+  }
+
+  it should "support greater than or equal" in {
+    (5 s) >= (5 ms) should be(true)
+    (5 s) >= (5 s) should be(true)
+    (5 ms) >= (5 s) should be(false)
+  }
+
+  it should "support equal to" in {
+    (5 s) == (5 ms) should be(false)
+    (5 s) == (5 s) should be(true)
+    (5 ms) == (5 s) should be(false)
+  }
+
+  it should "support equal to with triple op (===)" in {
+    (5 s) === (5 ms) should be(false)
+    (5 s) === (5 s) should be(true)
+    (5 ms) === (5 s) should be(false)
+  }
+
+  it should "support not equal to" in {
+    (5 s) != (5 ms) should be(true)
+    (5 s) != (5 s) should be(false)
+    (5 ms) != (5 s) should be(true)
+  }
+
+  it should "support not equal to with triple op (=!=)" in {
+    (5 s) =!= (5 ms) should be(true)
+    (5 s) =!= (5 s) should be(false)
+    (5 ms) =!= (5 s) should be(true)
+  }
+
+  it should "support unary negation" in {
+    -(5 s) should equal(-5 s)
+  }
+}