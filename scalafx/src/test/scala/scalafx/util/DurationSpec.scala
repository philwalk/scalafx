--- conflicted
+++ resolved
@@ -27,17 +27,6 @@
 
 package scalafx.util
 
-<<<<<<< HEAD
-import scala.language.postfixOps
-
-import javafx.{ util => jfxu }
-import org.scalatest.FlatSpec
-import org.scalatest.Matchers._
-import scalafx.Includes._
-import org.junit.runner.RunWith
-import org.scalatest.junit.JUnitRunner
-
-=======
 import javafx.{util => jfxu}
 
 import org.junit.runner.RunWith
@@ -48,7 +37,6 @@
 import scala.language.postfixOps
 import scalafx.Includes._
 
->>>>>>> df8b3993
 @RunWith(classOf[JUnitRunner])
 class DurationSpec extends FlatSpec {
   "A Duration" should "be constructable from apply" in {
