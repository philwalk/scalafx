--- conflicted
+++ resolved
@@ -27,21 +27,11 @@
 package scalafx.scene.image
 
 import java.nio.Buffer
-<<<<<<< HEAD
-import java.nio.ByteBuffer
-import java.nio.IntBuffer
-=======
 import javafx.scene.{image => jfxsi, paint => jfxsp}
->>>>>>> df8b3993
 
 import org.junit.runner.RunWith
 import org.scalatest.junit.JUnitRunner
 
-<<<<<<< HEAD
-import javafx.scene.{image => jfxsi}
-import javafx.scene.{paint => jfxsp}
-=======
->>>>>>> df8b3993
 import scalafx.Includes._
 import scalafx.testutil.SimpleSFXDelegateSpec
 
@@ -58,12 +48,12 @@
   }
 
   override protected def getJavaClassInstance = new jfxsi.PixelWriter {
-  def getPixelFormat = null
-  def setArgb(x: Int, y: Int, argb: Int) {}
-  def setColor(x: Int, y: Int, c: jfxsp.Color) {}
-  def setPixels(x: Int, y: Int, w: Int, h: Int, pixelformat: jfxsi.PixelFormat[java.nio.ByteBuffer], buffer: Array[Byte], offset: Int, scanlineStride: Int) {}
-  def setPixels(x: Int, y: Int, w: Int, h: Int, pixelformat: jfxsi.PixelFormat[java.nio.IntBuffer], buffer: Array[Int], offset: Int, scanlineStride: Int) {}
-  def setPixels[B <: Buffer](x: Int, y: Int, w: Int, h: Int, pixelformat: jfxsi.PixelFormat[B], buffer: B, scanlineStride: Int) {}
-  def setPixels(dstx: Int, dsty: Int, w: Int, h: Int, reader: jfxsi.PixelReader, srcx: Int, srcy: Int) {}
+    def getPixelFormat = null
+    def setArgb(x: Int, y: Int, argb: Int) {}
+    def setColor(x: Int, y: Int, c: jfxsp.Color) {}
+    def setPixels(x: Int, y: Int, w: Int, h: Int, pixelformat: jfxsi.PixelFormat[java.nio.ByteBuffer], buffer: Array[Byte], offset: Int, scanlineStride: Int) {}
+    def setPixels(x: Int, y: Int, w: Int, h: Int, pixelformat: jfxsi.PixelFormat[java.nio.IntBuffer], buffer: Array[Int], offset: Int, scanlineStride: Int) {}
+    def setPixels[B <: Buffer](x: Int, y: Int, w: Int, h: Int, pixelformat: jfxsi.PixelFormat[B], buffer: B, scanlineStride: Int) {}
+    def setPixels(dstx: Int, dsty: Int, w: Int, h: Int, reader: jfxsi.PixelReader, srcx: Int, srcy: Int) {}
   }
 }