--- conflicted
+++ resolved
@@ -26,14 +26,6 @@
  */
 package scalafx.scene.control
 
-<<<<<<< HEAD
-import javafx.scene.{ control => jfxsc }
-import scalafx.Includes._
-import scalafx.testutil.SimpleSFXDelegateSpec
-import org.junit.runner.RunWith
-import org.scalatest.junit.JUnitRunner
-
-=======
 import javafx.scene.{control => jfxsc}
 
 import org.junit.runner.RunWith
@@ -42,7 +34,6 @@
 import scalafx.Includes._
 import scalafx.testutil.SimpleSFXDelegateSpec
 
->>>>>>> df8b3993
 /**
  * RadioMenuItem Spec tests.
  *
