--- conflicted
+++ resolved
@@ -26,17 +26,11 @@
  */
 package scalafx.scene.control
 
-<<<<<<< HEAD
-import org.junit.runner.RunWith
-import org.scalatest.junit.JUnitRunner
-import javafx.scene.{ control => jfxsc }
-=======
 import javafx.scene.{control => jfxsc}
 
 import org.junit.runner.RunWith
 import org.scalatest.junit.JUnitRunner
 
->>>>>>> df8b3993
 import scalafx.Includes._
 import scalafx.testutil.{RunOnApplicationThread, SimpleSFXDelegateSpec}
 
@@ -47,7 +41,7 @@
 @RunWith(classOf[JUnitRunner])
 class ButtonBaseSpec
   extends SimpleSFXDelegateSpec[jfxsc.ButtonBase, ButtonBase](
-      classOf[jfxsc.ButtonBase], classOf[ButtonBase])
+    classOf[jfxsc.ButtonBase], classOf[ButtonBase])
   with RunOnApplicationThread {
 
   override protected def getScalaClassInstance = new ButtonBase(new jfxsc.Button) {}
