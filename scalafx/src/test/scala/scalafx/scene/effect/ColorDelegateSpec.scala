--- conflicted
+++ resolved
@@ -26,18 +26,11 @@
  */
 package scalafx.scene.effect
 
-<<<<<<< HEAD
-import org.scalatest.Matchers._
-import org.scalatest.FlatSpec
-import javafx.scene.{ paint => jfxsp }
-import scalafx.Includes._
-=======
 import javafx.scene.{paint => jfxsp}
 
 import org.scalatest.FlatSpec
 import org.scalatest.Matchers._
 
->>>>>>> df8b3993
 import scalafx.scene.paint.Color
 
 /**
@@ -55,15 +48,15 @@
     colorDelegate.color = initialColor
 
     colorDelegate.color.onChange((ov, oldColor, newColor) => {
-      oldColor should be (initialColor.delegate)
-      newColor should be (finalColor.delegate)
+      oldColor should be(initialColor.delegate)
+      newColor should be(finalColor.delegate)
       changed = true
     })
 
     colorDelegate.color = finalColor
 
     changed should be(true)
-    colorDelegate.color.value should be (finalColor.delegate)
+    colorDelegate.color.value should be(finalColor.delegate)
   }
 
 }