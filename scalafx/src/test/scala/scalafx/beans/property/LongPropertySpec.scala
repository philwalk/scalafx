--- conflicted
+++ resolved
@@ -1,9 +1,5 @@
 /*
-<<<<<<< HEAD
-* Copyright (c) 2011-2014, ScalaFX Project
-=======
  * Copyright (c) 2011-2014, ScalaFX Project
->>>>>>> a496ffa6
  * All rights reserved.
  *
  * Redistribution and use in source and binary forms, with or without
