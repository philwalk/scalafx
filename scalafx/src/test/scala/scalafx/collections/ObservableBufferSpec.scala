--- conflicted
+++ resolved
@@ -1,5 +1,5 @@
 /*
- * Copyright (c) 2011-2014, ScalaFX Project
+ * Copyright (c) 2011-2015, ScalaFX Project
  * All rights reserved.
  *
  * Redistribution and use in source and binary forms, with or without
@@ -147,20 +147,11 @@
     buffer onChange {
       (list, changes) => {
         changes.toList match {
-<<<<<<< HEAD
-          case (List(Add(position, elements))) => {
-            changeCount += 1
-            position should be(expectedPosition)
-            elements should have size (1)
-            elements.toSeq(0) should equal(addedElement)
-          }
-=======
           case (List(Add(position, elements))) =>
             changeCount += 1
             position should be(expectedPosition)
             elements should have size 1
             elements.toSeq(0) should equal(addedElement)
->>>>>>> 696f8f55
           case _                               => fail("Unexpected changes: " + changes)
         }
       }
@@ -200,10 +191,6 @@
             changeCount += 1
             position should equal(3 * changeCount)
             elements should equal(Seq("d", "e", "f"))
-<<<<<<< HEAD
-          }
-=======
->>>>>>> 696f8f55
           case _@otherChange           => fail(otherChange.toString)
         }
     }
@@ -238,20 +225,11 @@
     buffer onChange {
       (list, changes) => {
         changes.toList match {
-<<<<<<< HEAD
-          case (List(Remove(position, elements))) => {
-            changeCount += 1
-            position should be(expectedPosition)
-            elements should have size (1)
-            elements.toSeq(0) should equal(removedElement)
-          }
-=======
           case (List(Remove(position, elements))) =>
             changeCount += 1
             position should be(expectedPosition)
             elements should have size 1
             elements.toSeq(0) should equal(removedElement)
->>>>>>> 696f8f55
           case _                                  => fail("Unexpected changes: " + changes)
         }
       }
@@ -287,10 +265,6 @@
             changeCount += 1
             position should equal(0)
             elements should equal(Seq("a", "b", "c"))
-<<<<<<< HEAD
-          }
-=======
->>>>>>> 696f8f55
           case Add(_, _)                  =>
           case _@otherChange              => fail(otherChange.toString)
         }
@@ -343,10 +317,6 @@
             changeCount += 1
             position should equal(1)
             elements should equal(Seq("b", "c", "d"))
-<<<<<<< HEAD
-          }
-=======
->>>>>>> 696f8f55
           case Add(_, _)                  =>
           case _@otherChange              => fail(otherChange.toString)
         }
@@ -368,11 +338,7 @@
     buffer onChange {
       (list, changes) =>
         for (change <- changes) change match {
-<<<<<<< HEAD
-          case Add(position, elements)    => {
-=======
           case Add(position, elements)    =>
->>>>>>> 696f8f55
             changeCount += 1
             position should equal(0)
             elements should equal(Seq("e", "f", "a", "b", "c", "d"))
@@ -380,10 +346,6 @@
             changeCount += 1
             position should equal(0)
             elements should equal(Seq("a", "b", "c", "d", "e", "f"))
-<<<<<<< HEAD
-          }
-=======
->>>>>>> 696f8f55
           case _@otherChange              => fail(otherChange.toString)
         }
     }
@@ -403,11 +365,7 @@
     buffer onChange {
       (list, changes) =>
         for (change <- changes) change match {
-<<<<<<< HEAD
-          case Add(position, elements)    => {
-=======
           case Add(position, elements)    =>
->>>>>>> 696f8f55
             changeCount += 1
             position should equal(0)
             elements should equal(Seq("d", "e", "f"))
@@ -415,10 +373,6 @@
             changeCount += 1
             position should equal(0)
             elements should equal(Seq("a", "b", "c"))
-<<<<<<< HEAD
-          }
-=======
->>>>>>> 696f8f55
           case _@otherChange              => fail(otherChange.toString)
         }
     }
@@ -443,10 +397,6 @@
             for (i <- 0 until 5) {
               permutation(i) should equal(5 - i)
             }
-<<<<<<< HEAD
-          }
-=======
->>>>>>> 696f8f55
           case _@otherChange                    => fail(otherChange.toString)
         }
     }
@@ -472,10 +422,6 @@
             for (i <- 0 until 5) {
               permutation(i) should equal(5 - i)
             }
-<<<<<<< HEAD
-          }
-=======
->>>>>>> 696f8f55
           case _@otherChange                    => fail(otherChange.toString)
         }
     }
@@ -512,10 +458,6 @@
             for (i <- 0 until 5) {
               permutation(i) should equal(i)
             }
-<<<<<<< HEAD
-          }
-=======
->>>>>>> 696f8f55
           case _@otherChange                    => fail(otherChange.toString)
         }
     }
@@ -535,11 +477,7 @@
     buffer onChange {
       (list, changes) =>
         for (change <- changes) change match {
-<<<<<<< HEAD
-          case Add(pos, addedBuffer)      => {
-=======
           case Add(pos, addedBuffer)      =>
->>>>>>> 696f8f55
             addCount += 1
             pos should equal(0)
             addedBuffer.size should equal(buffer.size)
@@ -549,10 +487,6 @@
             pos should equal(0)
             removedBuffer.size should equal(buffer.size)
             removedBuffer.toBuffer.sameElements(buffer)
-<<<<<<< HEAD
-          }
-=======
->>>>>>> 696f8f55
           case _@otherChange              => fail(otherChange.toString)
         }
     }
@@ -669,19 +603,6 @@
     buffer onChange {
       (list, changes) => {
         for (change <- changes) change match {
-<<<<<<< HEAD
-          case Add(pos, addedBuffer)            => {
-            addedValues ++= addedBuffer.toBuffer
-          }
-          case Remove(pos, removedBuffer)       => {
-            removedValues ++= removedBuffer.toBuffer
-          }
-          case Reorder(start, end, permutation) => {
-            val p = Buffer.empty[(Int, Int)]
-            (start until end).foreach(i => p += ((i, permutation(i))))
-            permutations += p
-          }
-=======
           case Add(pos, addedBuffer)            =>
             addedValues ++= addedBuffer.toBuffer
           case Remove(pos, removedBuffer)       =>
@@ -692,7 +613,6 @@
             permutations += p
           case Update(pas, updated) => println(s"  case Update: $change")
 
->>>>>>> 696f8f55
         }
       }
     }
