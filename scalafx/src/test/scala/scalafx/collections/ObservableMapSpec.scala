--- conflicted
+++ resolved
@@ -26,19 +26,6 @@
  */
 package scalafx.collections
 
-<<<<<<< HEAD
-import scala.collection.JavaConversions._
-import scala.collection.mutable._
-
-import org.junit.runner.RunWith
-import org.scalatest.junit.JUnitRunner
-import org.scalatest.Matchers._
-
-import ObservableMap._
-import javafx.{collections => jfxc}
-import scalafx.testutil.SimpleSFXDelegateSpec
-import scalafx.Includes._
-=======
 import javafx.{collections => jfxc}
 
 import org.junit.runner.RunWith
@@ -50,7 +37,6 @@
 import scalafx.Includes._
 import scalafx.collections.ObservableMap._
 import scalafx.testutil.SimpleSFXDelegateSpec
->>>>>>> df8b3993
 
 /**
  * ObservableMap[K, V] Spec tests.
@@ -70,9 +56,9 @@
    * @param shouldBeTheSame If both maps should be same instance.
    */
   private def compareInstances(generatedMap: Map[Int, String],
-    originalMap: ObservableMap[Int, String], shouldBeTheSame: Boolean) {
+                               originalMap: ObservableMap[Int, String], shouldBeTheSame: Boolean) {
     if (shouldBeTheSame) {
-      generatedMap should be theSameInstanceAs(originalMap)
+      generatedMap should be theSameInstanceAs (originalMap)
     } else {
       generatedMap should not be theSameInstanceAs(originalMap)
       generatedMap.getClass.getInterfaces.contains(classOf[ObservableMap[Int, String]]) should be(true)
@@ -97,7 +83,7 @@
     assertGeneratedMap(ObservableMap(map1))
 
     val map2 = Map.empty[Int, String]
-    map2 += ((1, "one"), (2, "two"))
+    map2 +=((1, "one"), (2, "two"))
     assertGeneratedMap(ObservableMap(map2))
   }
 
@@ -154,7 +140,7 @@
           case Add(key, valueAdded) => {
             addedEntries += ((key, valueAdded))
           }
-          case _ => fail("Unexpected change: " + change)
+          case _                    => fail("Unexpected change: " + change)
         }
     }
 
@@ -163,18 +149,18 @@
     compareInstances((map += (1 -> 1.toString)), map, true)
     compareInstances((map += (2 -> 2.toString) += (3 -> 3.toString)), map, true)
     compareInstances((map += ((4, 4.toString))), map, true)
-    compareInstances((map += ((5, 5.toString), (6, 6.toString))), map, true)
-    compareInstances((map += (7 -> 7.toString, 8 -> 8.toString)), map, true)
+    compareInstances((map +=((5, 5.toString), (6, 6.toString))), map, true)
+    compareInstances((map +=(7 -> 7.toString, 8 -> 8.toString)), map, true)
     compareInstances((map ++= List((9, 9.toString))), map, true)
     compareInstances((map ++= List((10, 10.toString), (11, 11.toString))), map, true)
-    (map put (12, 12.toString)) should be(None)
-    (map getOrElseUpdate (13, 13.toString)) should equal(13.toString)
+    (map put(12, 12.toString)) should be(None)
+    (map getOrElseUpdate(13, 13.toString)) should equal(13.toString)
     // Next operations must not affect original map, so they must not call onchange function
     compareInstances((map + (100 -> 100.toString)), map, false)
     compareInstances((map + (101 -> 101.toString) + (102 -> 102.toString)), map, false)
     compareInstances((map + ((103, 103.toString))), map, false)
-    compareInstances((map + ((104, 104.toString), (105, 105.toString))), map, false)
-    compareInstances((map + (106 -> 106.toString, 107 -> 107.toString)), map, false)
+    compareInstances((map +((104, 104.toString), (105, 105.toString))), map, false)
+    compareInstances((map +(106 -> 106.toString, 107 -> 107.toString)), map, false)
     compareInstances((map ++ List((108, 108.toString))), map, false)
     compareInstances((map ++ List((109, 109.toString), (110, 110.toString))), map, false)
     compareInstances((map.updated(111, 111.toString)), map, false)
@@ -193,7 +179,7 @@
           case Remove(key, valueRemoved) => {
             removedEntries += ((key, valueRemoved))
           }
-          case _ => fail("Unexpected change: " + change)
+          case _                         => fail("Unexpected change: " + change)
         }
     }
 
@@ -201,7 +187,7 @@
     compareInstances((map -= 0), map, true)
     compareInstances((map -= 1 -= 2), map, true)
     compareInstances((map -= (3)), map, true)
-    compareInstances((map -= (4, 5)), map, true)
+    compareInstances((map -=(4, 5)), map, true)
     compareInstances((map --= List(6)), map, true)
     compareInstances((map --= List(7, 8)), map, true)
     (map remove (9)) should equal(Option(9.toString))
@@ -212,7 +198,7 @@
     compareInstances((map - 10), map, false)
     compareInstances((map - 11 - 12), map, false)
     compareInstances((map - (13)), map, false)
-    compareInstances((map - (14, 15)), map, false)
+    compareInstances((map -(14, 15)), map, false)
     compareInstances((map -- List(16)), map, false)
     compareInstances((map -- List(17, 18)), map, false)
 
@@ -247,7 +233,7 @@
           case Replace(key, valueAdded, valueRemoved) => {
             replacedEntries += ((key, valueAdded, valueRemoved))
           }
-          case _ => fail("Unexpected change: " + change)
+          case _                                      => fail("Unexpected change: " + change)
         }
     }
     val expectedEntries = Buffer.empty[(Int, String, String)]
@@ -259,27 +245,27 @@
     map += (1 -> "one")
     expectedEntries += ((1, "one", 1.toString))
     map += (2 -> "two") += (3 -> "three")
-    expectedEntries += ((2, "two", 2.toString), (3, "three", 3.toString))
+    expectedEntries +=((2, "two", 2.toString), (3, "three", 3.toString))
     map += ((4, "four"))
     expectedEntries += ((4, "four", 4.toString))
-    map += ((5, "five"), (6, "six"))
-    expectedEntries += ((5, "five", 5.toString), (6, "six", 6.toString))
-    map += (7 -> "seven", 8 -> "eight")
-    expectedEntries += ((7, "seven", 7.toString), (8, "eight", 8.toString))
+    map +=((5, "five"), (6, "six"))
+    expectedEntries +=((5, "five", 5.toString), (6, "six", 6.toString))
+    map +=(7 -> "seven", 8 -> "eight")
+    expectedEntries +=((7, "seven", 7.toString), (8, "eight", 8.toString))
     map ++= List((9, "nine"))
     expectedEntries += ((9, "nine", 9.toString))
     map ++= List((10, "ten"), (11, "eleven"))
-    expectedEntries += ((10, "ten", 10.toString), (11, "eleven", 11.toString))
-    map put (12, 12.toString) // repeating a value. It will not be change the map
-    map put (12, "twelve")
+    expectedEntries +=((10, "ten", 10.toString), (11, "eleven", 11.toString))
+    map put(12, 12.toString) // repeating a value. It will not be change the map
+    map put(12, "twelve")
     expectedEntries += ((12, "twelve", 12.toString))
-    map getOrElseUpdate (13, "thirteen") // Map will not be updated
+    map getOrElseUpdate(13, "thirteen") // Map will not be updated
     // Operations that not change this set
     map + (14 -> "fourteen")
     map + (15 -> "fifteen") + (16 -> "sixteen")
     map + ((17, "seventeen"))
-    map + ((18, "eighteen"), (19, "nineteen"))
-    map + (20 -> "twenty", 21 -> "twenty-one")
+    map +((18, "eighteen"), (19, "nineteen"))
+    map +(20 -> "twenty", 21 -> "twenty-one")
     map ++ List((22, "twenty-two"))
     map ++ List((23, "twenty-three"), (24, "twenty-four"))
     map.updated(25, "twenty-five")
@@ -296,8 +282,8 @@
     map onChange {
       (sourceSet, change) =>
         change match {
-          case Add(key, value)    => addedValues += ((key, value))
-          case Remove(key, value) => removedValues += ((key, value))
+          case Add(key, value)              => addedValues += ((key, value))
+          case Remove(key, value)           => removedValues += ((key, value))
           case Replace(key, added, removed) => {
             addedValues += ((key, added))
             removedValues += ((key, removed))
@@ -306,8 +292,8 @@
     }
 
     // Execution
-    compareInstances((map += ((3, 3.toString), (1, 1.toString), (5, 5.toString))), map, true)
-    compareInstances((map -= (1, 4)), map, true)
+    compareInstances((map +=((3, 3.toString), (1, 1.toString), (5, 5.toString))), map, true)
+    compareInstances((map -=(1, 4)), map, true)
     map(3) = "three"
 
     // Verification
