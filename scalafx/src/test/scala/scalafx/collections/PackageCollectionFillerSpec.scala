--- conflicted
+++ resolved
@@ -26,16 +26,6 @@
  */
 package scalafx.collections
 
-<<<<<<< HEAD
-import java.{ util => ju }
-import javafx.{ collections => jfxc }
-import javafx.{ scene => jfxs }
-import jfxs.{ control => jfxsc }
-import org.junit.runner.RunWith
-import org.scalatest.FlatSpec
-import org.scalatest.junit.JUnitRunner
-import org.scalatest.Matchers._
-=======
 import java.{util => ju}
 import javafx.scene.{control => jfxsc}
 import javafx.{collections => jfxc, scene => jfxs}
@@ -45,7 +35,6 @@
 import org.scalatest.Matchers._
 import org.scalatest.junit.JUnitRunner
 
->>>>>>> df8b3993
 import scala.collection.JavaConversions._
 import scalafx.Includes._
 import scalafx.delegate.SFXDelegate
