/*
<<<<<<< HEAD
* Copyright (c) 2011-2014, ScalaFX Project
=======
 * Copyright (c) 2011-2014, ScalaFX Project
>>>>>>> a496ffa6
 * All rights reserved.
 *
 * Redistribution and use in source and binary forms, with or without
 * modification, are permitted provided that the following conditions are met:
 *     * Redistributions of source code must retain the above copyright
 *       notice, this list of conditions and the following disclaimer.
 *     * Redistributions in binary form must reproduce the above copyright
 *       notice, this list of conditions and the following disclaimer in the
 *       documentation and/or other materials provided with the distribution.
 *     * Neither the name of the ScalaFX Project nor the
 *       names of its contributors may be used to endorse or promote products
 *       derived from this software without specific prior written permission.
 *
 * THIS SOFTWARE IS PROVIDED BY THE COPYRIGHT HOLDERS AND CONTRIBUTORS "AS IS" AND
 * ANY EXPRESS OR IMPLIED WARRANTIES, INCLUDING, BUT NOT LIMITED TO, THE IMPLIED
 * WARRANTIES OF MERCHANTABILITY AND FITNESS FOR A PARTICULAR PURPOSE ARE
 * DISCLAIMED. IN NO EVENT SHALL THE SCALAFX PROJECT OR ITS CONTRIBUTORS BE LIABLE
 * FOR ANY DIRECT, INDIRECT, INCIDENTAL, SPECIAL, EXEMPLARY, OR CONSEQUENTIAL
 * DAMAGES (INCLUDING, BUT NOT LIMITED TO, PROCUREMENT OF SUBSTITUTE GOODS OR
 * SERVICES; LOSS OF USE, DATA, OR PROFITS; OR BUSINESS INTERRUPTION) HOWEVER CAUSED
 * AND ON ANY THEORY OF LIABILITY, WHETHER IN CONTRACT, STRICT LIABILITY, OR TORT
 * (INCLUDING NEGLIGENCE OR OTHERWISE) ARISING IN ANY WAY OUT OF THE USE OF THIS
 * SOFTWARE, EVEN IF ADVISED OF THE POSSIBILITY OF SUCH DAMAGE.
 */

package scalafx.application

import java.lang.reflect.Modifier
import javafx.{application => jfxa}
import org.junit.runner.RunWith
import org.scalatest.FlatSpec
import org.scalatest.junit.JUnitRunner
import org.scalatest.Matchers
import scalafx.Includes._
import scalafx.testutil.RunOnApplicationThread


@RunWith(classOf[JUnitRunner])
class PlatformSpec extends FlatSpec with Matchers with RunOnApplicationThread {

  "Platform" should "declare all public static methods of javafx.application.Platform" in {
    val javaMethods = classOf[jfxa.Platform].getMethods
    val scalaMethods = Platform.getClass.getMethods
    for (jm <- javaMethods if Modifier.isPublic(jm.getModifiers) && Modifier.isStatic(jm.getModifiers)) {
      val found = scalaMethods.exists(
        sm => {
          def firstToUpper(s: String) = s.head.toUpper + s.tail

          val javaName = jm.getName
          val scalaName = sm.getName
          scalaName == javaName ||
            "is" + firstToUpper(scalaName) == javaName ||
            "get" + firstToUpper(scalaName) == javaName ||
            "set" + firstToUpper(scalaName) == javaName
        }
      )

      assert(found, "Declares equivalent of `" + jm.getName + "`")
    }
  }


  it should "support isFxApplicationThread" in {
    Platform.isFxApplicationThread should equal(jfxa.Platform.isFxApplicationThread)
  }


  it should "support implicitExit read/write" in {
    val oldImplicitExit = jfxa.Platform.isImplicitExit
    val newImplicitExit = !oldImplicitExit

    Platform.implicitExit should equal(oldImplicitExit)

    jfxa.Platform.setImplicitExit(newImplicitExit)
    Platform.implicitExit should equal(newImplicitExit)

    Platform.implicitExit = oldImplicitExit
    Platform.implicitExit should equal(oldImplicitExit)
    jfxa.Platform.isImplicitExit should equal(oldImplicitExit)
  }


  it should "support isSupported(ConditionalFeature)" in {
    // Check values for each ConditionalFeature
    for (cf <- jfxa.ConditionalFeature.values()) {
      Platform.isSupported(cf) should equal(jfxa.Platform.isSupported(cf))
    }
  }


  it should "support runLater(Runnable)" in {
    hasMethodWithSingleArgument("runLater", classOf[java.lang.Runnable]) should equal(true)
  }


  it should "support runLater(op: => Unit)" in {
    hasMethodWithSingleArgument("runLater", classOf[() => Unit]) should equal(true)
  }


  /** Check if Platform has a `method` with exactly one parameter of a given `parameterType`. */
  def hasMethodWithSingleArgument(method: String, parameterType: Class[_]): Boolean = {
    val methods = Platform.getClass.getMethods.filter(m => m.getName == method)
    methods.exists(m => {
      val parameterTypes = m.getParameterTypes
      parameterTypes.length == 1 && parameterTypes(0) == parameterType
    })
  }
}<|MERGE_RESOLUTION|>--- conflicted
+++ resolved
@@ -1,115 +1,111 @@
-/*
-<<<<<<< HEAD
-* Copyright (c) 2011-2014, ScalaFX Project
-=======
- * Copyright (c) 2011-2014, ScalaFX Project
->>>>>>> a496ffa6
- * All rights reserved.
- *
- * Redistribution and use in source and binary forms, with or without
- * modification, are permitted provided that the following conditions are met:
- *     * Redistributions of source code must retain the above copyright
- *       notice, this list of conditions and the following disclaimer.
- *     * Redistributions in binary form must reproduce the above copyright
- *       notice, this list of conditions and the following disclaimer in the
- *       documentation and/or other materials provided with the distribution.
- *     * Neither the name of the ScalaFX Project nor the
- *       names of its contributors may be used to endorse or promote products
- *       derived from this software without specific prior written permission.
- *
- * THIS SOFTWARE IS PROVIDED BY THE COPYRIGHT HOLDERS AND CONTRIBUTORS "AS IS" AND
- * ANY EXPRESS OR IMPLIED WARRANTIES, INCLUDING, BUT NOT LIMITED TO, THE IMPLIED
- * WARRANTIES OF MERCHANTABILITY AND FITNESS FOR A PARTICULAR PURPOSE ARE
- * DISCLAIMED. IN NO EVENT SHALL THE SCALAFX PROJECT OR ITS CONTRIBUTORS BE LIABLE
- * FOR ANY DIRECT, INDIRECT, INCIDENTAL, SPECIAL, EXEMPLARY, OR CONSEQUENTIAL
- * DAMAGES (INCLUDING, BUT NOT LIMITED TO, PROCUREMENT OF SUBSTITUTE GOODS OR
- * SERVICES; LOSS OF USE, DATA, OR PROFITS; OR BUSINESS INTERRUPTION) HOWEVER CAUSED
- * AND ON ANY THEORY OF LIABILITY, WHETHER IN CONTRACT, STRICT LIABILITY, OR TORT
- * (INCLUDING NEGLIGENCE OR OTHERWISE) ARISING IN ANY WAY OUT OF THE USE OF THIS
- * SOFTWARE, EVEN IF ADVISED OF THE POSSIBILITY OF SUCH DAMAGE.
- */
-
-package scalafx.application
-
-import java.lang.reflect.Modifier
-import javafx.{application => jfxa}
-import org.junit.runner.RunWith
-import org.scalatest.FlatSpec
-import org.scalatest.junit.JUnitRunner
-import org.scalatest.Matchers
-import scalafx.Includes._
-import scalafx.testutil.RunOnApplicationThread
-
-
-@RunWith(classOf[JUnitRunner])
-class PlatformSpec extends FlatSpec with Matchers with RunOnApplicationThread {
-
-  "Platform" should "declare all public static methods of javafx.application.Platform" in {
-    val javaMethods = classOf[jfxa.Platform].getMethods
-    val scalaMethods = Platform.getClass.getMethods
-    for (jm <- javaMethods if Modifier.isPublic(jm.getModifiers) && Modifier.isStatic(jm.getModifiers)) {
-      val found = scalaMethods.exists(
-        sm => {
-          def firstToUpper(s: String) = s.head.toUpper + s.tail
-
-          val javaName = jm.getName
-          val scalaName = sm.getName
-          scalaName == javaName ||
-            "is" + firstToUpper(scalaName) == javaName ||
-            "get" + firstToUpper(scalaName) == javaName ||
-            "set" + firstToUpper(scalaName) == javaName
-        }
-      )
-
-      assert(found, "Declares equivalent of `" + jm.getName + "`")
-    }
-  }
-
-
-  it should "support isFxApplicationThread" in {
-    Platform.isFxApplicationThread should equal(jfxa.Platform.isFxApplicationThread)
-  }
-
-
-  it should "support implicitExit read/write" in {
-    val oldImplicitExit = jfxa.Platform.isImplicitExit
-    val newImplicitExit = !oldImplicitExit
-
-    Platform.implicitExit should equal(oldImplicitExit)
-
-    jfxa.Platform.setImplicitExit(newImplicitExit)
-    Platform.implicitExit should equal(newImplicitExit)
-
-    Platform.implicitExit = oldImplicitExit
-    Platform.implicitExit should equal(oldImplicitExit)
-    jfxa.Platform.isImplicitExit should equal(oldImplicitExit)
-  }
-
-
-  it should "support isSupported(ConditionalFeature)" in {
-    // Check values for each ConditionalFeature
-    for (cf <- jfxa.ConditionalFeature.values()) {
-      Platform.isSupported(cf) should equal(jfxa.Platform.isSupported(cf))
-    }
-  }
-
-
-  it should "support runLater(Runnable)" in {
-    hasMethodWithSingleArgument("runLater", classOf[java.lang.Runnable]) should equal(true)
-  }
-
-
-  it should "support runLater(op: => Unit)" in {
-    hasMethodWithSingleArgument("runLater", classOf[() => Unit]) should equal(true)
-  }
-
-
-  /** Check if Platform has a `method` with exactly one parameter of a given `parameterType`. */
-  def hasMethodWithSingleArgument(method: String, parameterType: Class[_]): Boolean = {
-    val methods = Platform.getClass.getMethods.filter(m => m.getName == method)
-    methods.exists(m => {
-      val parameterTypes = m.getParameterTypes
-      parameterTypes.length == 1 && parameterTypes(0) == parameterType
-    })
-  }
+/*
+ * Copyright (c) 2011-2014, ScalaFX Project
+ * All rights reserved.
+ *
+ * Redistribution and use in source and binary forms, with or without
+ * modification, are permitted provided that the following conditions are met:
+ *     * Redistributions of source code must retain the above copyright
+ *       notice, this list of conditions and the following disclaimer.
+ *     * Redistributions in binary form must reproduce the above copyright
+ *       notice, this list of conditions and the following disclaimer in the
+ *       documentation and/or other materials provided with the distribution.
+ *     * Neither the name of the ScalaFX Project nor the
+ *       names of its contributors may be used to endorse or promote products
+ *       derived from this software without specific prior written permission.
+ *
+ * THIS SOFTWARE IS PROVIDED BY THE COPYRIGHT HOLDERS AND CONTRIBUTORS "AS IS" AND
+ * ANY EXPRESS OR IMPLIED WARRANTIES, INCLUDING, BUT NOT LIMITED TO, THE IMPLIED
+ * WARRANTIES OF MERCHANTABILITY AND FITNESS FOR A PARTICULAR PURPOSE ARE
+ * DISCLAIMED. IN NO EVENT SHALL THE SCALAFX PROJECT OR ITS CONTRIBUTORS BE LIABLE
+ * FOR ANY DIRECT, INDIRECT, INCIDENTAL, SPECIAL, EXEMPLARY, OR CONSEQUENTIAL
+ * DAMAGES (INCLUDING, BUT NOT LIMITED TO, PROCUREMENT OF SUBSTITUTE GOODS OR
+ * SERVICES; LOSS OF USE, DATA, OR PROFITS; OR BUSINESS INTERRUPTION) HOWEVER CAUSED
+ * AND ON ANY THEORY OF LIABILITY, WHETHER IN CONTRACT, STRICT LIABILITY, OR TORT
+ * (INCLUDING NEGLIGENCE OR OTHERWISE) ARISING IN ANY WAY OUT OF THE USE OF THIS
+ * SOFTWARE, EVEN IF ADVISED OF THE POSSIBILITY OF SUCH DAMAGE.
+ */
+
+package scalafx.application
+
+import java.lang.reflect.Modifier
+import javafx.{application => jfxa}
+import org.junit.runner.RunWith
+import org.scalatest.FlatSpec
+import org.scalatest.junit.JUnitRunner
+import org.scalatest.Matchers
+import scalafx.Includes._
+import scalafx.testutil.RunOnApplicationThread
+
+
+@RunWith(classOf[JUnitRunner])
+class PlatformSpec extends FlatSpec with Matchers with RunOnApplicationThread {
+
+  "Platform" should "declare all public static methods of javafx.application.Platform" in {
+    val javaMethods = classOf[jfxa.Platform].getMethods
+    val scalaMethods = Platform.getClass.getMethods
+    for (jm <- javaMethods if Modifier.isPublic(jm.getModifiers) && Modifier.isStatic(jm.getModifiers)) {
+      val found = scalaMethods.exists(
+        sm => {
+          def firstToUpper(s: String) = s.head.toUpper + s.tail
+
+          val javaName = jm.getName
+          val scalaName = sm.getName
+          scalaName == javaName ||
+            "is" + firstToUpper(scalaName) == javaName ||
+            "get" + firstToUpper(scalaName) == javaName ||
+            "set" + firstToUpper(scalaName) == javaName
+        }
+      )
+
+      assert(found, "Declares equivalent of `" + jm.getName + "`")
+    }
+  }
+
+
+  it should "support isFxApplicationThread" in {
+    Platform.isFxApplicationThread should equal(jfxa.Platform.isFxApplicationThread)
+  }
+
+
+  it should "support implicitExit read/write" in {
+    val oldImplicitExit = jfxa.Platform.isImplicitExit
+    val newImplicitExit = !oldImplicitExit
+
+    Platform.implicitExit should equal(oldImplicitExit)
+
+    jfxa.Platform.setImplicitExit(newImplicitExit)
+    Platform.implicitExit should equal(newImplicitExit)
+
+    Platform.implicitExit = oldImplicitExit
+    Platform.implicitExit should equal(oldImplicitExit)
+    jfxa.Platform.isImplicitExit should equal(oldImplicitExit)
+  }
+
+
+  it should "support isSupported(ConditionalFeature)" in {
+    // Check values for each ConditionalFeature
+    for (cf <- jfxa.ConditionalFeature.values()) {
+      Platform.isSupported(cf) should equal(jfxa.Platform.isSupported(cf))
+    }
+  }
+
+
+  it should "support runLater(Runnable)" in {
+    hasMethodWithSingleArgument("runLater", classOf[java.lang.Runnable]) should equal(true)
+  }
+
+
+  it should "support runLater(op: => Unit)" in {
+    hasMethodWithSingleArgument("runLater", classOf[() => Unit]) should equal(true)
+  }
+
+
+  /** Check if Platform has a `method` with exactly one parameter of a given `parameterType`. */
+  def hasMethodWithSingleArgument(method: String, parameterType: Class[_]): Boolean = {
+    val methods = Platform.getClass.getMethods.filter(m => m.getName == method)
+    methods.exists(m => {
+      val parameterTypes = m.getParameterTypes
+      parameterTypes.length == 1 && parameterTypes(0) == parameterType
+    })
+  }
 }