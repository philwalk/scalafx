--- conflicted
+++ resolved
@@ -26,17 +26,9 @@
  */
 package scalafx.testutil
 
-<<<<<<< HEAD
-import org.scalatest.Matchers.be
-import org.scalatest.Matchers.convertToAnyShouldWrapper
-import org.scalatest.FlatSpec
-
-import scalafx.Includes.jfxDoubleProperty2sfx
-=======
 import org.scalatest.FlatSpec
 import org.scalatest.Matchers.{be, convertToAnyShouldWrapper}
 
->>>>>>> df8b3993
 import scalafx.beans.property.DoubleProperty
 import scalafx.delegate.PositionDelegate
 
@@ -54,7 +46,7 @@
     testedProperty.value = -10.0
 
     testedProperty.onChange(moved = true)
-    observerDouble <== testedProperty 
+    observerDouble <== testedProperty
 
     testedProperty.value = +101.0
 
