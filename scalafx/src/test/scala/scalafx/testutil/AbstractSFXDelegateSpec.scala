--- conflicted
+++ resolved
@@ -1,68 +1,64 @@
-/*
-<<<<<<< HEAD
-* Copyright (c) 2011-2014, ScalaFX Project
-=======
- * Copyright (c) 2011-2014, ScalaFX Project
->>>>>>> a496ffa6
- * All rights reserved.
- *
- * Redistribution and use in source and binary forms, with or without
- * modification, are permitted provided that the following conditions are met:
- *     * Redistributions of source code must retain the above copyright
- *       notice, this list of conditions and the following disclaimer.
- *     * Redistributions in binary form must reproduce the above copyright
- *       notice, this list of conditions and the following disclaimer in the
- *       documentation and/or other materials provided with the distribution.
- *     * Neither the name of the ScalaFX Project nor the
- *       names of its contributors may be used to endorse or promote products
- *       derived from this software without specific prior written permission.
- *
- * THIS SOFTWARE IS PROVIDED BY THE COPYRIGHT HOLDERS AND CONTRIBUTORS "AS IS" AND
- * ANY EXPRESS OR IMPLIED WARRANTIES, INCLUDING, BUT NOT LIMITED TO, THE IMPLIED
- * WARRANTIES OF MERCHANTABILITY AND FITNESS FOR A PARTICULAR PURPOSE ARE
- * DISCLAIMED. IN NO EVENT SHALL THE SCALAFX PROJECT OR ITS CONTRIBUTORS BE LIABLE
- * FOR ANY DIRECT, INDIRECT, INCIDENTAL, SPECIAL, EXEMPLARY, OR CONSEQUENTIAL
- * DAMAGES (INCLUDING, BUT NOT LIMITED TO, PROCUREMENT OF SUBSTITUTE GOODS OR
- * SERVICES; LOSS OF USE, DATA, OR PROFITS; OR BUSINESS INTERRUPTION) HOWEVER CAUSED
- * AND ON ANY THEORY OF LIABILITY, WHETHER IN CONTRACT, STRICT LIABILITY, OR TORT
- * (INCLUDING NEGLIGENCE OR OTHERWISE) ARISING IN ANY WAY OUT OF THE USE OF THIS
- * SOFTWARE, EVEN IF ADVISED OF THE POSSIBILITY OF SUCH DAMAGE.
- */
-package scalafx.testutil
-
-import javafx.util.Builder
-import scalafx.delegate.SFXDelegate
-
-/**
- * Abstract class for SFXDelegate controls Spec tests with Builder subclasses tests.
- *
- * IMPORTANT: the second order parameters jfx2sfx and sfx2jfx have to be left unassigned in the derived class.
- * If compiler finds implicit conversion between JavaFX and ScalaFx (and back) it will assign the corresponding
- * implicit functions to those parameters. Make use that you provide implicit conversion include, for instance,
- * `import scalafx.Includes._`
- *
- * @tparam J JavaFX class
- * @tparam S SFXDelegate subclass related with JavaFX class
- * @tparam B JavaFX Builder subclass related with JavaFX class
- *
- * @param javaClass JavaFX class
- * @param scalaClass SFXDelegate subclass related with JavaFX class
- * @param javaBuilderClass Builder subclass related with JavaFX class
- * @param jfx2sfx Implicit conversion from JavaFX to ScalaFX, it should not be assigned,
- *                it has to be resolved automatically by the compiler.
- * @param sfx2jfx Implicit conversion from ScalaFX to JavaFX, it should not be assigned,
- *                it has to be resolved automatically by the compiler.
- *
- * @todo If B is made like a javafx.util.Builder (B &lt;: javafx.util.Builder[_]) scala compiler shows message: "type arguments
- * [javafx.scene.control.CheckBox,scalafx.scene.control.CheckBox,javafx.scene. control.CheckBoxBuilder[_] ] do not conform to class AbstractSFXDelegateSpec's
- * type parameter bounds [J &lt;: java.lang.Object,S &lt;: scalafx.util.SFXDelegate[J],B &lt;: javafx.util.Builder[_] ]". Only when remove B binding with Builder
- * compiler problems disappear. So it must be find a way to put bind between B and Builder without create problems with compiler.
- */
-abstract class AbstractSFXDelegateSpec[J <: Object, S <: SFXDelegate[J], B](javaClass: Class[J], scalaClass: Class[S], javaBuilderClass: Class[B]) (implicit jfx2sfx: J => S = null, sfx2jfx: S => J = null)
-  extends SimpleSFXDelegateSpec[J, S](javaClass, scalaClass) {
-
-  it should "implement all the JavaFX builder properties" in {
-    compareBuilderProperties(javaBuilderClass.asInstanceOf[Class[Builder[_]]], scalaClass)
-  }
-
+/*
+ * Copyright (c) 2011-2014, ScalaFX Project
+ * All rights reserved.
+ *
+ * Redistribution and use in source and binary forms, with or without
+ * modification, are permitted provided that the following conditions are met:
+ *     * Redistributions of source code must retain the above copyright
+ *       notice, this list of conditions and the following disclaimer.
+ *     * Redistributions in binary form must reproduce the above copyright
+ *       notice, this list of conditions and the following disclaimer in the
+ *       documentation and/or other materials provided with the distribution.
+ *     * Neither the name of the ScalaFX Project nor the
+ *       names of its contributors may be used to endorse or promote products
+ *       derived from this software without specific prior written permission.
+ *
+ * THIS SOFTWARE IS PROVIDED BY THE COPYRIGHT HOLDERS AND CONTRIBUTORS "AS IS" AND
+ * ANY EXPRESS OR IMPLIED WARRANTIES, INCLUDING, BUT NOT LIMITED TO, THE IMPLIED
+ * WARRANTIES OF MERCHANTABILITY AND FITNESS FOR A PARTICULAR PURPOSE ARE
+ * DISCLAIMED. IN NO EVENT SHALL THE SCALAFX PROJECT OR ITS CONTRIBUTORS BE LIABLE
+ * FOR ANY DIRECT, INDIRECT, INCIDENTAL, SPECIAL, EXEMPLARY, OR CONSEQUENTIAL
+ * DAMAGES (INCLUDING, BUT NOT LIMITED TO, PROCUREMENT OF SUBSTITUTE GOODS OR
+ * SERVICES; LOSS OF USE, DATA, OR PROFITS; OR BUSINESS INTERRUPTION) HOWEVER CAUSED
+ * AND ON ANY THEORY OF LIABILITY, WHETHER IN CONTRACT, STRICT LIABILITY, OR TORT
+ * (INCLUDING NEGLIGENCE OR OTHERWISE) ARISING IN ANY WAY OUT OF THE USE OF THIS
+ * SOFTWARE, EVEN IF ADVISED OF THE POSSIBILITY OF SUCH DAMAGE.
+ */
+package scalafx.testutil
+
+import javafx.util.Builder
+import scalafx.delegate.SFXDelegate
+
+/**
+ * Abstract class for SFXDelegate controls Spec tests with Builder subclasses tests.
+ *
+ * IMPORTANT: the second order parameters jfx2sfx and sfx2jfx have to be left unassigned in the derived class.
+ * If compiler finds implicit conversion between JavaFX and ScalaFx (and back) it will assign the corresponding
+ * implicit functions to those parameters. Make use that you provide implicit conversion include, for instance,
+ * `import scalafx.Includes._`
+ *
+ * @tparam J JavaFX class
+ * @tparam S SFXDelegate subclass related with JavaFX class
+ * @tparam B JavaFX Builder subclass related with JavaFX class
+ *
+ * @param javaClass JavaFX class
+ * @param scalaClass SFXDelegate subclass related with JavaFX class
+ * @param javaBuilderClass Builder subclass related with JavaFX class
+ * @param jfx2sfx Implicit conversion from JavaFX to ScalaFX, it should not be assigned,
+ *                it has to be resolved automatically by the compiler.
+ * @param sfx2jfx Implicit conversion from ScalaFX to JavaFX, it should not be assigned,
+ *                it has to be resolved automatically by the compiler.
+ *
+ * @todo If B is made like a javafx.util.Builder (B &lt;: javafx.util.Builder[_]) scala compiler shows message: "type arguments
+ * [javafx.scene.control.CheckBox,scalafx.scene.control.CheckBox,javafx.scene. control.CheckBoxBuilder[_] ] do not conform to class AbstractSFXDelegateSpec's
+ * type parameter bounds [J &lt;: java.lang.Object,S &lt;: scalafx.util.SFXDelegate[J],B &lt;: javafx.util.Builder[_] ]". Only when remove B binding with Builder
+ * compiler problems disappear. So it must be find a way to put bind between B and Builder without create problems with compiler.
+ */
+abstract class AbstractSFXDelegateSpec[J <: Object, S <: SFXDelegate[J], B](javaClass: Class[J], scalaClass: Class[S], javaBuilderClass: Class[B]) (implicit jfx2sfx: J => S = null, sfx2jfx: S => J = null)
+  extends SimpleSFXDelegateSpec[J, S](javaClass, scalaClass) {
+
+  it should "implement all the JavaFX builder properties" in {
+    compareBuilderProperties(javaBuilderClass.asInstanceOf[Class[Builder[_]]], scalaClass)
+  }
+
 }