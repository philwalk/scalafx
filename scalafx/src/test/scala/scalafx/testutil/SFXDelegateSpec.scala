--- conflicted
+++ resolved
@@ -1,181 +1,180 @@
-/*
- * Copyright (c) 2011-2014, ScalaFX Project
- * All rights reserved.
- *
- * Redistribution and use in source and binary forms, with or without
- * modification, are permitted provided that the following conditions are met:
- *     * Redistributions of source code must retain the above copyright
- *       notice, this list of conditions and the following disclaimer.
- *     * Redistributions in binary form must reproduce the above copyright
- *       notice, this list of conditions and the following disclaimer in the
- *       documentation and/or other materials provided with the distribution.
- *     * Neither the name of the ScalaFX Project nor the
- *       names of its contributors may be used to endorse or promote products
- *       derived from this software without specific prior written permission.
- *
- * THIS SOFTWARE IS PROVIDED BY THE COPYRIGHT HOLDERS AND CONTRIBUTORS "AS IS" AND
- * ANY EXPRESS OR IMPLIED WARRANTIES, INCLUDING, BUT NOT LIMITED TO, THE IMPLIED
- * WARRANTIES OF MERCHANTABILITY AND FITNESS FOR A PARTICULAR PURPOSE ARE
- * DISCLAIMED. IN NO EVENT SHALL THE SCALAFX PROJECT OR ITS CONTRIBUTORS BE LIABLE
- * FOR ANY DIRECT, INDIRECT, INCIDENTAL, SPECIAL, EXEMPLARY, OR CONSEQUENTIAL
- * DAMAGES (INCLUDING, BUT NOT LIMITED TO, PROCUREMENT OF SUBSTITUTE GOODS OR
- * SERVICES; LOSS OF USE, DATA, OR PROFITS; OR BUSINESS INTERRUPTION) HOWEVER CAUSED
- * AND ON ANY THEORY OF LIABILITY, WHETHER IN CONTRACT, STRICT LIABILITY, OR TORT
- * (INCLUDING NEGLIGENCE OR OTHERWISE) ARISING IN ANY WAY OUT OF THE USE OF THIS
- * SOFTWARE, EVEN IF ADVISED OF THE POSSIBILITY OF SUCH DAMAGE.
- */
-package scalafx.testutil
-
-import org.scalatest.FlatSpec
-import org.scalatest.Matchers._
-
-import scalafx.delegate.SFXDelegate
-
-/**
- * Base class for SFXDelegate controls Spec tests. This specific class tests if implicit conversion are working and if
- * static methods are being implemented.
- *
- * IMPORTANT: the second order parameters jfx2sfx and sfx2jfx have to be left unassigned in the derived class.
- * If compiler finds implicit conversion between JavaFX and ScalaFx (and back) it will assign the corresponding
- * implicit functions to those parameters. Make use that you provide implicit conversion include, for instance,
- * `import scalafx.Includes._`
- *
- * @tparam J JavaFX class to be wrapped by SFXDelegate class
- * @tparam S SFXDelegate subclass who will wrap JavaFX class
- *
- * @param javaClass JavaFX class
- * @param scalaClass SFXDelegate subclass related with JavaFX class
- * @param jfx2sfx Implicit conversion from JavaFX to ScalaFX, it should not be assigned,
- *                it has to be resolved automatically by the compiler.
- * @param sfx2jfx Implicit conversion from ScalaFX to JavaFX, it should not be assigned,
- *                it has to be resolved automatically by the compiler.
- *
- */
-abstract class SFXDelegateSpec[J <: Object, S <: SFXDelegate[J]] protected(javaClass: Class[J], scalaClass: Class[S])(implicit jfx2sfx: J => S = null, sfx2jfx: S => J = null)
-  extends FlatSpec
-  with AbstractComparator {
-
-  /////////////////////////////
-  // PROTECTED METHODS - BEGIN 
-  /////////////////////////////
-
-  /**
-   * Returns a new SFXDelegate subclass instance. By default calls scalaClass constructor that uses delegated class
-   * instance. If it is not possible use this constructor, this method must be overridden.
-   * {{{
-   * override protected def getScalaClassInstance = new BoundingBox(0, 0, 0, 0)
-   * }}}
-   */
-  protected def getScalaClassInstance: S =
-    scalaClass.getConstructor(javaClass).newInstance(this.getJavaClassInstance)
-
-  /**
-   * Returns a new JavaFX class instance. By default calls newInstance method from javaClass. If
-   * this class has no default constructor, this method must be overridden:
-   * {{{
-   * override protected def getJavaClassInstance = new jfxg.BoundingBox(0, 0, 0, 0, 0, 0)
-   * }}}
-   */
-  protected def getJavaClassInstance: J = javaClass.newInstance
-
-  /**
-<<<<<<< HEAD
-   * Flag used to skip Java to Scala Conversion test. To Skip, it is necessary override it with a 
-   * non empty String explaning the cause.
-   */
-  protected val skipJfxToSfxCause: String = ""
-
-  /**
-   * Flag used to skip Scala to Java Conversion test. To Skip, it is necessary override it with a 
-   * non empty String explaning the cause.
-   */
-  protected val skipSfxToJfxCause: String = ""
-=======
-   * Implicit conversion from ScalaFX type `S` to JavaFX type `J` should allow `null` arguments
-   * without throwing `NullPointerException`, see issue [[https://github.com/scalafx/scalafx/issues/153 #153]].
-   *
-   * @return expected value of `null` implicitly converted to JavaFX type `J`.
-   */
-  protected def expectedNullSFXToJFXValue: J = null.asInstanceOf[J]
-
-  /**
-   * Implicit conversion from JavaFX type `J` to ScalaFX type `S` should allow `null` arguments
-   * without throwing `NullPointerException`, see issue [[https://github.com/scalafx/scalafx/issues/153 #153]].
-   *
-   * @return expected value of `null` implicitly converted to ScalaFX type `S`.
-   */
-  protected def expectedNullJFXToSFXValue: S = null.asInstanceOf[S]
->>>>>>> 64564d12
-
-  ///////////////////////////
-  // PROTECTED METHODS - END 
-  ///////////////////////////
-
-  /////////////////
-  // TESTS - BEGIN 
-  /////////////////
-
-  "A %s".format(scalaClass.getSimpleName) should "have an implicit conversion from ScalaFX to JavaFX" in {
-    // Test if the implicit conversion exists
-    assert(sfx2jfx != null, "There is no implicit conversion from ScalaFX to JavaFX")
-
-    if (skipJfxToSfxCause.size == 0) {
-      // Test if conversion behaves correctly
-      val sfxObject = getScalaClassInstance
-      val jfxObject: J = sfxObject
-
-      jfxObject should be(sfxObject.delegate)
-    } else {
-      info("JavaFX to ScalaFX conversion skipped: " + skipJfxToSfxCause)
-    }
-  }
-
-  it should "allow `null` as an argument to implicit conversion from ScalaFX to JavaFX" in {
-    // Test if the implicit conversion exists
-    assert(sfx2jfx != null, "There is no implicit conversion from ScalaFX to JavaFX")
-
-    try {
-      assert(expectedNullSFXToJFXValue === sfx2jfx(null.asInstanceOf[S]),
-        ". Implicit conversion of ScalaFX `null` to JavaFX should be `" + expectedNullSFXToJFXValue + "`.")
-    } catch {
-      case ex: NullPointerException => fail("sfx2jfx implicit conversion should accept `null` argument.")
-    }
-  }
-
-  it should "have an implicit conversion from JavaFX to ScalaFX" in {
-    // Test if the implicit conversion exists
-    assert(jfx2sfx != null, "There is no implicit conversion from JavaFX to ScalaFX")
-
-    if (skipSfxToJfxCause.size == 0) {
-      // Test if conversion behaves correctly
-      val jfxObject = getJavaClassInstance
-      val sfxObject: S = jfxObject
-
-      sfxObject.delegate should be(jfxObject)
-    } else {
-      info("ScalaFX to JavaFX conversion skipped: " + skipSfxToJfxCause)
-    }
-  }
-
-  it should "allow `null` as an argument to implicit conversion from JavaFX to ScalaFX" in {
-    // Test if the implicit conversion exists
-    assert(jfx2sfx != null, "There is no implicit conversion from JavaFX to ScalaFX")
-
-    // Check for `null` guard
-    try {
-      assert(expectedNullJFXToSFXValue === jfx2sfx(null.asInstanceOf[J]),
-        ". Implicit conversion of JavaFX `null` to ScalaFX should be `" + expectedNullJFXToSFXValue + "`.")
-    } catch {
-      case ex: NullPointerException => fail("jfx2sfx implicit conversion should accept `null` argument.")
-    }
-  }
-
-  it should "declare all public static methods of " + javaClass.getName in {
-    compareStaticMethods(javaClass, scalaClass)
-  }
-
-  ///////////////
-  // TESTS - END  
-  ///////////////
-
+/*
+ * Copyright (c) 2011-2014, ScalaFX Project
+ * All rights reserved.
+ *
+ * Redistribution and use in source and binary forms, with or without
+ * modification, are permitted provided that the following conditions are met:
+ *     * Redistributions of source code must retain the above copyright
+ *       notice, this list of conditions and the following disclaimer.
+ *     * Redistributions in binary form must reproduce the above copyright
+ *       notice, this list of conditions and the following disclaimer in the
+ *       documentation and/or other materials provided with the distribution.
+ *     * Neither the name of the ScalaFX Project nor the
+ *       names of its contributors may be used to endorse or promote products
+ *       derived from this software without specific prior written permission.
+ *
+ * THIS SOFTWARE IS PROVIDED BY THE COPYRIGHT HOLDERS AND CONTRIBUTORS "AS IS" AND
+ * ANY EXPRESS OR IMPLIED WARRANTIES, INCLUDING, BUT NOT LIMITED TO, THE IMPLIED
+ * WARRANTIES OF MERCHANTABILITY AND FITNESS FOR A PARTICULAR PURPOSE ARE
+ * DISCLAIMED. IN NO EVENT SHALL THE SCALAFX PROJECT OR ITS CONTRIBUTORS BE LIABLE
+ * FOR ANY DIRECT, INDIRECT, INCIDENTAL, SPECIAL, EXEMPLARY, OR CONSEQUENTIAL
+ * DAMAGES (INCLUDING, BUT NOT LIMITED TO, PROCUREMENT OF SUBSTITUTE GOODS OR
+ * SERVICES; LOSS OF USE, DATA, OR PROFITS; OR BUSINESS INTERRUPTION) HOWEVER CAUSED
+ * AND ON ANY THEORY OF LIABILITY, WHETHER IN CONTRACT, STRICT LIABILITY, OR TORT
+ * (INCLUDING NEGLIGENCE OR OTHERWISE) ARISING IN ANY WAY OUT OF THE USE OF THIS
+ * SOFTWARE, EVEN IF ADVISED OF THE POSSIBILITY OF SUCH DAMAGE.
+ */
+package scalafx.testutil
+
+import org.scalatest.FlatSpec
+import org.scalatest.Matchers._
+
+import scalafx.delegate.SFXDelegate
+
+/**
+ * Base class for SFXDelegate controls Spec tests. This specific class tests if implicit conversion are working and if
+ * static methods are being implemented.
+ *
+ * IMPORTANT: the second order parameters jfx2sfx and sfx2jfx have to be left unassigned in the derived class.
+ * If compiler finds implicit conversion between JavaFX and ScalaFx (and back) it will assign the corresponding
+ * implicit functions to those parameters. Make use that you provide implicit conversion include, for instance,
+ * `import scalafx.Includes._`
+ *
+ * @tparam J JavaFX class to be wrapped by SFXDelegate class
+ * @tparam S SFXDelegate subclass who will wrap JavaFX class
+ *
+ * @param javaClass JavaFX class
+ * @param scalaClass SFXDelegate subclass related with JavaFX class
+ * @param jfx2sfx Implicit conversion from JavaFX to ScalaFX, it should not be assigned,
+ *                it has to be resolved automatically by the compiler.
+ * @param sfx2jfx Implicit conversion from ScalaFX to JavaFX, it should not be assigned,
+ *                it has to be resolved automatically by the compiler.
+ *
+ */
+abstract class SFXDelegateSpec[J <: Object, S <: SFXDelegate[J]] protected(javaClass: Class[J], scalaClass: Class[S])(implicit jfx2sfx: J => S = null, sfx2jfx: S => J = null)
+  extends FlatSpec
+  with AbstractComparator {
+
+  /////////////////////////////
+  // PROTECTED METHODS - BEGIN 
+  /////////////////////////////
+
+  /**
+   * Returns a new SFXDelegate subclass instance. By default calls scalaClass constructor that uses delegated class
+   * instance. If it is not possible use this constructor, this method must be overridden.
+   * {{{
+   * override protected def getScalaClassInstance = new BoundingBox(0, 0, 0, 0)
+   * }}}
+   */
+  protected def getScalaClassInstance: S =
+    scalaClass.getConstructor(javaClass).newInstance(this.getJavaClassInstance)
+
+  /**
+   * Returns a new JavaFX class instance. By default calls newInstance method from javaClass. If
+   * this class has no default constructor, this method must be overridden:
+   * {{{
+   * override protected def getJavaClassInstance = new jfxg.BoundingBox(0, 0, 0, 0, 0, 0)
+   * }}}
+   */
+  protected def getJavaClassInstance: J = javaClass.newInstance
+
+  /**
+   * Flag used to skip Java to Scala Conversion test. To Skip, it is necessary override it with a 
+   * non empty String explaning the cause.
+   */
+  protected val skipJfxToSfxCause: String = ""
+
+  /**
+   * Flag used to skip Scala to Java Conversion test. To Skip, it is necessary override it with a 
+   * non empty String explaning the cause.
+   */
+  protected val skipSfxToJfxCause: String = ""
+
+  /**
+   * Implicit conversion from ScalaFX type `S` to JavaFX type `J` should allow `null` arguments
+   * without throwing `NullPointerException`, see issue [[https://github.com/scalafx/scalafx/issues/153 #153]].
+   *
+   * @return expected value of `null` implicitly converted to JavaFX type `J`.
+   */
+  protected def expectedNullSFXToJFXValue: J = null.asInstanceOf[J]
+
+  /**
+   * Implicit conversion from JavaFX type `J` to ScalaFX type `S` should allow `null` arguments
+   * without throwing `NullPointerException`, see issue [[https://github.com/scalafx/scalafx/issues/153 #153]].
+   *
+   * @return expected value of `null` implicitly converted to ScalaFX type `S`.
+   */
+  protected def expectedNullJFXToSFXValue: S = null.asInstanceOf[S]
+
+  ///////////////////////////
+  // PROTECTED METHODS - END 
+  ///////////////////////////
+
+  /////////////////
+  // TESTS - BEGIN 
+  /////////////////
+
+  "A %s".format(scalaClass.getSimpleName) should "have an implicit conversion from ScalaFX to JavaFX" in {
+    // Test if the implicit conversion exists
+    assert(sfx2jfx != null, "There is no implicit conversion from ScalaFX to JavaFX")
+
+    if (skipJfxToSfxCause.size == 0) {
+      // Test if conversion behaves correctly
+      val sfxObject = getScalaClassInstance
+      val jfxObject: J = sfxObject
+
+      jfxObject should be(sfxObject.delegate)
+    } else {
+      info("JavaFX to ScalaFX conversion skipped: " + skipJfxToSfxCause)
+    }
+  }
+
+  it should "allow `null` as an argument to implicit conversion from ScalaFX to JavaFX" in {
+    // Test if the implicit conversion exists
+    assert(sfx2jfx != null, "There is no implicit conversion from ScalaFX to JavaFX")
+
+    try {
+      assert(expectedNullSFXToJFXValue === sfx2jfx(null.asInstanceOf[S]),
+        ". Implicit conversion of ScalaFX `null` to JavaFX should be `" + expectedNullSFXToJFXValue + "`.")
+    } catch {
+      case ex: NullPointerException => fail("sfx2jfx implicit conversion should accept `null` argument.")
+    }
+  }
+
+  it should "have an implicit conversion from JavaFX to ScalaFX" in {
+    // Test if the implicit conversion exists
+    assert(jfx2sfx != null, "There is no implicit conversion from JavaFX to ScalaFX")
+
+    if (skipSfxToJfxCause.size == 0) {
+      // Test if conversion behaves correctly
+      val jfxObject = getJavaClassInstance
+      val sfxObject: S = jfxObject
+
+      sfxObject.delegate should be(jfxObject)
+    } else {
+      info("ScalaFX to JavaFX conversion skipped: " + skipSfxToJfxCause)
+    }
+  }
+
+  it should "allow `null` as an argument to implicit conversion from JavaFX to ScalaFX" in {
+    // Test if the implicit conversion exists
+    assert(jfx2sfx != null, "There is no implicit conversion from JavaFX to ScalaFX")
+
+    // Check for `null` guard
+    try {
+      assert(expectedNullJFXToSFXValue === jfx2sfx(null.asInstanceOf[J]),
+        ". Implicit conversion of JavaFX `null` to ScalaFX should be `" + expectedNullJFXToSFXValue + "`.")
+    } catch {
+      case ex: NullPointerException => fail("jfx2sfx implicit conversion should accept `null` argument.")
+    }
+  }
+
+  it should "declare all public static methods of " + javaClass.getName in {
+    compareStaticMethods(javaClass, scalaClass)
+  }
+
+  ///////////////
+  // TESTS - END  
+  ///////////////
+
 }