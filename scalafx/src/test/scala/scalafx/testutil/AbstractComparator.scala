/*
<<<<<<< HEAD
* Copyright (c) 2011-2014, ScalaFX Project
=======
 * Copyright (c) 2011-2014, ScalaFX Project
>>>>>>> a496ffa6
 * All rights reserved.
 *
 * Redistribution and use in source and binary forms, with or without
 * modification, are permitted provided that the following conditions are met:
 *     * Redistributions of source code must retain the above copyright
 *       notice, this list of conditions and the following disclaimer.
 *     * Redistributions in binary form must reproduce the above copyright
 *       notice, this list of conditions and the following disclaimer in the
 *       documentation and/or other materials provided with the distribution.
 *     * Neither the name of the ScalaFX Project nor the
 *       names of its contributors may be used to endorse or promote products
 *       derived from this software without specific prior written permission.
 *
 * THIS SOFTWARE IS PROVIDED BY THE COPYRIGHT HOLDERS AND CONTRIBUTORS "AS IS" AND
 * ANY EXPRESS OR IMPLIED WARRANTIES, INCLUDING, BUT NOT LIMITED TO, THE IMPLIED
 * WARRANTIES OF MERCHANTABILITY AND FITNESS FOR A PARTICULAR PURPOSE ARE
 * DISCLAIMED. IN NO EVENT SHALL THE SCALAFX PROJECT OR ITS CONTRIBUTORS BE LIABLE
 * FOR ANY DIRECT, INDIRECT, INCIDENTAL, SPECIAL, EXEMPLARY, OR CONSEQUENTIAL
 * DAMAGES (INCLUDING, BUT NOT LIMITED TO, PROCUREMENT OF SUBSTITUTE GOODS OR
 * SERVICES; LOSS OF USE, DATA, OR PROFITS; OR BUSINESS INTERRUPTION) HOWEVER CAUSED
 * AND ON ANY THEORY OF LIABILITY, WHETHER IN CONTRACT, STRICT LIABILITY, OR TORT
 * (INCLUDING NEGLIGENCE OR OTHERWISE) ARISING IN ANY WAY OUT OF THE USE OF THIS
 * SOFTWARE, EVEN IF ADVISED OF THE POSSIBILITY OF SUCH DAMAGE.
 */
package scalafx.testutil

import java.lang.reflect.Method
import java.lang.reflect.Modifier
import org.scalatest.Assertions
import scala.annotation.tailrec

private[testutil] trait AbstractComparator extends Assertions {

  private object MethodsComparators {

    /**
     * Verifies if a method has no parameters
     *
     * @param method Method to be analyzed.
     * @return `true` if scalaMethod has no parameters, `false` otherwise.
     */
    private def methodHasNoArgs(method: Method): Boolean = (method.getParameterTypes.length == 0)

    /**
     * Verifies if a Scala method has as last argument a vararg. To be more precisely, this argument must be a
     * [[scala.Seq]], because this is the way how varargs are translated by Scala compiler. Notice that even a method
     * which really has a `Seq` as last argument (not a vararg) can return `true`. Moreover there is no information
     * about `Seq` type because of compiler erasing.
     *
     * @param method Method to be analyzed.
     * @return `true` if method's last argument is (potentially) vararg (ie, a `Seq`), `false` otherwise.
     */
    private def lastArgumentIsVararg(method: Method): Boolean = (method.getParameterTypes.last == classOf[Seq[_]])

    /**
     * Verifies if a method has only one argument ''and'' this argument is a vararg.
     *
     * @param method Method to be analyzed.
     * @return `true` if method has only one argument ''and'' this argument is a vararg, `false` otherwise.
     */
    private def methodHasOneArgVararg(method: Method): Boolean =
      (method.getParameterTypes.length == 1) && lastArgumentIsVararg(method)

    /**
     * Verifies if the a method arguments combine with
     */
    private def findMethodWithManyArgs(argTypes: List[Class[_]])(scalaMethod: Method): Boolean =
      (scalaMethod.getParameterTypes.length == argTypes.size) && (scalaMethod.getParameterTypes.toList == argTypes)

    /**
     *
     */
    private def findMethodWithManyArgsVarargs(argTypesExceptLast: List[Class[_]])(method: Method): Boolean =
      (method.getParameterTypes.length == argTypesExceptLast.size + 1) &&
        (method.getParameterTypes.init.toList == argTypesExceptLast) &&
        lastArgumentIsVararg(method)

    def getFinderMethod(javaMethod: Method) = (javaMethod.getParameterTypes.size, javaMethod.isVarArgs) match {
      case (0, _)     => methodHasNoArgs _
      case (1, true)  => methodHasOneArgVararg _
      case (_, true)  => findMethodWithManyArgsVarargs(javaMethod.getParameterTypes.toList.init) _
      case (_, false) => findMethodWithManyArgs(javaMethod.getParameterTypes.toList) _
    }

    /**
     * Verifies if a method has a determined name.
     *
     * @param methodName Name of method wanted
     * @param method Method to be analyzed.
     * @return `true` if scalaMethod has the requested name, `false` otherwise.
     */
    def sameName(methodName: String, method: Method): Boolean = (method.getName == methodName)

  }

  protected object JavaBeanEvaluator {
    import java.lang.Boolean.{ TYPE => JBoolean }
    import java.lang.Void.{ TYPE => JVoid }

    private val setterPattern = "^set.+$"

    private val getterPattern = "^get.+$"

    private val boolGetterPattern = "^is.+$"

    private def isValid(m: Method, pattern: String, parametersLength: Int, returnEvaluator: Class[_] => Boolean) =
      m.getName.matches(pattern) && (m.getParameterTypes.length == parametersLength) && returnEvaluator(m.getReturnType)

    private def isSetter(m: Method): Boolean = isValid(m, setterPattern, 1, (_ == JVoid))

    private def isBooleanGetter(m: Method): Boolean = isValid(m, boolGetterPattern, 0, (_ == JBoolean))

    private def isGetter(m: Method): Boolean = isValid(m, getterPattern, 0, (_ != JVoid))

    /**
     * It takes a Java method and, if it fits in Java Beans standards, returns this name "scalaized". Its operation
     * is as follows:
     *  - If it is a setter method (starts with `set`, has just one argument and it's a void method), returns the
     *  property name followed by a "_=". e.g. `public void setFoo(Object o)` returns `foo_=`
     *  - It it is boolean getter (starts with `is`, has no argument and it's a boolean method), returns the
     *  property name. e.g. `public boolean isFoo()` returns `foo`
     *  - It it is general getter (starts with `get`, has no argument and it's a not-void method), returns the
     *  property name. e.g. `public int getFoo()` returns `foo`
     *  - Otherwise, returns original method name.
     */
    def scalaizePropertyNames(m: Method): String = {
      val name = m.getName

      if (isSetter(m)) name(3).toLower + name.substring(4) + "_="
      else if (isGetter(m)) name(3).toLower + name.substring(4)
      else if (isBooleanGetter(m)) name(2).toLower + name.substring(3)
      else name
    }

  }

  /**
   * Takes a Method and generate a String showing the return type, name and parameters type of method.
   *
   * @param m Method
   */
  private def methodToString(m: Method) = {

      def classParameterToString(classParameter: Class[_], isVarargs: Boolean = false) = {
        (classParameter.isArray, classParameter.getName.matches("""^\[.$"""), isVarargs) match {
          case (true, true, true)   => classParameter.getName.last + "..."
          case (true, true, false)  => classParameter.getName.last + "[]"
          case (true, false, true)  => classParameter.getName.substring(2).init + "..."
          case (true, false, false) => classParameter.getName.substring(2).init + "[]"
          case (false, _, _)        => classParameter.getName
        }
      }

    val strParameters = (m.getParameterTypes.size, m.isVarArgs) match {
      case (0, _)    => ""
      case (1, true) => classParameterToString(m.getParameterTypes.last, true)
      case (_, true) => m.getParameterTypes.init.map(classParameterToString(_)).mkString("", ", ", ", ") +
        classParameterToString(m.getParameterTypes.last, true)
      case (_, false) => m.getParameterTypes.map(classParameterToString(_)).mkString(", ")
    }

    classParameterToString(m.getReturnType) + " " + m.getName + "(" + strParameters + ")"
  }

  private val nameComparator: (Method, Method) => Boolean = (m1, m2) => m1.getName < m2.getName

  /**
   * Returns a List with public methods (static or not) of a class.
   *
   * @param cls Class to be analyzed.
   * @param useStatic If we are looking for static methods or not
   * @return List with public methods (static or not) from cls.
   */
  private def groupMethods(cls: Class[_], useStatic: Boolean) = {
    val staticIndicator: Boolean => Boolean = if (useStatic) (b => b) else (b => !b)
    val isAcceptable: Method => Boolean =
      (m => isPublicMethod(m) && staticIndicator(Modifier.isStatic(m.getModifiers)) && !isSpecialMethodName(m.getName))

    cls.getDeclaredMethods
      .filter(isAcceptable)
      .sortWith(nameComparator)
      .toList
  }

  /**
   *
   *
   * @param javaMethods Relation of methods from a Java class
   * @param scalaMethods Relation of methods from a Scala class.
   * @param javaMethodsNotMirrored Relation of javaMethods that are not reflected in the scalaMethods. Default value:
   * [[scala.Nil]].
   */
  @tailrec
  private def compare(javaMethods: List[Method], scalaMethods: List[Method], javaMethodsNotMirrored: List[Method] = Nil): List[Method] = {
    javaMethods match {
      case Nil => javaMethodsNotMirrored
      case javaMethod :: otherMethods => {
        val finderMethod = MethodsComparators.getFinderMethod(javaMethod)
        val desirableName = getDesirableMethodName(javaMethod)
        val scalaHasMethod = scalaMethods.filter(MethodsComparators.sameName(desirableName, _)).exists(finderMethod)
        val javaMethods = if (scalaHasMethod) javaMethodsNotMirrored else javaMethod :: javaMethodsNotMirrored

        compare(otherMethods, scalaMethods, javaMethods)
      }
    }
  }

  /**
   * Verify if all public methods from a Java class are mirrored in a Scala class. It means the same name,
   * return type, and parameters.
   *
   * @param javaClass Java Class
   * @param scalaClass Scala Class, that presumably must have the same public methods as javaClass
   * @param useStatic If it will be compared only static methods (`true`) or only declared methods (`false`).
   */
  private def compareMethods(javaClass: Class[_], scalaClass: Class[_], useStatic: Boolean) {
    val javaMethods = groupMethods(javaClass, useStatic)
    val scalaMethods = groupMethods(scalaClass, useStatic)

    val methodsNotFound = compare(javaMethods, scalaMethods)

    assert(methodsNotFound.isEmpty, "Missing %s Methods: ".format(if (useStatic) "Static" else "Declared") + methodsNotFound.map(methodToString).mkString(", "))
  }

  //////////////////
  // HELPER METHODS 
  //////////////////

  /**
   * Indicates if a Java method name starts with `impl_`, indicating that its is just for internal use of JavaFX API.
   */
  @inline
  protected def isImplementation(methodName: String) = methodName.startsWith("impl_")

  /**
   * Convenience method to indicate if a Java method has public visibility.
   */
  @inline
  protected def isPublicMethod(method: Method): Boolean = Modifier.isPublic(method.getModifiers)

  ////////////////////
  // ABSTRACT METHODS 
  ////////////////////

  /**
   * Indicates whether a method with a prefixed name should be used or not in methods comparison. e.g: Methods which
   * name starts with `impl_`, or if it is a setter (starts with `set`)
   *
   * @param methodName name of method to be evaluated.
   * @return `true` if it is a special name and consequently must not be used in comparison; `false` otherwise.
   */
  protected def isSpecialMethodName(methodName: String): Boolean

  /**
   *
   */
  protected def getDesirableMethodName(javaMethod: Method): String

  //////////////////
  // PUBLIC METHODS 
  //////////////////

  /**
   * This can be used to compare instance methods declared in a scalafx class with instance methods declared in
   * a javafx class. This should never actually be necessary, as "compareProperties" above will find all of the
   * property names that need to be implemented, and all other instance methods should be handled via implicit
   * conversions. However, having written the code, I'm leaving it in, in case it might prove useful as a way of
   * exploring the method signatures of a javafx class.
   *
   * @param javaClass JavaFx class
   * @param scalaClass ScalaFX class
   */
  def compareDeclaredMethods(javaClass: Class[_], scalaClass: Class[_]) {
    compareMethods(javaClass, scalaClass, false)
  }

  /**
   * Similar to "compareProperties", the following compares the static methods in a javafx class
   * to the methods defined on a scalafx object.
   *
   * @param javaClass JavaFx class
   * @param scalaClass ScalaFX class
   */
  def compareStaticMethods(javaClass: Class[_], scalaClass: Class[_]) {
    compareMethods(javaClass, scalaClass, true)
  }

}
<|MERGE_RESOLUTION|>--- conflicted
+++ resolved
@@ -1,294 +1,290 @@
-/*
-<<<<<<< HEAD
-* Copyright (c) 2011-2014, ScalaFX Project
-=======
- * Copyright (c) 2011-2014, ScalaFX Project
->>>>>>> a496ffa6
- * All rights reserved.
- *
- * Redistribution and use in source and binary forms, with or without
- * modification, are permitted provided that the following conditions are met:
- *     * Redistributions of source code must retain the above copyright
- *       notice, this list of conditions and the following disclaimer.
- *     * Redistributions in binary form must reproduce the above copyright
- *       notice, this list of conditions and the following disclaimer in the
- *       documentation and/or other materials provided with the distribution.
- *     * Neither the name of the ScalaFX Project nor the
- *       names of its contributors may be used to endorse or promote products
- *       derived from this software without specific prior written permission.
- *
- * THIS SOFTWARE IS PROVIDED BY THE COPYRIGHT HOLDERS AND CONTRIBUTORS "AS IS" AND
- * ANY EXPRESS OR IMPLIED WARRANTIES, INCLUDING, BUT NOT LIMITED TO, THE IMPLIED
- * WARRANTIES OF MERCHANTABILITY AND FITNESS FOR A PARTICULAR PURPOSE ARE
- * DISCLAIMED. IN NO EVENT SHALL THE SCALAFX PROJECT OR ITS CONTRIBUTORS BE LIABLE
- * FOR ANY DIRECT, INDIRECT, INCIDENTAL, SPECIAL, EXEMPLARY, OR CONSEQUENTIAL
- * DAMAGES (INCLUDING, BUT NOT LIMITED TO, PROCUREMENT OF SUBSTITUTE GOODS OR
- * SERVICES; LOSS OF USE, DATA, OR PROFITS; OR BUSINESS INTERRUPTION) HOWEVER CAUSED
- * AND ON ANY THEORY OF LIABILITY, WHETHER IN CONTRACT, STRICT LIABILITY, OR TORT
- * (INCLUDING NEGLIGENCE OR OTHERWISE) ARISING IN ANY WAY OUT OF THE USE OF THIS
- * SOFTWARE, EVEN IF ADVISED OF THE POSSIBILITY OF SUCH DAMAGE.
- */
-package scalafx.testutil
-
-import java.lang.reflect.Method
-import java.lang.reflect.Modifier
-import org.scalatest.Assertions
-import scala.annotation.tailrec
-
-private[testutil] trait AbstractComparator extends Assertions {
-
-  private object MethodsComparators {
-
-    /**
-     * Verifies if a method has no parameters
-     *
-     * @param method Method to be analyzed.
-     * @return `true` if scalaMethod has no parameters, `false` otherwise.
-     */
-    private def methodHasNoArgs(method: Method): Boolean = (method.getParameterTypes.length == 0)
-
-    /**
-     * Verifies if a Scala method has as last argument a vararg. To be more precisely, this argument must be a
-     * [[scala.Seq]], because this is the way how varargs are translated by Scala compiler. Notice that even a method
-     * which really has a `Seq` as last argument (not a vararg) can return `true`. Moreover there is no information
-     * about `Seq` type because of compiler erasing.
-     *
-     * @param method Method to be analyzed.
-     * @return `true` if method's last argument is (potentially) vararg (ie, a `Seq`), `false` otherwise.
-     */
-    private def lastArgumentIsVararg(method: Method): Boolean = (method.getParameterTypes.last == classOf[Seq[_]])
-
-    /**
-     * Verifies if a method has only one argument ''and'' this argument is a vararg.
-     *
-     * @param method Method to be analyzed.
-     * @return `true` if method has only one argument ''and'' this argument is a vararg, `false` otherwise.
-     */
-    private def methodHasOneArgVararg(method: Method): Boolean =
-      (method.getParameterTypes.length == 1) && lastArgumentIsVararg(method)
-
-    /**
-     * Verifies if the a method arguments combine with
-     */
-    private def findMethodWithManyArgs(argTypes: List[Class[_]])(scalaMethod: Method): Boolean =
-      (scalaMethod.getParameterTypes.length == argTypes.size) && (scalaMethod.getParameterTypes.toList == argTypes)
-
-    /**
-     *
-     */
-    private def findMethodWithManyArgsVarargs(argTypesExceptLast: List[Class[_]])(method: Method): Boolean =
-      (method.getParameterTypes.length == argTypesExceptLast.size + 1) &&
-        (method.getParameterTypes.init.toList == argTypesExceptLast) &&
-        lastArgumentIsVararg(method)
-
-    def getFinderMethod(javaMethod: Method) = (javaMethod.getParameterTypes.size, javaMethod.isVarArgs) match {
-      case (0, _)     => methodHasNoArgs _
-      case (1, true)  => methodHasOneArgVararg _
-      case (_, true)  => findMethodWithManyArgsVarargs(javaMethod.getParameterTypes.toList.init) _
-      case (_, false) => findMethodWithManyArgs(javaMethod.getParameterTypes.toList) _
-    }
-
-    /**
-     * Verifies if a method has a determined name.
-     *
-     * @param methodName Name of method wanted
-     * @param method Method to be analyzed.
-     * @return `true` if scalaMethod has the requested name, `false` otherwise.
-     */
-    def sameName(methodName: String, method: Method): Boolean = (method.getName == methodName)
-
-  }
-
-  protected object JavaBeanEvaluator {
-    import java.lang.Boolean.{ TYPE => JBoolean }
-    import java.lang.Void.{ TYPE => JVoid }
-
-    private val setterPattern = "^set.+$"
-
-    private val getterPattern = "^get.+$"
-
-    private val boolGetterPattern = "^is.+$"
-
-    private def isValid(m: Method, pattern: String, parametersLength: Int, returnEvaluator: Class[_] => Boolean) =
-      m.getName.matches(pattern) && (m.getParameterTypes.length == parametersLength) && returnEvaluator(m.getReturnType)
-
-    private def isSetter(m: Method): Boolean = isValid(m, setterPattern, 1, (_ == JVoid))
-
-    private def isBooleanGetter(m: Method): Boolean = isValid(m, boolGetterPattern, 0, (_ == JBoolean))
-
-    private def isGetter(m: Method): Boolean = isValid(m, getterPattern, 0, (_ != JVoid))
-
-    /**
-     * It takes a Java method and, if it fits in Java Beans standards, returns this name "scalaized". Its operation
-     * is as follows:
-     *  - If it is a setter method (starts with `set`, has just one argument and it's a void method), returns the
-     *  property name followed by a "_=". e.g. `public void setFoo(Object o)` returns `foo_=`
-     *  - It it is boolean getter (starts with `is`, has no argument and it's a boolean method), returns the
-     *  property name. e.g. `public boolean isFoo()` returns `foo`
-     *  - It it is general getter (starts with `get`, has no argument and it's a not-void method), returns the
-     *  property name. e.g. `public int getFoo()` returns `foo`
-     *  - Otherwise, returns original method name.
-     */
-    def scalaizePropertyNames(m: Method): String = {
-      val name = m.getName
-
-      if (isSetter(m)) name(3).toLower + name.substring(4) + "_="
-      else if (isGetter(m)) name(3).toLower + name.substring(4)
-      else if (isBooleanGetter(m)) name(2).toLower + name.substring(3)
-      else name
-    }
-
-  }
-
-  /**
-   * Takes a Method and generate a String showing the return type, name and parameters type of method.
-   *
-   * @param m Method
-   */
-  private def methodToString(m: Method) = {
-
-      def classParameterToString(classParameter: Class[_], isVarargs: Boolean = false) = {
-        (classParameter.isArray, classParameter.getName.matches("""^\[.$"""), isVarargs) match {
-          case (true, true, true)   => classParameter.getName.last + "..."
-          case (true, true, false)  => classParameter.getName.last + "[]"
-          case (true, false, true)  => classParameter.getName.substring(2).init + "..."
-          case (true, false, false) => classParameter.getName.substring(2).init + "[]"
-          case (false, _, _)        => classParameter.getName
-        }
-      }
-
-    val strParameters = (m.getParameterTypes.size, m.isVarArgs) match {
-      case (0, _)    => ""
-      case (1, true) => classParameterToString(m.getParameterTypes.last, true)
-      case (_, true) => m.getParameterTypes.init.map(classParameterToString(_)).mkString("", ", ", ", ") +
-        classParameterToString(m.getParameterTypes.last, true)
-      case (_, false) => m.getParameterTypes.map(classParameterToString(_)).mkString(", ")
-    }
-
-    classParameterToString(m.getReturnType) + " " + m.getName + "(" + strParameters + ")"
-  }
-
-  private val nameComparator: (Method, Method) => Boolean = (m1, m2) => m1.getName < m2.getName
-
-  /**
-   * Returns a List with public methods (static or not) of a class.
-   *
-   * @param cls Class to be analyzed.
-   * @param useStatic If we are looking for static methods or not
-   * @return List with public methods (static or not) from cls.
-   */
-  private def groupMethods(cls: Class[_], useStatic: Boolean) = {
-    val staticIndicator: Boolean => Boolean = if (useStatic) (b => b) else (b => !b)
-    val isAcceptable: Method => Boolean =
-      (m => isPublicMethod(m) && staticIndicator(Modifier.isStatic(m.getModifiers)) && !isSpecialMethodName(m.getName))
-
-    cls.getDeclaredMethods
-      .filter(isAcceptable)
-      .sortWith(nameComparator)
-      .toList
-  }
-
-  /**
-   *
-   *
-   * @param javaMethods Relation of methods from a Java class
-   * @param scalaMethods Relation of methods from a Scala class.
-   * @param javaMethodsNotMirrored Relation of javaMethods that are not reflected in the scalaMethods. Default value:
-   * [[scala.Nil]].
-   */
-  @tailrec
-  private def compare(javaMethods: List[Method], scalaMethods: List[Method], javaMethodsNotMirrored: List[Method] = Nil): List[Method] = {
-    javaMethods match {
-      case Nil => javaMethodsNotMirrored
-      case javaMethod :: otherMethods => {
-        val finderMethod = MethodsComparators.getFinderMethod(javaMethod)
-        val desirableName = getDesirableMethodName(javaMethod)
-        val scalaHasMethod = scalaMethods.filter(MethodsComparators.sameName(desirableName, _)).exists(finderMethod)
-        val javaMethods = if (scalaHasMethod) javaMethodsNotMirrored else javaMethod :: javaMethodsNotMirrored
-
-        compare(otherMethods, scalaMethods, javaMethods)
-      }
-    }
-  }
-
-  /**
-   * Verify if all public methods from a Java class are mirrored in a Scala class. It means the same name,
-   * return type, and parameters.
-   *
-   * @param javaClass Java Class
-   * @param scalaClass Scala Class, that presumably must have the same public methods as javaClass
-   * @param useStatic If it will be compared only static methods (`true`) or only declared methods (`false`).
-   */
-  private def compareMethods(javaClass: Class[_], scalaClass: Class[_], useStatic: Boolean) {
-    val javaMethods = groupMethods(javaClass, useStatic)
-    val scalaMethods = groupMethods(scalaClass, useStatic)
-
-    val methodsNotFound = compare(javaMethods, scalaMethods)
-
-    assert(methodsNotFound.isEmpty, "Missing %s Methods: ".format(if (useStatic) "Static" else "Declared") + methodsNotFound.map(methodToString).mkString(", "))
-  }
-
-  //////////////////
-  // HELPER METHODS 
-  //////////////////
-
-  /**
-   * Indicates if a Java method name starts with `impl_`, indicating that its is just for internal use of JavaFX API.
-   */
-  @inline
-  protected def isImplementation(methodName: String) = methodName.startsWith("impl_")
-
-  /**
-   * Convenience method to indicate if a Java method has public visibility.
-   */
-  @inline
-  protected def isPublicMethod(method: Method): Boolean = Modifier.isPublic(method.getModifiers)
-
-  ////////////////////
-  // ABSTRACT METHODS 
-  ////////////////////
-
-  /**
-   * Indicates whether a method with a prefixed name should be used or not in methods comparison. e.g: Methods which
-   * name starts with `impl_`, or if it is a setter (starts with `set`)
-   *
-   * @param methodName name of method to be evaluated.
-   * @return `true` if it is a special name and consequently must not be used in comparison; `false` otherwise.
-   */
-  protected def isSpecialMethodName(methodName: String): Boolean
-
-  /**
-   *
-   */
-  protected def getDesirableMethodName(javaMethod: Method): String
-
-  //////////////////
-  // PUBLIC METHODS 
-  //////////////////
-
-  /**
-   * This can be used to compare instance methods declared in a scalafx class with instance methods declared in
-   * a javafx class. This should never actually be necessary, as "compareProperties" above will find all of the
-   * property names that need to be implemented, and all other instance methods should be handled via implicit
-   * conversions. However, having written the code, I'm leaving it in, in case it might prove useful as a way of
-   * exploring the method signatures of a javafx class.
-   *
-   * @param javaClass JavaFx class
-   * @param scalaClass ScalaFX class
-   */
-  def compareDeclaredMethods(javaClass: Class[_], scalaClass: Class[_]) {
-    compareMethods(javaClass, scalaClass, false)
-  }
-
-  /**
-   * Similar to "compareProperties", the following compares the static methods in a javafx class
-   * to the methods defined on a scalafx object.
-   *
-   * @param javaClass JavaFx class
-   * @param scalaClass ScalaFX class
-   */
-  def compareStaticMethods(javaClass: Class[_], scalaClass: Class[_]) {
-    compareMethods(javaClass, scalaClass, true)
-  }
-
-}
+/*
+ * Copyright (c) 2011-2014, ScalaFX Project
+ * All rights reserved.
+ *
+ * Redistribution and use in source and binary forms, with or without
+ * modification, are permitted provided that the following conditions are met:
+ *     * Redistributions of source code must retain the above copyright
+ *       notice, this list of conditions and the following disclaimer.
+ *     * Redistributions in binary form must reproduce the above copyright
+ *       notice, this list of conditions and the following disclaimer in the
+ *       documentation and/or other materials provided with the distribution.
+ *     * Neither the name of the ScalaFX Project nor the
+ *       names of its contributors may be used to endorse or promote products
+ *       derived from this software without specific prior written permission.
+ *
+ * THIS SOFTWARE IS PROVIDED BY THE COPYRIGHT HOLDERS AND CONTRIBUTORS "AS IS" AND
+ * ANY EXPRESS OR IMPLIED WARRANTIES, INCLUDING, BUT NOT LIMITED TO, THE IMPLIED
+ * WARRANTIES OF MERCHANTABILITY AND FITNESS FOR A PARTICULAR PURPOSE ARE
+ * DISCLAIMED. IN NO EVENT SHALL THE SCALAFX PROJECT OR ITS CONTRIBUTORS BE LIABLE
+ * FOR ANY DIRECT, INDIRECT, INCIDENTAL, SPECIAL, EXEMPLARY, OR CONSEQUENTIAL
+ * DAMAGES (INCLUDING, BUT NOT LIMITED TO, PROCUREMENT OF SUBSTITUTE GOODS OR
+ * SERVICES; LOSS OF USE, DATA, OR PROFITS; OR BUSINESS INTERRUPTION) HOWEVER CAUSED
+ * AND ON ANY THEORY OF LIABILITY, WHETHER IN CONTRACT, STRICT LIABILITY, OR TORT
+ * (INCLUDING NEGLIGENCE OR OTHERWISE) ARISING IN ANY WAY OUT OF THE USE OF THIS
+ * SOFTWARE, EVEN IF ADVISED OF THE POSSIBILITY OF SUCH DAMAGE.
+ */
+package scalafx.testutil
+
+import java.lang.reflect.Method
+import java.lang.reflect.Modifier
+import org.scalatest.Assertions
+import scala.annotation.tailrec
+
+private[testutil] trait AbstractComparator extends Assertions {
+
+  private object MethodsComparators {
+
+    /**
+     * Verifies if a method has no parameters
+     *
+     * @param method Method to be analyzed.
+     * @return `true` if scalaMethod has no parameters, `false` otherwise.
+     */
+    private def methodHasNoArgs(method: Method): Boolean = (method.getParameterTypes.length == 0)
+
+    /**
+     * Verifies if a Scala method has as last argument a vararg. To be more precisely, this argument must be a
+     * [[scala.Seq]], because this is the way how varargs are translated by Scala compiler. Notice that even a method
+     * which really has a `Seq` as last argument (not a vararg) can return `true`. Moreover there is no information
+     * about `Seq` type because of compiler erasing.
+     *
+     * @param method Method to be analyzed.
+     * @return `true` if method's last argument is (potentially) vararg (ie, a `Seq`), `false` otherwise.
+     */
+    private def lastArgumentIsVararg(method: Method): Boolean = (method.getParameterTypes.last == classOf[Seq[_]])
+
+    /**
+     * Verifies if a method has only one argument ''and'' this argument is a vararg.
+     *
+     * @param method Method to be analyzed.
+     * @return `true` if method has only one argument ''and'' this argument is a vararg, `false` otherwise.
+     */
+    private def methodHasOneArgVararg(method: Method): Boolean =
+      (method.getParameterTypes.length == 1) && lastArgumentIsVararg(method)
+
+    /**
+     * Verifies if the a method arguments combine with
+     */
+    private def findMethodWithManyArgs(argTypes: List[Class[_]])(scalaMethod: Method): Boolean =
+      (scalaMethod.getParameterTypes.length == argTypes.size) && (scalaMethod.getParameterTypes.toList == argTypes)
+
+    /**
+     *
+     */
+    private def findMethodWithManyArgsVarargs(argTypesExceptLast: List[Class[_]])(method: Method): Boolean =
+      (method.getParameterTypes.length == argTypesExceptLast.size + 1) &&
+        (method.getParameterTypes.init.toList == argTypesExceptLast) &&
+        lastArgumentIsVararg(method)
+
+    def getFinderMethod(javaMethod: Method) = (javaMethod.getParameterTypes.size, javaMethod.isVarArgs) match {
+      case (0, _)     => methodHasNoArgs _
+      case (1, true)  => methodHasOneArgVararg _
+      case (_, true)  => findMethodWithManyArgsVarargs(javaMethod.getParameterTypes.toList.init) _
+      case (_, false) => findMethodWithManyArgs(javaMethod.getParameterTypes.toList) _
+    }
+
+    /**
+     * Verifies if a method has a determined name.
+     *
+     * @param methodName Name of method wanted
+     * @param method Method to be analyzed.
+     * @return `true` if scalaMethod has the requested name, `false` otherwise.
+     */
+    def sameName(methodName: String, method: Method): Boolean = (method.getName == methodName)
+
+  }
+
+  protected object JavaBeanEvaluator {
+    import java.lang.Boolean.{ TYPE => JBoolean }
+    import java.lang.Void.{ TYPE => JVoid }
+
+    private val setterPattern = "^set.+$"
+
+    private val getterPattern = "^get.+$"
+
+    private val boolGetterPattern = "^is.+$"
+
+    private def isValid(m: Method, pattern: String, parametersLength: Int, returnEvaluator: Class[_] => Boolean) =
+      m.getName.matches(pattern) && (m.getParameterTypes.length == parametersLength) && returnEvaluator(m.getReturnType)
+
+    private def isSetter(m: Method): Boolean = isValid(m, setterPattern, 1, (_ == JVoid))
+
+    private def isBooleanGetter(m: Method): Boolean = isValid(m, boolGetterPattern, 0, (_ == JBoolean))
+
+    private def isGetter(m: Method): Boolean = isValid(m, getterPattern, 0, (_ != JVoid))
+
+    /**
+     * It takes a Java method and, if it fits in Java Beans standards, returns this name "scalaized". Its operation
+     * is as follows:
+     *  - If it is a setter method (starts with `set`, has just one argument and it's a void method), returns the
+     *  property name followed by a "_=". e.g. `public void setFoo(Object o)` returns `foo_=`
+     *  - It it is boolean getter (starts with `is`, has no argument and it's a boolean method), returns the
+     *  property name. e.g. `public boolean isFoo()` returns `foo`
+     *  - It it is general getter (starts with `get`, has no argument and it's a not-void method), returns the
+     *  property name. e.g. `public int getFoo()` returns `foo`
+     *  - Otherwise, returns original method name.
+     */
+    def scalaizePropertyNames(m: Method): String = {
+      val name = m.getName
+
+      if (isSetter(m)) name(3).toLower + name.substring(4) + "_="
+      else if (isGetter(m)) name(3).toLower + name.substring(4)
+      else if (isBooleanGetter(m)) name(2).toLower + name.substring(3)
+      else name
+    }
+
+  }
+
+  /**
+   * Takes a Method and generate a String showing the return type, name and parameters type of method.
+   *
+   * @param m Method
+   */
+  private def methodToString(m: Method) = {
+
+      def classParameterToString(classParameter: Class[_], isVarargs: Boolean = false) = {
+        (classParameter.isArray, classParameter.getName.matches("""^\[.$"""), isVarargs) match {
+          case (true, true, true)   => classParameter.getName.last + "..."
+          case (true, true, false)  => classParameter.getName.last + "[]"
+          case (true, false, true)  => classParameter.getName.substring(2).init + "..."
+          case (true, false, false) => classParameter.getName.substring(2).init + "[]"
+          case (false, _, _)        => classParameter.getName
+        }
+      }
+
+    val strParameters = (m.getParameterTypes.size, m.isVarArgs) match {
+      case (0, _)    => ""
+      case (1, true) => classParameterToString(m.getParameterTypes.last, true)
+      case (_, true) => m.getParameterTypes.init.map(classParameterToString(_)).mkString("", ", ", ", ") +
+        classParameterToString(m.getParameterTypes.last, true)
+      case (_, false) => m.getParameterTypes.map(classParameterToString(_)).mkString(", ")
+    }
+
+    classParameterToString(m.getReturnType) + " " + m.getName + "(" + strParameters + ")"
+  }
+
+  private val nameComparator: (Method, Method) => Boolean = (m1, m2) => m1.getName < m2.getName
+
+  /**
+   * Returns a List with public methods (static or not) of a class.
+   *
+   * @param cls Class to be analyzed.
+   * @param useStatic If we are looking for static methods or not
+   * @return List with public methods (static or not) from cls.
+   */
+  private def groupMethods(cls: Class[_], useStatic: Boolean) = {
+    val staticIndicator: Boolean => Boolean = if (useStatic) (b => b) else (b => !b)
+    val isAcceptable: Method => Boolean =
+      (m => isPublicMethod(m) && staticIndicator(Modifier.isStatic(m.getModifiers)) && !isSpecialMethodName(m.getName))
+
+    cls.getDeclaredMethods
+      .filter(isAcceptable)
+      .sortWith(nameComparator)
+      .toList
+  }
+
+  /**
+   *
+   *
+   * @param javaMethods Relation of methods from a Java class
+   * @param scalaMethods Relation of methods from a Scala class.
+   * @param javaMethodsNotMirrored Relation of javaMethods that are not reflected in the scalaMethods. Default value:
+   * [[scala.Nil]].
+   */
+  @tailrec
+  private def compare(javaMethods: List[Method], scalaMethods: List[Method], javaMethodsNotMirrored: List[Method] = Nil): List[Method] = {
+    javaMethods match {
+      case Nil => javaMethodsNotMirrored
+      case javaMethod :: otherMethods => {
+        val finderMethod = MethodsComparators.getFinderMethod(javaMethod)
+        val desirableName = getDesirableMethodName(javaMethod)
+        val scalaHasMethod = scalaMethods.filter(MethodsComparators.sameName(desirableName, _)).exists(finderMethod)
+        val javaMethods = if (scalaHasMethod) javaMethodsNotMirrored else javaMethod :: javaMethodsNotMirrored
+
+        compare(otherMethods, scalaMethods, javaMethods)
+      }
+    }
+  }
+
+  /**
+   * Verify if all public methods from a Java class are mirrored in a Scala class. It means the same name,
+   * return type, and parameters.
+   *
+   * @param javaClass Java Class
+   * @param scalaClass Scala Class, that presumably must have the same public methods as javaClass
+   * @param useStatic If it will be compared only static methods (`true`) or only declared methods (`false`).
+   */
+  private def compareMethods(javaClass: Class[_], scalaClass: Class[_], useStatic: Boolean) {
+    val javaMethods = groupMethods(javaClass, useStatic)
+    val scalaMethods = groupMethods(scalaClass, useStatic)
+
+    val methodsNotFound = compare(javaMethods, scalaMethods)
+
+    assert(methodsNotFound.isEmpty, "Missing %s Methods: ".format(if (useStatic) "Static" else "Declared") + methodsNotFound.map(methodToString).mkString(", "))
+  }
+
+  //////////////////
+  // HELPER METHODS 
+  //////////////////
+
+  /**
+   * Indicates if a Java method name starts with `impl_`, indicating that its is just for internal use of JavaFX API.
+   */
+  @inline
+  protected def isImplementation(methodName: String) = methodName.startsWith("impl_")
+
+  /**
+   * Convenience method to indicate if a Java method has public visibility.
+   */
+  @inline
+  protected def isPublicMethod(method: Method): Boolean = Modifier.isPublic(method.getModifiers)
+
+  ////////////////////
+  // ABSTRACT METHODS 
+  ////////////////////
+
+  /**
+   * Indicates whether a method with a prefixed name should be used or not in methods comparison. e.g: Methods which
+   * name starts with `impl_`, or if it is a setter (starts with `set`)
+   *
+   * @param methodName name of method to be evaluated.
+   * @return `true` if it is a special name and consequently must not be used in comparison; `false` otherwise.
+   */
+  protected def isSpecialMethodName(methodName: String): Boolean
+
+  /**
+   *
+   */
+  protected def getDesirableMethodName(javaMethod: Method): String
+
+  //////////////////
+  // PUBLIC METHODS 
+  //////////////////
+
+  /**
+   * This can be used to compare instance methods declared in a scalafx class with instance methods declared in
+   * a javafx class. This should never actually be necessary, as "compareProperties" above will find all of the
+   * property names that need to be implemented, and all other instance methods should be handled via implicit
+   * conversions. However, having written the code, I'm leaving it in, in case it might prove useful as a way of
+   * exploring the method signatures of a javafx class.
+   *
+   * @param javaClass JavaFx class
+   * @param scalaClass ScalaFX class
+   */
+  def compareDeclaredMethods(javaClass: Class[_], scalaClass: Class[_]) {
+    compareMethods(javaClass, scalaClass, false)
+  }
+
+  /**
+   * Similar to "compareProperties", the following compares the static methods in a javafx class
+   * to the methods defined on a scalafx object.
+   *
+   * @param javaClass JavaFx class
+   * @param scalaClass ScalaFX class
+   */
+  def compareStaticMethods(javaClass: Class[_], scalaClass: Class[_]) {
+    compareMethods(javaClass, scalaClass, true)
+  }
+
+}