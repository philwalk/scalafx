--- conflicted
+++ resolved
@@ -27,14 +27,6 @@
 
 package scalafx.geometry
 
-<<<<<<< HEAD
-import javafx.{ geometry => jfxg }
-import scalafx.Includes._
-import scalafx.testutil.SimpleSFXDelegateSpec
-import org.junit.runner.RunWith
-import org.scalatest.junit.JUnitRunner
-
-=======
 import javafx.{geometry => jfxg}
 
 import org.junit.runner.RunWith
@@ -43,7 +35,6 @@
 import scalafx.Includes._
 import scalafx.testutil.SimpleSFXDelegateSpec
 
->>>>>>> df8b3993
 /**
  * Dimension2D Spec tests.
  *
