/*
 * Copyright (c) 2011-2014, ScalaFX Project
 * All rights reserved.
 *
 * Redistribution and use in source and binary forms, with or without
 * modification, are permitted provided that the following conditions are met:
 *     * Redistributions of source code must retain the above copyright
 *       notice, this list of conditions and the following disclaimer.
 *     * Redistributions in binary form must reproduce the above copyright
 *       notice, this list of conditions and the following disclaimer in the
 *       documentation and/or other materials provided with the distribution.
 *     * Neither the name of the ScalaFX Project nor the
 *       names of its contributors may be used to endorse or promote products
 *       derived from this software without specific prior written permission.
 *
 * THIS SOFTWARE IS PROVIDED BY THE COPYRIGHT HOLDERS AND CONTRIBUTORS "AS IS" AND
 * ANY EXPRESS OR IMPLIED WARRANTIES, INCLUDING, BUT NOT LIMITED TO, THE IMPLIED
 * WARRANTIES OF MERCHANTABILITY AND FITNESS FOR A PARTICULAR PURPOSE ARE
 * DISCLAIMED. IN NO EVENT SHALL THE SCALAFX PROJECT OR ITS CONTRIBUTORS BE LIABLE
 * FOR ANY DIRECT, INDIRECT, INCIDENTAL, SPECIAL, EXEMPLARY, OR CONSEQUENTIAL
 * DAMAGES (INCLUDING, BUT NOT LIMITED TO, PROCUREMENT OF SUBSTITUTE GOODS OR
 * SERVICES; LOSS OF USE, DATA, OR PROFITS; OR BUSINESS INTERRUPTION) HOWEVER CAUSED
 * AND ON ANY THEORY OF LIABILITY, WHETHER IN CONTRACT, STRICT LIABILITY, OR TORT
 * (INCLUDING NEGLIGENCE OR OTHERWISE) ARISING IN ANY WAY OUT OF THE USE OF THIS
 * SOFTWARE, EVEN IF ADVISED OF THE POSSIBILITY OF SUCH DAMAGE.
 */

package scalafx

import scalafx.application.JFXApp
import scalafx.application.JFXApp.PrimaryStage
import scalafx.geometry.{Pos, VPos}
import scalafx.scene.Scene
import scalafx.scene.control.{Accordion, Label, ScrollPane, TitledPane}
import scalafx.scene.layout.HBox
import scalafx.scene.paint.Color
import scalafx.scene.shape.Circle
import scalafx.scene.text.{Font, Text}

object LayoutDemo extends JFXApp {
  val hello = new Accordion {
    panes = List(
      new TitledPane {
        content = new Label {text = "Hello"}
      }
    )
  }

<<<<<<< HEAD
  val hbox1 = new HBox {content = List(hello, new Label {text = "Goodbye"})}
  val hbox2 = new HBox {content = List(new Circle {radius = 20}, new Label {text = "Strange"})}
=======
  val hbox1 = new HBox {children = List(hello, new Label {text = "Goodbye"})}
  val hbox2 = new HBox {children = List(new Circle {radius = 20}, new Label {text = "Strange"})}
>>>>>>> 696f8f55

  val charm = new Text("charm") {font = new Font(24); alignmentInParent = Pos.BaselineLeft; textOrigin = VPos.Baseline}
  val strange = new Text("strange") {font = new Font(12); alignmentInParent = Pos.BaselineLeft; textOrigin = VPos.Baseline}

  stage = new PrimaryStage {
    width = 1024
    height = 768
    scene = new Scene {
      content = new ScrollPane {
        content = new HBox {
          alignmentInParent = Pos.BaselineLeft
          fill = Color.Blue
          children = List(charm, strange)
        }
      }
    }
  }
}<|MERGE_RESOLUTION|>--- conflicted
+++ resolved
@@ -1,5 +1,5 @@
 /*
- * Copyright (c) 2011-2014, ScalaFX Project
+ * Copyright (c) 2011-2015, ScalaFX Project
  * All rights reserved.
  *
  * Redistribution and use in source and binary forms, with or without
@@ -46,13 +46,8 @@
     )
   }
 
-<<<<<<< HEAD
-  val hbox1 = new HBox {content = List(hello, new Label {text = "Goodbye"})}
-  val hbox2 = new HBox {content = List(new Circle {radius = 20}, new Label {text = "Strange"})}
-=======
   val hbox1 = new HBox {children = List(hello, new Label {text = "Goodbye"})}
   val hbox2 = new HBox {children = List(new Circle {radius = 20}, new Label {text = "Strange"})}
->>>>>>> 696f8f55
 
   val charm = new Text("charm") {font = new Font(24); alignmentInParent = Pos.BaselineLeft; textOrigin = VPos.Baseline}
   val strange = new Text("strange") {font = new Font(12); alignmentInParent = Pos.BaselineLeft; textOrigin = VPos.Baseline}
