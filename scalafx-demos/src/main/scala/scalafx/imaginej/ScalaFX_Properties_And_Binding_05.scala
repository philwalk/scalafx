/*
 * Copyright (c) 2011-2014, ScalaFX Project
 * All rights reserved.
 *
 * Redistribution and use in source and binary forms, with or without
 * modification, are permitted provided that the following conditions are met:
 *     * Redistributions of source code must retain the above copyright
 *       notice, this list of conditions and the following disclaimer.
 *     * Redistributions in binary form must reproduce the above copyright
 *       notice, this list of conditions and the following disclaimer in the
 *       documentation and/or other materials provided with the distribution.
 *     * Neither the name of the ScalaFX Project nor the
 *       names of its contributors may be used to endorse or promote products
 *       derived from this software without specific prior written permission.
 *
 * THIS SOFTWARE IS PROVIDED BY THE COPYRIGHT HOLDERS AND CONTRIBUTORS "AS IS" AND
 * ANY EXPRESS OR IMPLIED WARRANTIES, INCLUDING, BUT NOT LIMITED TO, THE IMPLIED
 * WARRANTIES OF MERCHANTABILITY AND FITNESS FOR A PARTICULAR PURPOSE ARE
 * DISCLAIMED. IN NO EVENT SHALL THE SCALAFX PROJECT OR ITS CONTRIBUTORS BE LIABLE
 * FOR ANY DIRECT, INDIRECT, INCIDENTAL, SPECIAL, EXEMPLARY, OR CONSEQUENTIAL
 * DAMAGES (INCLUDING, BUT NOT LIMITED TO, PROCUREMENT OF SUBSTITUTE GOODS OR
 * SERVICES; LOSS OF USE, DATA, OR PROFITS; OR BUSINESS INTERRUPTION) HOWEVER CAUSED
 * AND ON ANY THEORY OF LIABILITY, WHETHER IN CONTRACT, STRICT LIABILITY, OR TORT
 * (INCLUDING NEGLIGENCE OR OTHERWISE) ARISING IN ANY WAY OUT OF THE USE OF THIS
 * SOFTWARE, EVEN IF ADVISED OF THE POSSIBILITY OF SUCH DAMAGE.
 */
package scalafx.imaginej

//             ________                                __                   ________   __    __
//           /   _____/\                             /  /\                /   _____/\/__/\ /  /\
//          /  /\_____\/  ________     _______      /  / /   ________    /  /\_____\/\  \ /  / /
//         /  /_/___    /   _____/\  /_____   /\   /  / /  /_____   /\  /  /_/__      \  /  / /
//        /______  /\  /  /\_____\/  \____/  / /  /  / /   \____/  / / /   ____/\      \/  / /
//        \_____/ / / /  / /       /  ___   / /  /  / /  /  ___   / / /  /\____\/      /  / /\
//       ______/ / / /  /_/___    /  /__/  / /  /  / /  /  /__/  / / /  / /           /  / /\ \
//     /________/ / /________/\  /________/ /  /__/ /  /________/ / /__/ /           /__/ /  \ \
//     \________\/  \________\/  \________\/   \__\/   \________\/  \__\/            \__\/ \__\/
//
//                                  ScalaFX Programming Library Examples
//

<<<<<<< HEAD
import scalafx.beans.property.DoubleProperty
import scalafx.beans.binding.Bindings
import scalafx.beans.BeanIncludes.jfxObservableValue2sfx
=======
import scalafx.beans.BeanIncludes.jfxObservableValue2sfx
import scalafx.beans.binding.Bindings
import scalafx.beans.property.DoubleProperty
>>>>>>> df8b3993

/**
 * @author Luc Duponcheel <luc.duponcheel@gmail.com>
 *
 * based upon: Example 6 Using an InvalidationListener
 *
 * http://docs.oracle.com/javafx/2.0/binding/jfxpub-binding.htm
 *
 */

object ScalaFX_Properties_And_Binding_05 {
  def main(args: Array[String]) {
    val bill1 = new Bill(new DoubleProperty(null, "Bill 1"))
    val bill2 = new Bill(new DoubleProperty(null, "Bill 2"))
    val bill3 = new Bill(new DoubleProperty(null, "Bill 3"))

    val total = Bindings.add(bill1.amountDue, bill2.amountDue, bill3.amountDue)

    total onInvalidate {
      observable => println("the total double binding has been invalidated")
    }

    bill1.amountDue() = 100.0
    bill2.amountDue() = 200.0
    bill3.amountDue() = 300.0

    println(total())

    bill2.amountDue() = 400.0

    println(total())
  }
}<|MERGE_RESOLUTION|>--- conflicted
+++ resolved
@@ -39,22 +39,16 @@
 //                                  ScalaFX Programming Library Examples
 //
 
-<<<<<<< HEAD
-import scalafx.beans.property.DoubleProperty
-import scalafx.beans.binding.Bindings
-import scalafx.beans.BeanIncludes.jfxObservableValue2sfx
-=======
 import scalafx.beans.BeanIncludes.jfxObservableValue2sfx
 import scalafx.beans.binding.Bindings
 import scalafx.beans.property.DoubleProperty
->>>>>>> df8b3993
 
 /**
  * @author Luc Duponcheel <luc.duponcheel@gmail.com>
  *
- * based upon: Example 6 Using an InvalidationListener
+ *         based upon: Example 6 Using an InvalidationListener
  *
- * http://docs.oracle.com/javafx/2.0/binding/jfxpub-binding.htm
+ *         http://docs.oracle.com/javafx/2.0/binding/jfxpub-binding.htm
  *
  */
 
