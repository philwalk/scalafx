--- conflicted
+++ resolved
@@ -44,20 +44,16 @@
 import scalafx.geometry.Insets
 import scalafx.scene.Scene
 import scalafx.scene.control.Button
-<<<<<<< HEAD
-import scalafx.scene.layout.{HBox, BorderPane}
-=======
 import scalafx.scene.layout.{BorderPane, HBox}
->>>>>>> df8b3993
 import scalafx.scene.paint.Color
 import scalafx.scene.shape.Rectangle
 
 /**
  * @author Luc Duponcheel <luc.duponcheel@gmail.com>
  *
- * based upon: Example 1-2 Create an HBox Pane
+ *         based upon: Example 1-2 Create an HBox Pane
  *
- * http://docs.oracle.com/javafx/2.0/layout/builtin_layouts.htm
+ *         http://docs.oracle.com/javafx/2.0/layout/builtin_layouts.htm
  *
  */
 
