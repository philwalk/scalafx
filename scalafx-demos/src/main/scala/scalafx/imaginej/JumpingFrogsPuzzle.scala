--- conflicted
+++ resolved
@@ -40,19 +40,11 @@
 //
 
 import scala.language.postfixOps
-<<<<<<< HEAD
-import Constants._
-import scala._
-=======
->>>>>>> df8b3993
 import scalafx.Includes._
 import scalafx.animation.Timeline
 import scalafx.application.JFXApp
 import scalafx.application.JFXApp.PrimaryStage
-<<<<<<< HEAD
-=======
 import scalafx.imaginej.Constants._
->>>>>>> df8b3993
 import scalafx.scene.Scene
 import scalafx.scene.input.MouseEvent
 import scalafx.scene.paint.Color
@@ -375,7 +367,7 @@
   def update(model: Model, view: View) {
     view.frogShapes.foreach {
       case `theDummyFrogShape` =>
-      case frogShape => frogShape.onMouseClicked = {
+      case frogShape           => frogShape.onMouseClicked = {
         (_: MouseEvent) =>
           val frog = frogShape.getFrog
           if (model.canJumpOneRight(frog)) {
