/*
 * Copyright (c) 2011-2014, ScalaFX Project
 * All rights reserved.
 *
 * Redistribution and use in source and binary forms, with or without
 * modification, are permitted provided that the following conditions are met:
 *     * Redistributions of source code must retain the above copyright
 *       notice, this list of conditions and the following disclaimer.
 *     * Redistributions in binary form must reproduce the above copyright
 *       notice, this list of conditions and the following disclaimer in the
 *       documentation and/or other materials provided with the distribution.
 *     * Neither the name of the ScalaFX Project nor the
 *       names of its contributors may be used to endorse or promote products
 *       derived from this software without specific prior written permission.
 *
 * THIS SOFTWARE IS PROVIDED BY THE COPYRIGHT HOLDERS AND CONTRIBUTORS "AS IS" AND
 * ANY EXPRESS OR IMPLIED WARRANTIES, INCLUDING, BUT NOT LIMITED TO, THE IMPLIED
 * WARRANTIES OF MERCHANTABILITY AND FITNESS FOR A PARTICULAR PURPOSE ARE
 * DISCLAIMED. IN NO EVENT SHALL THE SCALAFX PROJECT OR ITS CONTRIBUTORS BE LIABLE
 * FOR ANY DIRECT, INDIRECT, INCIDENTAL, SPECIAL, EXEMPLARY, OR CONSEQUENTIAL
 * DAMAGES (INCLUDING, BUT NOT LIMITED TO, PROCUREMENT OF SUBSTITUTE GOODS OR
 * SERVICES; LOSS OF USE, DATA, OR PROFITS; OR BUSINESS INTERRUPTION) HOWEVER CAUSED
 * AND ON ANY THEORY OF LIABILITY, WHETHER IN CONTRACT, STRICT LIABILITY, OR TORT
 * (INCLUDING NEGLIGENCE OR OTHERWISE) ARISING IN ANY WAY OUT OF THE USE OF THIS
 * SOFTWARE, EVEN IF ADVISED OF THE POSSIBILITY OF SUCH DAMAGE.
 */
package scalafx.imaginej

//             ________                                __                   ________   __    __
//           /   _____/\                             /  /\                /   _____/\/__/\ /  /\
//          /  /\_____\/  ________     _______      /  / /   ________    /  /\_____\/\  \ /  / /
//         /  /_/___    /   _____/\  /_____   /\   /  / /  /_____   /\  /  /_/__      \  /  / /
//        /______  /\  /  /\_____\/  \____/  / /  /  / /   \____/  / / /   ____/\      \/  / /
//        \_____/ / / /  / /       /  ___   / /  /  / /  /  ___   / / /  /\____\/      /  / /\
//       ______/ / / /  /_/___    /  /__/  / /  /  / /  /  /__/  / / /  / /           /  / /\ \
//     /________/ / /________/\  /________/ /  /__/ /  /________/ / /__/ /           /__/ /  \ \
//     \________\/  \________\/  \________\/   \__\/   \________\/  \__\/            \__\/ \__\/
//
//                                  ScalaFX Programming Library Examples
//

<<<<<<< HEAD
import scalafx.beans.property.IntegerProperty
import scalafx.beans.binding.NumberBinding
import scalafx.beans.binding.BindingIncludes.jfxNumberBinding2sfx
=======
import scalafx.beans.binding.NumberBinding
import scalafx.beans.property.IntegerProperty
>>>>>>> df8b3993

/**
 * @author Luc Duponcheel <luc.duponcheel@gmail.com>
 *
 * based upon: Example 3 Using the Fluent API
 *
 * http://docs.oracle.com/javafx/2.0/binding/jfxpub-binding.htm
 *
 */

object ScalaFX_Properties_And_Binding_02 {
  def main(args: Array[String]) {
    val num1 = new IntegerProperty(null, "num1")
    val num2 = new IntegerProperty(null, "num2")
    val sum: NumberBinding = num1 + num2
    println("before property changes: sum = " + sum())
    num1() = 1
    num2() = 2
    println("after  property changes: sum = " + sum())
  }
}<|MERGE_RESOLUTION|>--- conflicted
+++ resolved
@@ -39,21 +39,15 @@
 //                                  ScalaFX Programming Library Examples
 //
 
-<<<<<<< HEAD
-import scalafx.beans.property.IntegerProperty
-import scalafx.beans.binding.NumberBinding
-import scalafx.beans.binding.BindingIncludes.jfxNumberBinding2sfx
-=======
 import scalafx.beans.binding.NumberBinding
 import scalafx.beans.property.IntegerProperty
->>>>>>> df8b3993
 
 /**
  * @author Luc Duponcheel <luc.duponcheel@gmail.com>
  *
- * based upon: Example 3 Using the Fluent API
+ *         based upon: Example 3 Using the Fluent API
  *
- * http://docs.oracle.com/javafx/2.0/binding/jfxpub-binding.htm
+ *         http://docs.oracle.com/javafx/2.0/binding/jfxpub-binding.htm
  *
  */
 
