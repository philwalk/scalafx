--- conflicted
+++ resolved
@@ -41,35 +41,24 @@
 
 import scalafx.application.JFXApp
 import scalafx.application.JFXApp.PrimaryStage
-<<<<<<< HEAD
-import scalafx.geometry.Insets
-import scalafx.geometry.{VPos, Pos}
-=======
 import scalafx.geometry.{Insets, Pos, VPos}
->>>>>>> df8b3993
 import scalafx.scene.Scene
 import scalafx.scene.control.Button
 import scalafx.scene.image.{Image, ImageView}
 import scalafx.scene.layout._
 import scalafx.scene.paint.Color
 import scalafx.scene.shape.Rectangle
-<<<<<<< HEAD
-import scalafx.scene.text.Font
-import scalafx.scene.text.FontWeight
-import scalafx.scene.text.Text
-=======
 import scalafx.scene.text.{Font, FontWeight, Text}
->>>>>>> df8b3993
 
 
 /**
  * @author Luc Duponcheel <luc.duponcheel@gmail.com>
  *
- * based upon: Example 1-4 Create a Stack Pane
+ *         based upon: Example 1-4 Create a Stack Pane
  *
- * note: no linear gradient and hard coded positioning of stack pane
+ *         note: no linear gradient and hard coded positioning of stack pane
  *
- * http://docs.oracle.com/javafx/2.0/layout/builtin_layouts.htm
+ *         http://docs.oracle.com/javafx/2.0/layout/builtin_layouts.htm
  *
  */
 
