--- conflicted
+++ resolved
@@ -45,15 +45,9 @@
 import scalafx.event.ActionEvent
 import scalafx.geometry.Pos
 import scalafx.scene.Scene
-<<<<<<< HEAD
-import scalafx.scene.control.{Label, Button}
-import scalafx.scene.effect.DropShadow
-import scalafx.scene.image.{ImageView, Image}
-=======
 import scalafx.scene.control.{Button, Label}
 import scalafx.scene.effect.DropShadow
 import scalafx.scene.image.{Image, ImageView}
->>>>>>> df8b3993
 import scalafx.scene.input.MouseEvent
 import scalafx.scene.layout.{HBox, VBox}
 import scalafx.scene.paint.Color
@@ -63,9 +57,9 @@
 /**
  * @author Luc Duponcheel <luc.duponcheel@gmail.com>
  *
- * based upon:
+ *         based upon:
  *
- * http://docs.oracle.com/javafx/2.0/ui_controls/button.htm
+ *         http://docs.oracle.com/javafx/2.0/ui_controls/button.htm
  *
  */
 
