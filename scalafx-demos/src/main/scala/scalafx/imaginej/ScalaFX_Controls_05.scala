--- conflicted
+++ resolved
@@ -40,109 +40,97 @@
 //
 
 
-<<<<<<< HEAD
-import scalafx.scene.Scene
-import scalafx.stage.Stage
 import scalafx.application.JFXApp
-import scalafx.scene.layout.{HBox, VBox}
-import scalafx.geometry.Insets
-import scalafx.beans.property.PropertyIncludes.jfxReadOnlyObjectProperty2sfx
-import scalafx.scene.shape.Rectangle
-import scalafx.scene.paint.Color
-import scalafx.scene.control.{ToggleButton, Label, ToggleGroup}
-=======
-import scalafx.application.JFXApp
->>>>>>> df8b3993
 
 /**
  * @author Luc Duponcheel <luc.duponcheel@gmail.com>
  *
- * based upon:
+ *         based upon:
  *
- * http://docs.oracle.com/javafx/2.0/ui_controls/checkbox.htm#CHDFEJCD
+ *         http://docs.oracle.com/javafx/2.0/ui_controls/checkbox.htm#CHDFEJCD
  *
  */
 
 object ScalaFX_Controls_05 extends JFXApp {
 
-//  val priorityLabel = new Label {
-//    text = "Priority:"
-//  }
-//
-//  val theToggleGroup = new ToggleGroup {
-//
-//  }
-//
-//  val minorToggleButton = new ToggleButton {
-//    text = "Minor"
-//    toggleGroup = theToggleGroup
-//    userData = Color.LIGHTGREEN
-//    selected = true
-//    style = "-fx-base: lightgreen;"
-//  }
-//
-//  val majorToggleButton = new ToggleButton {
-//    text = "Major"
-//    toggleGroup = theToggleGroup
-//    userData = Color.LIGHTBLUE
-//    selected = true
-//    style = "-fx-base: lightblue;"
-//  }
-//
-//  val criticalToggleButton = new ToggleButton {
-//    text = "Critical"
-//    toggleGroup = theToggleGroup
-//    userData = Color.SALMON
-//    selected = true
-//    style = "-fx-base: salmon;"
-//  }
-//
-//  val hBox = new HBox {
-//    content = List(
-//      minorToggleButton,
-//      majorToggleButton,
-//      criticalToggleButton
-//    )
-//  }
-//
-//  val rectangle = new Rectangle {
-//    width = 158
-//    height = 50
-//    fill = Color.WHITE
-//    stroke = Color.DARKGRAY
-//    strokeWidth = 2
-//    arcHeight = 10
-//    arcWidth = 10
-//  }
-//
-//  val vBox = new VBox {
-//    padding = Insets(20, 10, 10, 20)
-//    content = List(
-//      priorityLabel,
-//      hBox,
-//      rectangle
-//    )
-//  }
-//
-//  theToggleGroup.selectedToggle onChange {
-//    (_, _, newToggle) =>
-//      if (newToggle != null) {
-//        val selectedToggle = theToggleGroup.getSelectedToggle()
-//        val userDataColor = selectedToggle.getUserData().asInstanceOf[Color]
-//        rectangle.fill = userDataColor
-//      } else {
-//        rectangle.fill = Color.WHITE
-//      }
-//  }
-//
-//  stage = new PrimaryStage {
-//    title = "ScalaFX Controls 05"
-//    width = 250
-//    height = 180
-//    scene = new Scene {
-//      content = vBox
-//    }
-//  }
+  //  val priorityLabel = new Label {
+  //    text = "Priority:"
+  //  }
+  //
+  //  val theToggleGroup = new ToggleGroup {
+  //
+  //  }
+  //
+  //  val minorToggleButton = new ToggleButton {
+  //    text = "Minor"
+  //    toggleGroup = theToggleGroup
+  //    userData = Color.LIGHTGREEN
+  //    selected = true
+  //    style = "-fx-base: lightgreen;"
+  //  }
+  //
+  //  val majorToggleButton = new ToggleButton {
+  //    text = "Major"
+  //    toggleGroup = theToggleGroup
+  //    userData = Color.LIGHTBLUE
+  //    selected = true
+  //    style = "-fx-base: lightblue;"
+  //  }
+  //
+  //  val criticalToggleButton = new ToggleButton {
+  //    text = "Critical"
+  //    toggleGroup = theToggleGroup
+  //    userData = Color.SALMON
+  //    selected = true
+  //    style = "-fx-base: salmon;"
+  //  }
+  //
+  //  val hBox = new HBox {
+  //    content = List(
+  //      minorToggleButton,
+  //      majorToggleButton,
+  //      criticalToggleButton
+  //    )
+  //  }
+  //
+  //  val rectangle = new Rectangle {
+  //    width = 158
+  //    height = 50
+  //    fill = Color.WHITE
+  //    stroke = Color.DARKGRAY
+  //    strokeWidth = 2
+  //    arcHeight = 10
+  //    arcWidth = 10
+  //  }
+  //
+  //  val vBox = new VBox {
+  //    padding = Insets(20, 10, 10, 20)
+  //    content = List(
+  //      priorityLabel,
+  //      hBox,
+  //      rectangle
+  //    )
+  //  }
+  //
+  //  theToggleGroup.selectedToggle onChange {
+  //    (_, _, newToggle) =>
+  //      if (newToggle != null) {
+  //        val selectedToggle = theToggleGroup.getSelectedToggle()
+  //        val userDataColor = selectedToggle.getUserData().asInstanceOf[Color]
+  //        rectangle.fill = userDataColor
+  //      } else {
+  //        rectangle.fill = Color.WHITE
+  //      }
+  //  }
+  //
+  //  stage = new PrimaryStage {
+  //    title = "ScalaFX Controls 05"
+  //    width = 250
+  //    height = 180
+  //    scene = new Scene {
+  //      content = vBox
+  //    }
+  //  }
 }
 
 
