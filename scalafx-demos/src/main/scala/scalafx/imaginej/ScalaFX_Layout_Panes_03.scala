/*
 * Copyright (c) 2011-2014, ScalaFX Project
 * All rights reserved.
 *
 * Redistribution and use in source and binary forms, with or without
 * modification, are permitted provided that the following conditions are met:
 *     * Redistributions of source code must retain the above copyright
 *       notice, this list of conditions and the following disclaimer.
 *     * Redistributions in binary form must reproduce the above copyright
 *       notice, this list of conditions and the following disclaimer in the
 *       documentation and/or other materials provided with the distribution.
 *     * Neither the name of the ScalaFX Project nor the
 *       names of its contributors may be used to endorse or promote products
 *       derived from this software without specific prior written permission.
 *
 * THIS SOFTWARE IS PROVIDED BY THE COPYRIGHT HOLDERS AND CONTRIBUTORS "AS IS" AND
 * ANY EXPRESS OR IMPLIED WARRANTIES, INCLUDING, BUT NOT LIMITED TO, THE IMPLIED
 * WARRANTIES OF MERCHANTABILITY AND FITNESS FOR A PARTICULAR PURPOSE ARE
 * DISCLAIMED. IN NO EVENT SHALL THE SCALAFX PROJECT OR ITS CONTRIBUTORS BE LIABLE
 * FOR ANY DIRECT, INDIRECT, INCIDENTAL, SPECIAL, EXEMPLARY, OR CONSEQUENTIAL
 * DAMAGES (INCLUDING, BUT NOT LIMITED TO, PROCUREMENT OF SUBSTITUTE GOODS OR
 * SERVICES; LOSS OF USE, DATA, OR PROFITS; OR BUSINESS INTERRUPTION) HOWEVER CAUSED
 * AND ON ANY THEORY OF LIABILITY, WHETHER IN CONTRACT, STRICT LIABILITY, OR TORT
 * (INCLUDING NEGLIGENCE OR OTHERWISE) ARISING IN ANY WAY OUT OF THE USE OF THIS
 * SOFTWARE, EVEN IF ADVISED OF THE POSSIBILITY OF SUCH DAMAGE.
 */
package scalafx.imaginej

//             ________                                __                   ________   __    __
//           /   _____/\                             /  /\                /   _____/\/__/\ /  /\
//          /  /\_____\/  ________     _______      /  / /   ________    /  /\_____\/\  \ /  / /
//         /  /_/___    /   _____/\  /_____   /\   /  / /  /_____   /\  /  /_/__      \  /  / /
//        /______  /\  /  /\_____\/  \____/  / /  /  / /   \____/  / / /   ____/\      \/  / /
//        \_____/ / / /  / /       /  ___   / /  /  / /  /  ___   / / /  /\____\/      /  / /\
//       ______/ / / /  /_/___    /  /__/  / /  /  / /  /  /__/  / / /  / /           /  / /\ \
//     /________/ / /________/\  /________/ /  /__/ /  /________/ / /__/ /           /__/ /  \ \
//     \________\/  \________\/  \________\/   \__\/   \________\/  \__\/            \__\/ \__\/
//
//                                  ScalaFX Programming Library Examples
//

import scalafx.application.JFXApp
import scalafx.application.JFXApp.PrimaryStage
import scalafx.geometry.Insets
import scalafx.scene.Scene
import scalafx.scene.control.Button
<<<<<<< HEAD
import scalafx.scene.layout.{VBox, HBox, BorderPane}
import scalafx.scene.paint.Color
import scalafx.scene.shape.Rectangle
import scalafx.scene.text.Font
import scalafx.scene.text.FontWeight
import scalafx.scene.text.Text
=======
import scalafx.scene.layout.{BorderPane, HBox, VBox}
import scalafx.scene.paint.Color
import scalafx.scene.shape.Rectangle
import scalafx.scene.text.{Font, FontWeight, Text}
>>>>>>> df8b3993


/**
 * @author Luc Duponcheel <luc.duponcheel@gmail.com>
 *
 * based upon: Example 1-3 Create a VBox Pane
 *
 * http://docs.oracle.com/javafx/2.0/layout/builtin_layouts.htm
 *
 */

object ScalaFX_Layout_Panes_03 extends JFXApp {
  val current = new Button {
    text = "Current"
    prefWidth = 100
    prefHeight = 20
  }
  val projected = new Button {
    text = "Projected"
    prefWidth = 100
    prefHeight = 20
  }
  val data = List(
    new Text {
      text = "Data"
      font = Font.font("Amble CN", FontWeight.Bold, 14)
    },
    new Text {
      text = "  Sales"
    },
    new Text {
      text = "  Marketing"
    },
    new Text {
      text = "  Distribution"
    },
    new Text {
      text = "  Costs"
    }
  )
  stage = new PrimaryStage {
    title = "ScalaFX Layout Panes 03"
    scene = new Scene {
      content = new BorderPane {
        top = new HBox {
          spacing = 10
          padding = Insets(15, 12, 15, 12)
          style = "-fx-background-color: #336699"
          content = List(current, projected)
        }
        left = new VBox {
          spacing = 10
          padding = Insets(10, 10, 10, 10)
          content = data
        }
        center = new Rectangle {
          width = 380
          height = 220
          fill = Color.White
        }
      }
    }
  }
}
<|MERGE_RESOLUTION|>--- conflicted
+++ resolved
@@ -44,27 +44,18 @@
 import scalafx.geometry.Insets
 import scalafx.scene.Scene
 import scalafx.scene.control.Button
-<<<<<<< HEAD
-import scalafx.scene.layout.{VBox, HBox, BorderPane}
-import scalafx.scene.paint.Color
-import scalafx.scene.shape.Rectangle
-import scalafx.scene.text.Font
-import scalafx.scene.text.FontWeight
-import scalafx.scene.text.Text
-=======
 import scalafx.scene.layout.{BorderPane, HBox, VBox}
 import scalafx.scene.paint.Color
 import scalafx.scene.shape.Rectangle
 import scalafx.scene.text.{Font, FontWeight, Text}
->>>>>>> df8b3993
 
 
 /**
  * @author Luc Duponcheel <luc.duponcheel@gmail.com>
  *
- * based upon: Example 1-3 Create a VBox Pane
+ *         based upon: Example 1-3 Create a VBox Pane
  *
- * http://docs.oracle.com/javafx/2.0/layout/builtin_layouts.htm
+ *         http://docs.oracle.com/javafx/2.0/layout/builtin_layouts.htm
  *
  */
 
