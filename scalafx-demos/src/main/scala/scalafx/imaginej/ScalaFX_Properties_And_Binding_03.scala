/*
 * Copyright (c) 2011-2014, ScalaFX Project
 * All rights reserved.
 *
 * Redistribution and use in source and binary forms, with or without
 * modification, are permitted provided that the following conditions are met:
 *     * Redistributions of source code must retain the above copyright
 *       notice, this list of conditions and the following disclaimer.
 *     * Redistributions in binary form must reproduce the above copyright
 *       notice, this list of conditions and the following disclaimer in the
 *       documentation and/or other materials provided with the distribution.
 *     * Neither the name of the ScalaFX Project nor the
 *       names of its contributors may be used to endorse or promote products
 *       derived from this software without specific prior written permission.
 *
 * THIS SOFTWARE IS PROVIDED BY THE COPYRIGHT HOLDERS AND CONTRIBUTORS "AS IS" AND
 * ANY EXPRESS OR IMPLIED WARRANTIES, INCLUDING, BUT NOT LIMITED TO, THE IMPLIED
 * WARRANTIES OF MERCHANTABILITY AND FITNESS FOR A PARTICULAR PURPOSE ARE
 * DISCLAIMED. IN NO EVENT SHALL THE SCALAFX PROJECT OR ITS CONTRIBUTORS BE LIABLE
 * FOR ANY DIRECT, INDIRECT, INCIDENTAL, SPECIAL, EXEMPLARY, OR CONSEQUENTIAL
 * DAMAGES (INCLUDING, BUT NOT LIMITED TO, PROCUREMENT OF SUBSTITUTE GOODS OR
 * SERVICES; LOSS OF USE, DATA, OR PROFITS; OR BUSINESS INTERRUPTION) HOWEVER CAUSED
 * AND ON ANY THEORY OF LIABILITY, WHETHER IN CONTRACT, STRICT LIABILITY, OR TORT
 * (INCLUDING NEGLIGENCE OR OTHERWISE) ARISING IN ANY WAY OUT OF THE USE OF THIS
 * SOFTWARE, EVEN IF ADVISED OF THE POSSIBILITY OF SUCH DAMAGE.
 */
package scalafx.imaginej

//             ________                                __                   ________   __    __
//           /   _____/\                             /  /\                /   _____/\/__/\ /  /\
//          /  /\_____\/  ________     _______      /  / /   ________    /  /\_____\/\  \ /  / /
//         /  /_/___    /   _____/\  /_____   /\   /  / /  /_____   /\  /  /_/__      \  /  / /
//        /______  /\  /  /\_____\/  \____/  / /  /  / /   \____/  / / /   ____/\      \/  / /
//        \_____/ / / /  / /       /  ___   / /  /  / /  /  ___   / / /  /\____\/      /  / /\
//       ______/ / / /  /_/___    /  /__/  / /  /  / /  /  /__/  / / /  / /           /  / /\ \
//     /________/ / /________/\  /________/ /  /__/ /  /________/ / /__/ /           /__/ /  \ \
//     \________\/  \________\/  \________\/   \__\/   \________\/  \__\/            \__\/ \__\/
//
//                                  ScalaFX Programming Library Examples
//

<<<<<<< HEAD
import scalafx.beans.property.IntegerProperty
import scalafx.beans.binding.Bindings
import scalafx.beans.BeanIncludes.jfxObservableValue2sfx
=======
import scalafx.beans.BeanIncludes.jfxObservableValue2sfx
import scalafx.beans.binding.Bindings
import scalafx.beans.property.IntegerProperty
>>>>>>> df8b3993

/**
 * @author Luc Duponcheel <luc.duponcheel@gmail.com>
 *
 * based upon: Example 4 Using the Bindings Class
 *
 * http://docs.oracle.com/javafx/2.0/binding/jfxpub-binding.htm
 *
 */

object ScalaFX_Properties_And_Binding_03 {
  def main(args: Array[String]) {
    val num1 = new IntegerProperty(null, "num1")
    val num2 = new IntegerProperty(null, "num2")
    val max = Bindings.max(num1, num2)
    println("before property changes: max = " + max())
    num1() = 1
    num2() = 2
    println("after  property changes: max = " + max())
  }
}<|MERGE_RESOLUTION|>--- conflicted
+++ resolved
@@ -39,22 +39,16 @@
 //                                  ScalaFX Programming Library Examples
 //
 
-<<<<<<< HEAD
-import scalafx.beans.property.IntegerProperty
-import scalafx.beans.binding.Bindings
-import scalafx.beans.BeanIncludes.jfxObservableValue2sfx
-=======
 import scalafx.beans.BeanIncludes.jfxObservableValue2sfx
 import scalafx.beans.binding.Bindings
 import scalafx.beans.property.IntegerProperty
->>>>>>> df8b3993
 
 /**
  * @author Luc Duponcheel <luc.duponcheel@gmail.com>
  *
- * based upon: Example 4 Using the Bindings Class
+ *         based upon: Example 4 Using the Bindings Class
  *
- * http://docs.oracle.com/javafx/2.0/binding/jfxpub-binding.htm
+ *         http://docs.oracle.com/javafx/2.0/binding/jfxpub-binding.htm
  *
  */
 
