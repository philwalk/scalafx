--- conflicted
+++ resolved
@@ -1,164 +1,160 @@
-/*
- * Copyright (c) 2011-2013, ScalaFX Project
- * All rights reserved.
- *
- * Redistribution and use in source and binary forms, with or without
- * modification, are permitted provided that the following conditions are met:
- *     * Redistributions of source code must retain the above copyright
- *       notice, this list of conditions and the following disclaimer.
- *     * Redistributions in binary form must reproduce the above copyright
- *       notice, this list of conditions and the following disclaimer in the
- *       documentation and/or other materials provided with the distribution.
- *     * Neither the name of the ScalaFX Project nor the
- *       names of its contributors may be used to endorse or promote products
- *       derived from this software without specific prior written permission.
- *
- * THIS SOFTWARE IS PROVIDED BY THE COPYRIGHT HOLDERS AND CONTRIBUTORS "AS IS" AND
- * ANY EXPRESS OR IMPLIED WARRANTIES, INCLUDING, BUT NOT LIMITED TO, THE IMPLIED
- * WARRANTIES OF MERCHANTABILITY AND FITNESS FOR A PARTICULAR PURPOSE ARE
- * DISCLAIMED. IN NO EVENT SHALL THE SCALAFX PROJECT OR ITS CONTRIBUTORS BE LIABLE
- * FOR ANY DIRECT, INDIRECT, INCIDENTAL, SPECIAL, EXEMPLARY, OR CONSEQUENTIAL
- * DAMAGES (INCLUDING, BUT NOT LIMITED TO, PROCUREMENT OF SUBSTITUTE GOODS OR
- * SERVICES; LOSS OF USE, DATA, OR PROFITS; OR BUSINESS INTERRUPTION) HOWEVER CAUSED
- * AND ON ANY THEORY OF LIABILITY, WHETHER IN CONTRACT, STRICT LIABILITY, OR TORT
- * (INCLUDING NEGLIGENCE OR OTHERWISE) ARISING IN ANY WAY OUT OF THE USE OF THIS
- * SOFTWARE, EVEN IF ADVISED OF THE POSSIBILITY OF SUCH DAMAGE.
- */
-
-package scalafx.controls.controls
-
-import scalafx.Includes._
-import scalafx.beans.property._
-import scalafx.geometry.Pos
-import scalafx.scene.Node
-import scalafx.scene.Node._
-import scalafx.scene.control._
-import scalafx.scene.layout.GridPane
-import scalafx.scene.layout.Priority
-import scalafx.scene.text.Font._
-import scalafx.scene.text.FontWeight
-import scalafx.scene.text.TextAlignment
-
-/**
- * Basic class to control a control properties
- *
- *  @tparam T scalafx.scene.Node subclass
- *
- *  @param target Node to be manipulated
- *  @param title TitledPane titled
- */
-abstract class PropertiesNodes[T](target: T, title: String) extends TitledPane {
-
-  private var index = 0
-
-<<<<<<< HEAD
-  protected def resetProperties() {}
-=======
-  protected def resetProperties() = {}
->>>>>>> a134f7f9
-
-  protected val btnReset = new Button {
-    text = "Reset"
-    onAction = resetProperties()
-    alignmentInParent = Pos.CENTER
-  }
-
-  private val controlsPane = new GridPane {
-    hgap = 5
-    vgap = 5
-    hgrow = Priority.NEVER
-  }
-
-  /**
-   * Add a Control Node with its respective title
-   *
-   * @param title Control Node title
-   * @param control Control Node
-   */
-  protected def addNode(title: String, control: Node) {
-    controlsPane.add(new Label {
-      font = PropertiesNodes.TitleFont
-      labelFor = control
-      text = title
-      textAlignment = TextAlignment.RIGHT
-    }.asInstanceOf[Node], 0, index)
-    controlsPane.add(control, 1, index)
-    index += 1
-  }
-
-  /**
-   * Add a Control Node occupying 2 columns
-   *
-   * @param control Control Node
-   */
-  protected def addNode(control: Node) {
-    controlsPane.add(control, 0, index, 2, 1)
-    index += 1
-  }
-
-  /**
-   * Add 2 Controls Nodes to occupy a row.
-   *
-   * @param control1 Control Node 1
-   * @param control2 Control Node 2
-   */
-  protected def addNodes(control1: Node, control2: Node) {
-    controlsPane.add(control1, 0, index)
-    controlsPane.add(control2, 1, index)
-    index += 1
-  }
-
-  protected def fillDoublePropertyFromText(property: DoubleProperty, field: TextField, cleanAfterAction: Boolean = true, onError: () => Unit = () => ()) {
-    try {
-      val txt = field.text.get
-      property.value = txt.toDouble
-    } catch {
-      case t: NumberFormatException => onError
-    }
-
-    if (cleanAfterAction) {
-      field.text = ""
-    }
-
-  }
-
-  protected def fillIntPropertyFromText(property: IntegerProperty, field: TextField, cleanAfterAction: Boolean = true, onError: () => Unit = () => ()) {
-    try {
-      val txt = field.text.get
-      property.value = txt.toInt
-    } catch {
-      case t: NumberFormatException => onError
-    }
-
-    if (cleanAfterAction) {
-      field.text = ""
-    }
-
-  }
-  
-  protected def getCheckBox(property: BooleanProperty, tip: String = "") = new CheckBox {
-    selected <==> property
-    tooltip = if(tip.isEmpty) null else Tooltip(tip)
-  }
-  
-  protected def getTextField(property: StringProperty, tip: String = "") = new TextField {
-    text <==> property
-    tooltip = if(tip.isEmpty) null else Tooltip(tip)
-  }
-  
-  protected def getLabel(property: StringProperty) = new Label {
-    text <== property
-  }
-
-  delegate.text = title
-  content = controlsPane
-
-}
-
-object PropertiesNodes {
-
-  private val lblBase = new Label
-  private val fontBase = lblBase.font.get()
-
-  val TitleFont = font(fontBase.getFamily, FontWeight.BOLD, fontBase.getSize)
-}+/*
+ * Copyright (c) 2011-2013, ScalaFX Project
+ * All rights reserved.
+ *
+ * Redistribution and use in source and binary forms, with or without
+ * modification, are permitted provided that the following conditions are met:
+ *     * Redistributions of source code must retain the above copyright
+ *       notice, this list of conditions and the following disclaimer.
+ *     * Redistributions in binary form must reproduce the above copyright
+ *       notice, this list of conditions and the following disclaimer in the
+ *       documentation and/or other materials provided with the distribution.
+ *     * Neither the name of the ScalaFX Project nor the
+ *       names of its contributors may be used to endorse or promote products
+ *       derived from this software without specific prior written permission.
+ *
+ * THIS SOFTWARE IS PROVIDED BY THE COPYRIGHT HOLDERS AND CONTRIBUTORS "AS IS" AND
+ * ANY EXPRESS OR IMPLIED WARRANTIES, INCLUDING, BUT NOT LIMITED TO, THE IMPLIED
+ * WARRANTIES OF MERCHANTABILITY AND FITNESS FOR A PARTICULAR PURPOSE ARE
+ * DISCLAIMED. IN NO EVENT SHALL THE SCALAFX PROJECT OR ITS CONTRIBUTORS BE LIABLE
+ * FOR ANY DIRECT, INDIRECT, INCIDENTAL, SPECIAL, EXEMPLARY, OR CONSEQUENTIAL
+ * DAMAGES (INCLUDING, BUT NOT LIMITED TO, PROCUREMENT OF SUBSTITUTE GOODS OR
+ * SERVICES; LOSS OF USE, DATA, OR PROFITS; OR BUSINESS INTERRUPTION) HOWEVER CAUSED
+ * AND ON ANY THEORY OF LIABILITY, WHETHER IN CONTRACT, STRICT LIABILITY, OR TORT
+ * (INCLUDING NEGLIGENCE OR OTHERWISE) ARISING IN ANY WAY OUT OF THE USE OF THIS
+ * SOFTWARE, EVEN IF ADVISED OF THE POSSIBILITY OF SUCH DAMAGE.
+ */
+
+package scalafx.controls.controls
+
+import scalafx.Includes._
+import scalafx.beans.property._
+import scalafx.geometry.Pos
+import scalafx.scene.Node
+import scalafx.scene.Node._
+import scalafx.scene.control._
+import scalafx.scene.layout.GridPane
+import scalafx.scene.layout.Priority
+import scalafx.scene.text.Font._
+import scalafx.scene.text.FontWeight
+import scalafx.scene.text.TextAlignment
+
+/**
+ * Basic class to control a control properties
+ *
+ *  @tparam T scalafx.scene.Node subclass
+ *
+ *  @param target Node to be manipulated
+ *  @param title TitledPane titled
+ */
+abstract class PropertiesNodes[T](target: T, title: String) extends TitledPane {
+
+  private var index = 0
+
+  protected def resetProperties() {}
+
+  protected val btnReset = new Button {
+    text = "Reset"
+    onAction = resetProperties()
+    alignmentInParent = Pos.CENTER
+  }
+
+  private val controlsPane = new GridPane {
+    hgap = 5
+    vgap = 5
+    hgrow = Priority.NEVER
+  }
+
+  /**
+   * Add a Control Node with its respective title
+   *
+   * @param title Control Node title
+   * @param control Control Node
+   */
+  protected def addNode(title: String, control: Node) {
+    controlsPane.add(new Label {
+      font = PropertiesNodes.TitleFont
+      labelFor = control
+      text = title
+      textAlignment = TextAlignment.RIGHT
+    }.asInstanceOf[Node], 0, index)
+    controlsPane.add(control, 1, index)
+    index += 1
+  }
+
+  /**
+   * Add a Control Node occupying 2 columns
+   *
+   * @param control Control Node
+   */
+  protected def addNode(control: Node) {
+    controlsPane.add(control, 0, index, 2, 1)
+    index += 1
+  }
+
+  /**
+   * Add 2 Controls Nodes to occupy a row.
+   *
+   * @param control1 Control Node 1
+   * @param control2 Control Node 2
+   */
+  protected def addNodes(control1: Node, control2: Node) {
+    controlsPane.add(control1, 0, index)
+    controlsPane.add(control2, 1, index)
+    index += 1
+  }
+
+  protected def fillDoublePropertyFromText(property: DoubleProperty, field: TextField, cleanAfterAction: Boolean = true, onError: () => Unit = () => ()) {
+    try {
+      val txt = field.text.get
+      property.value = txt.toDouble
+    } catch {
+      case t: NumberFormatException => onError
+    }
+
+    if (cleanAfterAction) {
+      field.text = ""
+    }
+
+  }
+
+  protected def fillIntPropertyFromText(property: IntegerProperty, field: TextField, cleanAfterAction: Boolean = true, onError: () => Unit = () => ()) {
+    try {
+      val txt = field.text.get
+      property.value = txt.toInt
+    } catch {
+      case t: NumberFormatException => onError
+    }
+
+    if (cleanAfterAction) {
+      field.text = ""
+    }
+
+  }
+  
+  protected def getCheckBox(property: BooleanProperty, tip: String = "") = new CheckBox {
+    selected <==> property
+    tooltip = if(tip.isEmpty) null else Tooltip(tip)
+  }
+  
+  protected def getTextField(property: StringProperty, tip: String = "") = new TextField {
+    text <==> property
+    tooltip = if(tip.isEmpty) null else Tooltip(tip)
+  }
+  
+  protected def getLabel(property: StringProperty) = new Label {
+    text <== property
+  }
+
+  delegate.text = title
+  content = controlsPane
+
+}
+
+object PropertiesNodes {
+
+  private val lblBase = new Label
+  private val fontBase = lblBase.font.get()
+
+  val TitleFont = font(fontBase.getFamily, FontWeight.BOLD, fontBase.getSize)
+}