--- conflicted
+++ resolved
@@ -30,10 +30,6 @@
  */
 package scalafx.controls.controls
 
-<<<<<<< HEAD
-import scalafx.Includes._
-=======
->>>>>>> df8b3993
 import scalafx.scene.control._
 
 class PopupControlControls(target: PopupControl) extends PropertiesNodes[PopupControl](target, "Popup Control Properties") {
@@ -43,7 +39,7 @@
     text <==> target.id
     prefWidth = 50.0
     minWidth = 50.0
-//    maxWidth = 50.0
+    //    maxWidth = 50.0
   }
 
   val originalMaxHeight: Double = target.maxHeight.get()
@@ -52,7 +48,7 @@
   val originalPrefWidth = target.prefWidth
   val originalMinWidth = target.minWidth
   val originalMaxWidth = target.maxWidth
-  
+
 
   super.addNode("ID", txfID)
   super.addNode("Pref Width", new SliderLabelControl(target.prefWidth))
@@ -62,9 +58,10 @@
   })
   super.addNode("Pref Height", new SliderLabelControl(target.prefHeight))
   super.addNode("Min Height", new SliderLabelControl(target.minHeight))
-  super.addNode("Max Height", new SliderLabelControl(target.maxHeight)) 
+  super.addNode("Max Height", new SliderLabelControl(target.maxHeight))
 
 }
+
 /*
 def id = delegate.idProperty
 def skin = delegate.skinProperty
