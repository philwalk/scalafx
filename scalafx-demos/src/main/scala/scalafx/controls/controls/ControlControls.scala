--- conflicted
+++ resolved
@@ -27,12 +27,7 @@
 
 package scalafx.controls.controls
 
-<<<<<<< HEAD
-import scalafx.Includes._
-import scalafx.scene.control.{Tooltip, Control, Label, TextField}
-=======
 import scalafx.scene.control.{Control, Label, TextField, Tooltip}
->>>>>>> df8b3993
 
 class ControlControls(target: Control) extends PropertiesNodes[Control](target, "Control Properties") {
 
@@ -88,7 +83,7 @@
   super.addNode("Tooltip", txfTooltip)
   super.addNode("Height", lblHeight)
   super.addNode("Width", lblWidth)
-//  super.addNode(btnReset)
+  //  super.addNode(btnReset)
 
   override def resetProperties() {
     target.maxHeight = originalMaxHeight.get
@@ -99,6 +94,7 @@
     target.maxWidth = originalMaxWidth.get
   }
 }
+
 /*
 ObjectProperty<ContextMenu>	contextMenu
 The ContextMenu to show for this control.
