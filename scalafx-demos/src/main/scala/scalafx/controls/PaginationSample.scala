--- conflicted
+++ resolved
@@ -1,5 +1,5 @@
 /*
- * Copyright (c) 2011-2014, ScalaFX Project
+ * Copyright (c) 2011-2015, ScalaFX Project
  * All rights reserved.
  *
  * Redistribution and use in source and binary forms, with or without
@@ -42,30 +42,17 @@
 
   private def createPage(pageIndex: Int): VBox = {
 
-<<<<<<< HEAD
     def getPage(i: Int) = {
       val link = new Hyperlink {
         text = "Item " + (i + 1)
         visited = true
-=======
-      def getPage(i: Int) = {
-        val link = new Hyperlink {
-          text = "Item " + (i + 1)
-          visited = true
-        }
-        new VBox {
-          children = List(link,
-            new Label("""|Search results
-                         |for %s""".stripMargin.format(link.text.value)))
-        }
->>>>>>> 696f8f55
       }
       new VBox {
-        content = List(link,
+        children = List(link,
           new Label( """|Search results
                        |for %s""".stripMargin.format(link.text.value)))
       }
-    }
+      }
 
     val page = pageIndex * itemsPerPage
     new VBox(5) {
