/*
 * Copyright (c) 2011-2014, ScalaFX Project
 * All rights reserved.
 *
 * Redistribution and use in source and binary forms, with or without
 * modification, are permitted provided that the following conditions are met:
 *     * Redistributions of source code must retain the above copyright
 *       notice, this list of conditions and the following disclaimer.
 *     * Redistributions in binary form must reproduce the above copyright
 *       notice, this list of conditions and the following disclaimer in the
 *       documentation and/or other materials provided with the distribution.
 *     * Neither the name of the ScalaFX Project nor the
 *       names of its contributors may be used to endorse or promote products
 *       derived from this software without specific prior written permission.
 *
 * THIS SOFTWARE IS PROVIDED BY THE COPYRIGHT HOLDERS AND CONTRIBUTORS "AS IS" AND
 * ANY EXPRESS OR IMPLIED WARRANTIES, INCLUDING, BUT NOT LIMITED TO, THE IMPLIED
 * WARRANTIES OF MERCHANTABILITY AND FITNESS FOR A PARTICULAR PURPOSE ARE
 * DISCLAIMED. IN NO EVENT SHALL THE SCALAFX PROJECT OR ITS CONTRIBUTORS BE LIABLE
 * FOR ANY DIRECT, INDIRECT, INCIDENTAL, SPECIAL, EXEMPLARY, OR CONSEQUENTIAL
 * DAMAGES (INCLUDING, BUT NOT LIMITED TO, PROCUREMENT OF SUBSTITUTE GOODS OR
 * SERVICES; LOSS OF USE, DATA, OR PROFITS; OR BUSINESS INTERRUPTION) HOWEVER CAUSED
 * AND ON ANY THEORY OF LIABILITY, WHETHER IN CONTRACT, STRICT LIABILITY, OR TORT
 * (INCLUDING NEGLIGENCE OR OTHERWISE) ARISING IN ANY WAY OUT OF THE USE OF THIS
 * SOFTWARE, EVEN IF ADVISED OF THE POSSIBILITY OF SUCH DAMAGE.
 */
package scalafx.controls

<<<<<<< HEAD
import controls._
import scalafx.Includes._
import scalafx.application.JFXApp
import scalafx.application.JFXApp.PrimaryStage
import scalafx.controls.controls.PropertiesNodes
import scalafx.geometry.{Orientation, Pos}
import scalafx.scene.Scene
import scalafx.scene.control._
import scalafx.scene.layout.{Priority, BorderPane, FlowPane, VBox}
=======
import scalafx.Includes._
import scalafx.application.JFXApp
import scalafx.application.JFXApp.PrimaryStage
import scalafx.controls.controls.{PropertiesNodes, _}
import scalafx.geometry.{Orientation, Pos}
import scalafx.scene.Scene
import scalafx.scene.control._
import scalafx.scene.layout.{BorderPane, FlowPane, Priority, VBox}
>>>>>>> df8b3993
import scalafx.scene.paint.Color
import scalafx.util.converter.DoubleStringConverter

object SliderTest extends JFXApp {

  val slider = new Slider {
    alignmentInParent = Pos.Center
  }

  val controlsPane = new VBox {
    spacing = 5
    fillWidth = true
    alignment = Pos.Center
    hgrow = Priority.Never
    content = List(new SliderControls(slider), new ControlControls(slider))
  }

  val mainPane = new BorderPane {
    top = new FlowPane {
      content = List(slider)
    }
    center = controlsPane
    vgrow = Priority.Always
    hgrow = Priority.Always
  }

  stage = new PrimaryStage {
    title = "Slider Test"
    width = 300
    height = 380
    scene = new Scene {
      fill = Color.LightGray
      content = mainPane
    }
  }

}

class SliderControls(target: Slider) extends PropertiesNodes[Slider](target, "Slider Properties") {

  override protected def resetProperties() {
    target.value = originalValue
    target.blockIncrement = originalBlockIncrement
    txfLabelFormatter.text = null
    target.majorTickUnit = originalMajorTickUnit
    target.max = originalMax
    target.min = originalMin
    target.minorTickCount = originalMinorTickCount
    target.showTickLabels = originalShowTickLabels
    target.showTickMarks = originalShowTickMarks
    target.snapToTicks = originalSnapToTicks
    target.valueChanging = originalValueChanging
    target.orientation = originalOrientation
  }

  val originalValue = target.value.get
  val txfValue = new TextField
  target.value.onChange(txfValue.text = target.value.get.toString)
  txfValue.onAction = handle { super.fillDoublePropertyFromText(target.value, txfValue, false) }

  val originalBlockIncrement = target.blockIncrement.get
  val txfBlockIncrement = new TextField {
    text = originalBlockIncrement.get.toString
  }
  target.blockIncrement.onChange(txfBlockIncrement.text = target.blockIncrement.get.toString)
  txfBlockIncrement.onAction = handle { fillDoublePropertyFromText(target.blockIncrement, txfBlockIncrement, false) }

  val txfLabelFormatter = new TextField
  txfLabelFormatter.text.onChange(
    if (txfLabelFormatter.text.get.isEmpty) {
      target.labelFormatter = null
    } else {
      target.labelFormatter = new DoubleStringConverter
    })

  val originalMajorTickUnit = target.majorTickUnit.get()
  val txfMajorTickUnit = new TextField {
    text = originalMajorTickUnit.toString
  }
  target.majorTickUnit.onChange(txfMajorTickUnit.text = target.majorTickUnit.get.toString)
  txfMajorTickUnit.onAction = handle { fillDoublePropertyFromText(target.majorTickUnit, txfMajorTickUnit, false) }

  val originalMax = target.max.get()
  val txfMax = new TextField {
    text = originalMax.toString
  }
  target.max.onChange(txfMax.text = target.max.get.toString)
  txfMax.onAction = handle { fillDoublePropertyFromText(target.max, txfMax, false) }

  val originalMinorTickCount = target.minorTickCount.get()
  val txfMinorTickCount = new TextField {
    text = originalMinorTickCount.toString
  }
  target.minorTickCount.onChange(txfMinorTickCount.text = target.minorTickCount.get.toString)
  txfMinorTickCount.onAction = handle { fillIntPropertyFromText(target.minorTickCount, txfMinorTickCount, false) }

  val originalMin = target.min.get()
  val txfMin = new TextField {
    text = originalMin.toString
  }
  target.min.onChange(txfMin.text = target.min.get.toString)
  txfMin.onAction = handle { fillDoublePropertyFromText(target.min, txfMin, false) }

  val originalShowTickLabels = target.showTickLabels.get
  val chbShowTickLabels = new CheckBox {
    selected <==> target.showTickLabels
  }

  val originalShowTickMarks = target.showTickMarks.get
  val chbShowTickMarks = new CheckBox {
    selected <==> target.showTickMarks
  }

  val originalSnapToTicks = target.snapToTicks.get()
  val chbSnapToTicks = new CheckBox {
    selected <==> target.snapToTicks
  }

  val originalValueChanging = target.valueChanging.get()
  val chbValueChanging = new CheckBox {
    selected <==> target.valueChanging
  }

  val originalOrientation = target.orientation.get()
  val tggOrientation = new ToggleGroup
  val rdbHorizontal = new RadioButton {
    text = Orientation.HORIZONTAL.toString
    toggleGroup = tggOrientation
  }
  val rdbVertical = new RadioButton {
    text = Orientation.VERTICAL.toString
    toggleGroup = tggOrientation
  }
  rdbHorizontal.selected = (target.orientation.get() == Orientation.HORIZONTAL)
  target.orientation.onChange(rdbHorizontal.selected = (target.orientation.get() == Orientation.HORIZONTAL))
  tggOrientation.selectedToggle.onChange {
    target.orientation = if (rdbHorizontal.selected.get) Orientation.HORIZONTAL else Orientation.VERTICAL
  }

  super.addNode("Value", txfValue)
  super.addNode("Block Increment", txfBlockIncrement)
  super.addNode("Pattern Formatter", txfLabelFormatter)
  super.addNode("Min", txfMin)
  super.addNode("Max", txfMax)
  super.addNode("Minor Tick Count ", txfMinorTickCount)
  super.addNode("Major Tick Unit", txfMajorTickUnit)
  super.addNode("Show Tick Labels", chbShowTickLabels)
  super.addNode("Show Tick Marks", chbShowTickMarks)
  super.addNode("Snap To Ticks", chbSnapToTicks)
  super.addNode("Value Changing", chbValueChanging)
  super.addNode("Orientation", new VBox {
    content = List(rdbHorizontal, rdbVertical)
  })

  super.addNode(btnReset)

}<|MERGE_RESOLUTION|>--- conflicted
+++ resolved
@@ -26,17 +26,6 @@
  */
 package scalafx.controls
 
-<<<<<<< HEAD
-import controls._
-import scalafx.Includes._
-import scalafx.application.JFXApp
-import scalafx.application.JFXApp.PrimaryStage
-import scalafx.controls.controls.PropertiesNodes
-import scalafx.geometry.{Orientation, Pos}
-import scalafx.scene.Scene
-import scalafx.scene.control._
-import scalafx.scene.layout.{Priority, BorderPane, FlowPane, VBox}
-=======
 import scalafx.Includes._
 import scalafx.application.JFXApp
 import scalafx.application.JFXApp.PrimaryStage
@@ -45,7 +34,6 @@
 import scalafx.scene.Scene
 import scalafx.scene.control._
 import scalafx.scene.layout.{BorderPane, FlowPane, Priority, VBox}
->>>>>>> df8b3993
 import scalafx.scene.paint.Color
 import scalafx.util.converter.DoubleStringConverter
 
@@ -104,14 +92,14 @@
   val originalValue = target.value.get
   val txfValue = new TextField
   target.value.onChange(txfValue.text = target.value.get.toString)
-  txfValue.onAction = handle { super.fillDoublePropertyFromText(target.value, txfValue, false) }
+  txfValue.onAction = handle {super.fillDoublePropertyFromText(target.value, txfValue, false)}
 
   val originalBlockIncrement = target.blockIncrement.get
   val txfBlockIncrement = new TextField {
     text = originalBlockIncrement.get.toString
   }
   target.blockIncrement.onChange(txfBlockIncrement.text = target.blockIncrement.get.toString)
-  txfBlockIncrement.onAction = handle { fillDoublePropertyFromText(target.blockIncrement, txfBlockIncrement, false) }
+  txfBlockIncrement.onAction = handle {fillDoublePropertyFromText(target.blockIncrement, txfBlockIncrement, false)}
 
   val txfLabelFormatter = new TextField
   txfLabelFormatter.text.onChange(
@@ -126,28 +114,28 @@
     text = originalMajorTickUnit.toString
   }
   target.majorTickUnit.onChange(txfMajorTickUnit.text = target.majorTickUnit.get.toString)
-  txfMajorTickUnit.onAction = handle { fillDoublePropertyFromText(target.majorTickUnit, txfMajorTickUnit, false) }
+  txfMajorTickUnit.onAction = handle {fillDoublePropertyFromText(target.majorTickUnit, txfMajorTickUnit, false)}
 
   val originalMax = target.max.get()
   val txfMax = new TextField {
     text = originalMax.toString
   }
   target.max.onChange(txfMax.text = target.max.get.toString)
-  txfMax.onAction = handle { fillDoublePropertyFromText(target.max, txfMax, false) }
+  txfMax.onAction = handle {fillDoublePropertyFromText(target.max, txfMax, false)}
 
   val originalMinorTickCount = target.minorTickCount.get()
   val txfMinorTickCount = new TextField {
     text = originalMinorTickCount.toString
   }
   target.minorTickCount.onChange(txfMinorTickCount.text = target.minorTickCount.get.toString)
-  txfMinorTickCount.onAction = handle { fillIntPropertyFromText(target.minorTickCount, txfMinorTickCount, false) }
+  txfMinorTickCount.onAction = handle {fillIntPropertyFromText(target.minorTickCount, txfMinorTickCount, false)}
 
   val originalMin = target.min.get()
   val txfMin = new TextField {
     text = originalMin.toString
   }
   target.min.onChange(txfMin.text = target.min.get.toString)
-  txfMin.onAction = handle { fillDoublePropertyFromText(target.min, txfMin, false) }
+  txfMin.onAction = handle {fillDoublePropertyFromText(target.min, txfMin, false)}
 
   val originalShowTickLabels = target.showTickLabels.get
   val chbShowTickLabels = new CheckBox {
