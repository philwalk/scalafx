/*
 * Copyright (c) 2011-2014, ScalaFX Project
 * All rights reserved.
 *
 * Redistribution and use in source and binary forms, with or without
 * modification, are permitted provided that the following conditions are met:
 *     * Redistributions of source code must retain the above copyright
 *       notice, this list of conditions and the following disclaimer.
 *     * Redistributions in binary form must reproduce the above copyright
 *       notice, this list of conditions and the following disclaimer in the
 *       documentation and/or other materials provided with the distribution.
 *     * Neither the name of the ScalaFX Project nor the
 *       names of its contributors may be used to endorse or promote products
 *       derived from this software without specific prior written permission.
 *
 * THIS SOFTWARE IS PROVIDED BY THE COPYRIGHT HOLDERS AND CONTRIBUTORS "AS IS" AND
 * ANY EXPRESS OR IMPLIED WARRANTIES, INCLUDING, BUT NOT LIMITED TO, THE IMPLIED
 * WARRANTIES OF MERCHANTABILITY AND FITNESS FOR A PARTICULAR PURPOSE ARE
 * DISCLAIMED. IN NO EVENT SHALL THE SCALAFX PROJECT OR ITS CONTRIBUTORS BE LIABLE
 * FOR ANY DIRECT, INDIRECT, INCIDENTAL, SPECIAL, EXEMPLARY, OR CONSEQUENTIAL
 * DAMAGES (INCLUDING, BUT NOT LIMITED TO, PROCUREMENT OF SUBSTITUTE GOODS OR
 * SERVICES; LOSS OF USE, DATA, OR PROFITS; OR BUSINESS INTERRUPTION) HOWEVER CAUSED
 * AND ON ANY THEORY OF LIABILITY, WHETHER IN CONTRACT, STRICT LIABILITY, OR TORT
 * (INCLUDING NEGLIGENCE OR OTHERWISE) ARISING IN ANY WAY OUT OF THE USE OF THIS
 * SOFTWARE, EVEN IF ADVISED OF THE POSSIBILITY OF SUCH DAMAGE.
 */
package scalafx.controls

import scalafx.Includes._
import scalafx.application.JFXApp
import scalafx.application.JFXApp.PrimaryStage
import scalafx.event.ActionEvent
import scalafx.scene.Scene
<<<<<<< HEAD
import scalafx.scene.control.{Label, MenuItem, Menu, MenuBar}
=======
import scalafx.scene.control.{Label, Menu, MenuBar, MenuItem}
>>>>>>> df8b3993
import scalafx.scene.layout.{BorderPane, VBox}
import scalafx.scene.paint.Color


object MenuTest extends JFXApp {

  val menu = new Menu("File") {
    items = List(
      new MenuItem("Open") {
        onAction = (ae: ActionEvent) => history.content += new Label("Selected item `Open`")
      },
      new MenuItem("Close") {
        onAction = (ae: ActionEvent) => history.content += new Label("Selected item `Close`")
      }
    )

    onShowing = handle { printEvent("on showing") }
    onShown = handle { printEvent("on shown") }
    onHiding = handle { printEvent("on hiding") }
    onHidden = handle { printEvent("on hidden") }
  }

  val history = new VBox()

  val menuBar = new MenuBar {
    useSystemMenuBar = true
    minWidth = 100
    menus.add(menu)
  }

  stage = new PrimaryStage {
    title = "Menu test"
    width = 300
    height = 225
    scene = new Scene {
      fill = Color.LightGray
      root = new BorderPane {
        top = menuBar
        bottom = history
      }
    }
  }

  def printEvent(eventStr: String)() {
    history.content += new Label(eventStr)
  }
}<|MERGE_RESOLUTION|>--- conflicted
+++ resolved
@@ -31,11 +31,7 @@
 import scalafx.application.JFXApp.PrimaryStage
 import scalafx.event.ActionEvent
 import scalafx.scene.Scene
-<<<<<<< HEAD
-import scalafx.scene.control.{Label, MenuItem, Menu, MenuBar}
-=======
 import scalafx.scene.control.{Label, Menu, MenuBar, MenuItem}
->>>>>>> df8b3993
 import scalafx.scene.layout.{BorderPane, VBox}
 import scalafx.scene.paint.Color
 
@@ -52,10 +48,10 @@
       }
     )
 
-    onShowing = handle { printEvent("on showing") }
-    onShown = handle { printEvent("on shown") }
-    onHiding = handle { printEvent("on hiding") }
-    onHidden = handle { printEvent("on hidden") }
+    onShowing = handle {printEvent("on showing")}
+    onShown = handle {printEvent("on shown")}
+    onHiding = handle {printEvent("on hiding")}
+    onHidden = handle {printEvent("on hidden")}
   }
 
   val history = new VBox()
