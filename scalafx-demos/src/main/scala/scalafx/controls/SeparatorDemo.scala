/*
 * Copyright (c) 2011-2014, ScalaFX Project
 * All rights reserved.
 *
 * Redistribution and use in source and binary forms, with or without
 * modification, are permitted provided that the following conditions are met:
 *     * Redistributions of source code must retain the above copyright
 *       notice, this list of conditions and the following disclaimer.
 *     * Redistributions in binary form must reproduce the above copyright
 *       notice, this list of conditions and the following disclaimer in the
 *       documentation and/or other materials provided with the distribution.
 *     * Neither the name of the ScalaFX Project nor the
 *       names of its contributors may be used to endorse or promote products
 *       derived from this software without specific prior written permission.
 *
 * THIS SOFTWARE IS PROVIDED BY THE COPYRIGHT HOLDERS AND CONTRIBUTORS "AS IS" AND
 * ANY EXPRESS OR IMPLIED WARRANTIES, INCLUDING, BUT NOT LIMITED TO, THE IMPLIED
 * WARRANTIES OF MERCHANTABILITY AND FITNESS FOR A PARTICULAR PURPOSE ARE
 * DISCLAIMED. IN NO EVENT SHALL THE SCALAFX PROJECT OR ITS CONTRIBUTORS BE LIABLE
 * FOR ANY DIRECT, INDIRECT, INCIDENTAL, SPECIAL, EXEMPLARY, OR CONSEQUENTIAL
 * DAMAGES (INCLUDING, BUT NOT LIMITED TO, PROCUREMENT OF SUBSTITUTE GOODS OR
 * SERVICES; LOSS OF USE, DATA, OR PROFITS; OR BUSINESS INTERRUPTION) HOWEVER CAUSED
 * AND ON ANY THEORY OF LIABILITY, WHETHER IN CONTRACT, STRICT LIABILITY, OR TORT
 * (INCLUDING NEGLIGENCE OR OTHERWISE) ARISING IN ANY WAY OUT OF THE USE OF THIS
 * SOFTWARE, EVEN IF ADVISED OF THE POSSIBILITY OF SUCH DAMAGE.
 */

package scalafx.controls

import javafx.{geometry => jfxg}

import scalafx.application.JFXApp
import scalafx.application.JFXApp.PrimaryStage
import scalafx.collections.ObservableBuffer
import scalafx.controls.controls._
import scalafx.geometry._
import scalafx.scene.Scene
import scalafx.scene.control._
import scalafx.scene.layout._
import scalafx.scene.paint.Color

object SeparatorDemo extends JFXApp {

  val separator = new Separator

  val pnlSeparator = new FlowPane {
<<<<<<< HEAD
    content = List(new Button {text = "Button 1"}, separator, new Button {text = "Button 2"})
=======
    children = List(new Button {text = "Button 1"}, separator, new Button {text = "Button 2"})
>>>>>>> 696f8f55
    minHeight = 100
    prefHeight = 100
    minWidth = 100
    prefWidth = 300
  }

  val controlsPane = new VBox {
    spacing = 5
    fillWidth = true
    alignment = Pos.Center
    alignmentInParent = Pos.TopCenter
    hgrow = Priority.Always
    children = List(new SeparatorControls(separator), new ControlControls(separator))
  }

  val mainPane = new BorderPane {
    top = pnlSeparator
    center = controlsPane
  }

  stage = new PrimaryStage {
    title = "Tooltip Test"
    width = 300
    height = 600
    scene = new Scene {
      fill = Color.White
      content = mainPane
    }
  }

}

class SeparatorControls(target: Separator) extends PropertiesNodes[Separator](target, "Separator Controls") {

  val chbHPos = new ChoiceBox[jfxg.HPos] {
    items = ObservableBuffer(HPos.Center, HPos.Left, HPos.Right)
    value <==> target.halignment
  }

  val chbOrientation = new ChoiceBox[jfxg.Orientation] {
    items = ObservableBuffer(Orientation.HORIZONTAL, Orientation.VERTICAL)
    value <==> target.orientation
  }

  // NOTE: The type of ChoiceBox is using javafx.geometry.VPos due to current limitations of binding implementation
  val chbVPos = new ChoiceBox[jfxg.VPos] {
    items = ObservableBuffer(VPos.Baseline, VPos.Bottom, VPos.Center, VPos.Top)
    value <==> target.valignment
  }

  super.addNode("HPos", chbHPos)
  super.addNode("VPos", chbVPos)
  super.addNode("Orientation", chbOrientation)

}<|MERGE_RESOLUTION|>--- conflicted
+++ resolved
@@ -1,5 +1,5 @@
 /*
- * Copyright (c) 2011-2014, ScalaFX Project
+ * Copyright (c) 2011-2015, ScalaFX Project
  * All rights reserved.
  *
  * Redistribution and use in source and binary forms, with or without
@@ -44,11 +44,7 @@
   val separator = new Separator
 
   val pnlSeparator = new FlowPane {
-<<<<<<< HEAD
-    content = List(new Button {text = "Button 1"}, separator, new Button {text = "Button 2"})
-=======
     children = List(new Button {text = "Button 1"}, separator, new Button {text = "Button 2"})
->>>>>>> 696f8f55
     minHeight = 100
     prefHeight = 100
     minWidth = 100
