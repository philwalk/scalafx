--- conflicted
+++ resolved
@@ -27,21 +27,12 @@
 
 package scalafx.controls
 
-<<<<<<< HEAD
-import scalafx.scene.layout.Priority
-=======
->>>>>>> df8b3993
 import scalafx.application.JFXApp
 import scalafx.application.JFXApp.PrimaryStage
 import scalafx.controls.controls._
 import scalafx.scene.Scene
 import scalafx.scene.control.ComboBox
-<<<<<<< HEAD
-import scalafx.scene.layout.BorderPane
-import scalafx.scene.layout.VBox
-=======
 import scalafx.scene.layout.{BorderPane, Priority, VBox}
->>>>>>> df8b3993
 import scalafx.scene.paint.Color
 
 
@@ -51,7 +42,7 @@
 
   val comboBoxControls = new ComboBoxControls(comboBox)
 
-    val mainPane = new BorderPane {
+  val mainPane = new BorderPane {
     top = comboBox
     center = new VBox {
       content = List(comboBoxControls, new ComboBoxBaseControls[String](comboBox), new ControlControls(comboBox))
