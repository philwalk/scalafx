/*
 * Copyright (c) 2011-2014, ScalaFX Project
 * All rights reserved.
 *
 * Redistribution and use in source and binary forms, with or without
 * modification, are permitted provided that the following conditions are met:
 *     * Redistributions of source code must retain the above copyright
 *       notice, this list of conditions and the following disclaimer.
 *     * Redistributions in binary form must reproduce the above copyright
 *       notice, this list of conditions and the following disclaimer in the
 *       documentation and/or other materials provided with the distribution.
 *     * Neither the name of the ScalaFX Project nor the
 *       names of its contributors may be used to endorse or promote products
 *       derived from this software without specific prior written permission.
 *
 * THIS SOFTWARE IS PROVIDED BY THE COPYRIGHT HOLDERS AND CONTRIBUTORS "AS IS" AND
 * ANY EXPRESS OR IMPLIED WARRANTIES, INCLUDING, BUT NOT LIMITED TO, THE IMPLIED
 * WARRANTIES OF MERCHANTABILITY AND FITNESS FOR A PARTICULAR PURPOSE ARE
 * DISCLAIMED. IN NO EVENT SHALL THE SCALAFX PROJECT OR ITS CONTRIBUTORS BE LIABLE
 * FOR ANY DIRECT, INDIRECT, INCIDENTAL, SPECIAL, EXEMPLARY, OR CONSEQUENTIAL
 * DAMAGES (INCLUDING, BUT NOT LIMITED TO, PROCUREMENT OF SUBSTITUTE GOODS OR
 * SERVICES; LOSS OF USE, DATA, OR PROFITS; OR BUSINESS INTERRUPTION) HOWEVER CAUSED
 * AND ON ANY THEORY OF LIABILITY, WHETHER IN CONTRACT, STRICT LIABILITY, OR TORT
 * (INCLUDING NEGLIGENCE OR OTHERWISE) ARISING IN ANY WAY OUT OF THE USE OF THIS
 * SOFTWARE, EVEN IF ADVISED OF THE POSSIBILITY OF SUCH DAMAGE.
 */

package scalafx

import scalafx.application.JFXApp
import scalafx.application.JFXApp.PrimaryStage
import scalafx.scene.Scene
import scalafx.scene.effect._
import scalafx.scene.layout.HBox
import scalafx.scene.paint.Color._
import scalafx.scene.paint.{LinearGradient, Stops}
import scalafx.scene.text.Text

object HelloScalaFX extends JFXApp {
  stage = new PrimaryStage {
    title = "ScalaFX Hello World"
    width = 650
    height = 450
    scene = new Scene {
      fill = Black
      content = new HBox {
<<<<<<< HEAD
        //        padding = Insets(5)
        content = Seq(new Text {
=======
//        padding = Insets(5)
        children = Seq(new Text {
>>>>>>> 696f8f55
          text = "Scala"
          style = "-fx-font-size: 100pt"
          fill = new LinearGradient(
            endX = 0,
            stops = Stops(PaleGreen, SeaGreen))
        }, new Text {
          text = "FX"
          style = "-fx-font-size: 100pt"
          fill = new LinearGradient(
            endX = 0,
            stops = Stops(Cyan, DodgerBlue))
          effect = new DropShadow {
            color = DodgerBlue
            radius = 25
            spread = 0.25
          }
        })
        effect = new Reflection {
          fraction = 0.5
          topOffset = -5.0
          bottomOpacity = 0.75
          input = new Lighting {
            light = new Light.Distant {
              elevation = 60
            }
          }
        }
      }
    }
  }
}<|MERGE_RESOLUTION|>--- conflicted
+++ resolved
@@ -1,5 +1,5 @@
 /*
- * Copyright (c) 2011-2014, ScalaFX Project
+ * Copyright (c) 2011-2015, ScalaFX Project
  * All rights reserved.
  *
  * Redistribution and use in source and binary forms, with or without
@@ -44,13 +44,8 @@
     scene = new Scene {
       fill = Black
       content = new HBox {
-<<<<<<< HEAD
         //        padding = Insets(5)
-        content = Seq(new Text {
-=======
-//        padding = Insets(5)
         children = Seq(new Text {
->>>>>>> 696f8f55
           text = "Scala"
           style = "-fx-font-size: 100pt"
           fill = new LinearGradient(
