--- conflicted
+++ resolved
@@ -28,34 +28,19 @@
 
 // JavaFX system properties: -Dprism.printStats=true -Dprism.verbose=true
 
-<<<<<<< HEAD
+import java.io.File
+
 import scala.language.postfixOps
-import java.io.File
-=======
-import java.io.File
-
-import scala.language.postfixOps
->>>>>>> df8b3993
 import scalafx.Includes._
 import scalafx.animation.Timeline
 import scalafx.application.JFXApp
 import scalafx.application.JFXApp.PrimaryStage
-<<<<<<< HEAD
-import scalafx.scene.DepthTest
-import scalafx.scene.media.{Media, MediaView, MediaPlayer}
-import scalafx.scene.paint.Color
-import scalafx.scene.shape.Rectangle
-import scalafx.scene.text.{Text, Font}
-import scalafx.scene.transform.Rotate
-import scalafx.scene.{Node, PerspectiveCamera, Scene, SceneAntialiasing, Group}
-=======
 import scalafx.scene.media.{Media, MediaPlayer, MediaView}
 import scalafx.scene.paint.Color
 import scalafx.scene.shape.Rectangle
 import scalafx.scene.text.{Font, Text}
 import scalafx.scene.transform.Rotate
 import scalafx.scene.{DepthTest, Group, Node, PerspectiveCamera, Scene, SceneAntialiasing}
->>>>>>> df8b3993
 
 /**
  * The type VideoCubeDemo a demonstration of the JavaOne 2011 key note with
@@ -96,7 +81,7 @@
       else throw new IllegalArgumentException("System property `" + folderSysProperty + " = " + folderName + "` " +
         "has to point to an existing directory.")
     }
-    case None => throw new IllegalArgumentException("System property `" + folderSysProperty + "` is not defined.")
+    case None             => throw new IllegalArgumentException("System property `" + folderSysProperty + "` is not defined.")
   }
 
   // You need your video files ;-) Cannot redistribute MOVIE FILES!!!
@@ -113,7 +98,7 @@
     filename => {
       val file = new File(folder, filename)
       val media = new Media(file.toURI.toURL.toExternalForm)
-      new MediaPlayer(media)  {
+      new MediaPlayer(media) {
         volume = 0.5
         cycleCount = MediaPlayer.Indefinite
       }
