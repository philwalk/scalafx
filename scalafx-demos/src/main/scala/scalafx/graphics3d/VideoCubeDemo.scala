--- conflicted
+++ resolved
@@ -1,321 +1,316 @@
-/*
- * Copyright (c) 2011-2013, ScalaFX Project
- * All rights reserved.
- *
- * Redistribution and use in source and binary forms, with or without
- * modification, are permitted provided that the following conditions are met:
- *     * Redistributions of source code must retain the above copyright
- *       notice, this list of conditions and the following disclaimer.
- *     * Redistributions in binary form must reproduce the above copyright
- *       notice, this list of conditions and the following disclaimer in the
- *       documentation and/or other materials provided with the distribution.
- *     * Neither the name of the ScalaFX Project nor the
- *       names of its contributors may be used to endorse or promote products
- *       derived from this software without specific prior written permission.
- *
- * THIS SOFTWARE IS PROVIDED BY THE COPYRIGHT HOLDERS AND CONTRIBUTORS "AS IS" AND
- * ANY EXPRESS OR IMPLIED WARRANTIES, INCLUDING, BUT NOT LIMITED TO, THE IMPLIED
- * WARRANTIES OF MERCHANTABILITY AND FITNESS FOR A PARTICULAR PURPOSE ARE
- * DISCLAIMED. IN NO EVENT SHALL THE SCALAFX PROJECT OR ITS CONTRIBUTORS BE LIABLE
- * FOR ANY DIRECT, INDIRECT, INCIDENTAL, SPECIAL, EXEMPLARY, OR CONSEQUENTIAL
- * DAMAGES (INCLUDING, BUT NOT LIMITED TO, PROCUREMENT OF SUBSTITUTE GOODS OR
- * SERVICES; LOSS OF USE, DATA, OR PROFITS; OR BUSINESS INTERRUPTION) HOWEVER CAUSED
- * AND ON ANY THEORY OF LIABILITY, WHETHER IN CONTRACT, STRICT LIABILITY, OR TORT
- * (INCLUDING NEGLIGENCE OR OTHERWISE) ARISING IN ANY WAY OUT OF THE USE OF THIS
- * SOFTWARE, EVEN IF ADVISED OF THE POSSIBILITY OF SUCH DAMAGE.
- */
-package scalafx.graphics3d
-
-// JavaFX system properties: -Dprism.printStats=true -Dprism.verbose=true
-
-import java.io.File
-import scalafx.Includes._
-import scalafx.animation.Timeline
-import scalafx.application.JFXApp
-import scalafx.application.JFXApp.PrimaryStage
-import scalafx.scene.DepthTest
-import scalafx.scene.media.{Media, MediaView, MediaPlayer}
-import scalafx.scene.paint.Color
-import scalafx.scene.shape.Rectangle
-import scalafx.scene.text.{Text, Font}
-import scalafx.scene.transform.Rotate
-import scalafx.scene.{Node, PerspectiveCamera, Scene, SceneAntialiasing, Group}
-
-/**
- * The type VideoCubeDemo a demonstration of the JavaOne 2011 key note with
- * {@link Media}, {@link MediaView}, and {@link MediaPlayer} for
- * six videos that are displayed as a 3D graphic cube.
- *
- * @author Peter Pilgrim (peter)
- */
-object VideoCubeDemo extends JFXApp {
-
-  var animation: Timeline = _
-  var root = new Group
-  stage = new PrimaryStage {
-<<<<<<< HEAD
-    scene = new Scene(root, 800, 600, true, SceneAntialiasing.Balanced) {
-      fill = Color.BLACK
-=======
-    scene = new Scene(root, 800, 600, true) {
-      fill = Color.Black
->>>>>>> ca1afa88
-    }
-    resizable = false
-    title = "Graphics 3D Video Cube Demo in ScalaFX"
-  }
-
-
-  // Obviously, you need put videos files into an accessible on your local machine ;-)
-  // Downloading from the net
-  // COPYRIGHT: Please respect the copyright and DO NOT UPLOAD MOVIE CONTENT
-  // to any server, PUBLIC, PROTECTED and PRIVATE without the studio consent ;-))
-  // PLEASE DO NOT SHOW THIS PUBLIC LIKE IN A BIG CONFERENCE with consent either
-  // This is just for learning and demonstration purposes.
-
-  // Location of the movie files has to be defined using system property `scalafx.graphics3d.VideoCubeDemo.folder`
-  // For instance using command line option `-Dscalafx.graphics3d.VideoCubeDemo.folder=/tmp/videos`
-  val folderSysProperty = "scalafx.graphics3d.VideoCubeDemo.folder"
-  val folderOption = Option[String](System.getProperty(folderSysProperty))
-
-  val folder = folderOption match {
-    case Some(folderName) => {
-      val file = new File(folderName)
-      if (file.exists() && file.isDirectory) file
-      else throw new IllegalArgumentException("System property `" + folderSysProperty + " = " + folderName + "` " +
-        "has to point to an existing directory.")
-    }
-    case None => throw new IllegalArgumentException("System property `" + folderSysProperty + "` is not defined.")
-  }
-
-  // You need your video files ;-) Cannot redistribute MOVIE FILES!!!
-  // Substitute, for example, with your own family and vacation pictures
-  val vidFiles = List(
-    "FLIGHT Trailer 2012 Denzel Washington Movie - Official [HD].mp4",
-    "LOOPER Trailer 2012 Bruce Willis Movie - Official [HD].mp4",
-    "PROMETHEUS Trailer 2 - 2012 Movie - Official [HD].mp4",
-    "RESIDENT EVIL 5 Retribution Trailer 2 - 2012 Movie - Official.mp4",
-    "TED Movie Trailer 2012 - Official [HD].mp4",
-    "THE HOBBIT Trailer - 2012 Movie - Official [HD].mp4")
-
-  val mediaPlayers = vidFiles.map {
-    filename => {
-      val file = new File(folder, filename)
-      val media = new Media(file.toURI.toURL.toExternalForm)
-      new MediaPlayer(media)  {
-        volume = 0.5
-        cycleCount = MediaPlayer.Indefinite
-      }
-    }
-  }
-
-  val cubeSystem = create3dContent()
-  cubeSystem.translateX = 800 / 2
-  cubeSystem.translateY = 600 / 2
-
-  //  cubeSystem.getTransforms.addAll( new Translate(800 / 2, 600 / 2), new Rotate(180, Rotate.XAxis) )
-
-  stage.getScene.setCamera(new PerspectiveCamera())
-
-  val lowX = -75
-  val lowY = -75
-  val highX = 900
-  val highY = 700
-  val starryBackground = new Group {
-    val stars = (1 to 500).map(x => new Rectangle {
-      x = lowX + scala.math.random * (highX - lowX)
-      y = lowY + scala.math.random * (highY - lowY)
-      //      printf("x=%5.1f, y=%5.1f\n", x.get(), y.get() )
-      val s = 1 + scala.math.random * 3
-      width = s
-      height = s
-      fill = Color.White
-    })
-    //    printf("stars=%s\n", stars)
-    children = stars
-    translateZ = 100.0
-  }
-
-  root.children.addAll(starryBackground, cubeSystem)
-
-  def create3dContent(): Node = {
-    val c1 = new VideoCube(mediaPlayers, 300)
-    c1.rx.angle = 45
-    c1.ry.angle = 45
-    c1.translateX = 200
-    c1.translateY = -200
-
-    animation = new Timeline {
-      cycleCount = Timeline.INDEFINITE
-      keyFrames = Seq(
-        at(0 s) {c1.ry.angle -> 0d; c1.rx.angle -> 0d; c1.rz.angle -> 0d},
-        at(4 s) {c1.rx.angle -> 360d; c1.ry.angle -> 520d;},
-        //        at (4 s) { c1.rz.angle -> 0d ; c1.ry.angle -> 720d; }
-        at(7 s) {c1.rx.angle -> 360d; c1.ry.angle -> 520d},
-        at(10 s) {c1.rz.angle -> 1080d}
-      )
-    }
-
-    new Group(c1)
-  }
-
-  def play() {
-    animation.play()
-    for (mp <- mediaPlayers) {mp.play()}
-  }
-
-  def stop() {
-    animation.pause()
-    for (mp <- mediaPlayers) {mp.stop()}
-  }
-
-  play()
-}
-
-
-class VideoCube(val mediaPlayers: List[MediaPlayer], size: Double) extends Group {
-  val rx = new Rotate(0, Rotate.XAxis)
-  val ry = new Rotate(0, Rotate.YAxis)
-  val rz = new Rotate(0, Rotate.ZAxis)
-
-  transforms = Seq(rz, ry, rx)
-
-  children = Seq(
-    new MediaViewCubeFace(mediaPlayers(0)) {
-      // back face
-      fitWidth = size
-      fitHeight = size
-      translateX = -0.5 * size
-      translateY = -0.5 * size
-      translateZ = 0.5 * size
-      //      preserveRatio = false
-      text = "0"
-    },
-    new MediaViewCubeFace(mediaPlayers(1), 0.01) {
-      // bottom face
-      fitWidth = size
-      fitHeight = size
-      translateX = -0.5 * size
-      translateY = 0
-      rotationAxis = Rotate.XAxis
-      rotate = 90
-      //      preserveRatio = false
-      text = "1"
-    },
-    new MediaViewCubeFace(mediaPlayers(2), 0.01) {
-      // right face
-      fitWidth = size
-      fitHeight = size
-      translateX = -1 * size
-      translateY = -0.5 * size
-      rotationAxis = Rotate.YAxis
-      rotate = 90
-      //      preserveRatio = false
-      text = "2"
-    },
-    new MediaViewCubeFace(mediaPlayers(3)) {
-      // left face
-      fitWidth = size
-      fitHeight = size
-      translateX = 0
-      translateY = -0.5 * size
-      rotationAxis = Rotate.YAxis
-      rotate = 90
-      text = "3"
-    },
-    new MediaViewCubeFace(mediaPlayers(4)) {
-      // top face
-      fitWidth = size
-      fitHeight = size
-      translateX = -0.5 * size
-      translateY = -1 * size
-      rotationAxis = Rotate.XAxis
-      rotate = 90
-      text = "4"
-    },
-    new MediaViewCubeFace(mediaPlayers(5), 0.01) {
-      // top face
-      fitWidth = size
-      fitHeight = size
-      translateX = -0.5 * size
-      translateY = -0.5 * size
-      translateZ = -0.5 * size
-      text = "5"
-    }
-  )
-
-  /**
-   * This is a custom node that associates a {@link MediaView} with a backing {@link Rectangle}
-   * that represents a cube face
-   * @param mediaPlayer the media player
-   * @param size the square size of the cube face
-   * @param color the colour of the cube face
-   * @param shade the derived colour
-   */
-  class MediaViewCubeFace(val mediaPlayer: MediaPlayer, size: Double, offset: Double = -0.01,
-                          color: Color = Color.LightBlue, shade: Double = 1.0) extends Group {
-
-    def this(mediaPlayer: MediaPlayer, offset: Double) = this(mediaPlayer, 0.0, offset)
-
-    def this(mediaPlayer: MediaPlayer) = this(mediaPlayer, 0.0)
-
-    val debugText = new Text {
-      font = new Font("Verdana", 36.0)
-      fill = Color.Orange
-      layoutX = size / 4
-      layoutY = size / 4
-    }
-
-    val mediaView = new MediaView(mediaPlayer)
-
-    val backRect = new Rectangle {
-      x = 0
-      y = 0
-      translateZ = offset
-      width = size
-      height = size
-      fill = color.deriveColor(0.0, 1.0, 1 - 0.5 * shade, 1.0)
-      depthTest = DepthTest.INHERIT
-      // JavaFX Rendering on 3D with planar surfaces and MediaView will improve
-      // opacity = 0.0
-    }
-
-    children = Seq(backRect, mediaView, debugText)
-
-    def fitHeight = mediaView.fitHeightProperty
-    def fitHeight_=(v: Double) {
-      fitHeight() = v
-      backRect.height = v
-      mediaView.layoutY = v / 4
-      debugText.layoutY = v / 4
-    }
-
-    /**
-     * Determines the width of the bounding box within which the source media is resized as
-     * necessary to fit.
-     */
-    def fitWidth = mediaView.fitWidthProperty
-    def fitWidth_=(v: Double) {
-      fitWidth() = v
-      backRect.width = v
-      debugText.layoutX = v / 4
-    }
-
-    def preserveRatio = mediaView.preserveRatioProperty
-    def preserveRatio_=(v: Boolean) {
-      preserveRatio() = v
-    }
-
-    def smooth = mediaView.smoothProperty
-    def smooth_=(v: Boolean) {
-      smooth() = v
-    }
-
-    def text = debugText.text
-    def text_=(v: String) {
-      debugText.text = v
-    }
-
-  }
-
-}
+/*
+ * Copyright (c) 2011-2013, ScalaFX Project
+ * All rights reserved.
+ *
+ * Redistribution and use in source and binary forms, with or without
+ * modification, are permitted provided that the following conditions are met:
+ *     * Redistributions of source code must retain the above copyright
+ *       notice, this list of conditions and the following disclaimer.
+ *     * Redistributions in binary form must reproduce the above copyright
+ *       notice, this list of conditions and the following disclaimer in the
+ *       documentation and/or other materials provided with the distribution.
+ *     * Neither the name of the ScalaFX Project nor the
+ *       names of its contributors may be used to endorse or promote products
+ *       derived from this software without specific prior written permission.
+ *
+ * THIS SOFTWARE IS PROVIDED BY THE COPYRIGHT HOLDERS AND CONTRIBUTORS "AS IS" AND
+ * ANY EXPRESS OR IMPLIED WARRANTIES, INCLUDING, BUT NOT LIMITED TO, THE IMPLIED
+ * WARRANTIES OF MERCHANTABILITY AND FITNESS FOR A PARTICULAR PURPOSE ARE
+ * DISCLAIMED. IN NO EVENT SHALL THE SCALAFX PROJECT OR ITS CONTRIBUTORS BE LIABLE
+ * FOR ANY DIRECT, INDIRECT, INCIDENTAL, SPECIAL, EXEMPLARY, OR CONSEQUENTIAL
+ * DAMAGES (INCLUDING, BUT NOT LIMITED TO, PROCUREMENT OF SUBSTITUTE GOODS OR
+ * SERVICES; LOSS OF USE, DATA, OR PROFITS; OR BUSINESS INTERRUPTION) HOWEVER CAUSED
+ * AND ON ANY THEORY OF LIABILITY, WHETHER IN CONTRACT, STRICT LIABILITY, OR TORT
+ * (INCLUDING NEGLIGENCE OR OTHERWISE) ARISING IN ANY WAY OUT OF THE USE OF THIS
+ * SOFTWARE, EVEN IF ADVISED OF THE POSSIBILITY OF SUCH DAMAGE.
+ */
+package scalafx.graphics3d
+
+// JavaFX system properties: -Dprism.printStats=true -Dprism.verbose=true
+
+import java.io.File
+import scalafx.Includes._
+import scalafx.animation.Timeline
+import scalafx.application.JFXApp
+import scalafx.application.JFXApp.PrimaryStage
+import scalafx.scene.DepthTest
+import scalafx.scene.media.{Media, MediaView, MediaPlayer}
+import scalafx.scene.paint.Color
+import scalafx.scene.shape.Rectangle
+import scalafx.scene.text.{Text, Font}
+import scalafx.scene.transform.Rotate
+import scalafx.scene.{Node, PerspectiveCamera, Scene, SceneAntialiasing, Group}
+
+/**
+ * The type VideoCubeDemo a demonstration of the JavaOne 2011 key note with
+ * {@link Media}, {@link MediaView}, and {@link MediaPlayer} for
+ * six videos that are displayed as a 3D graphic cube.
+ *
+ * @author Peter Pilgrim (peter)
+ */
+object VideoCubeDemo extends JFXApp {
+
+  var animation: Timeline = _
+  var root = new Group
+  stage = new PrimaryStage {
+    scene = new Scene(root, 800, 600, true, SceneAntialiasing.Balanced) {
+      fill = Color.Black
+    }
+    resizable = false
+    title = "Graphics 3D Video Cube Demo in ScalaFX"
+  }
+
+
+  // Obviously, you need put videos files into an accessible on your local machine ;-)
+  // Downloading from the net
+  // COPYRIGHT: Please respect the copyright and DO NOT UPLOAD MOVIE CONTENT
+  // to any server, PUBLIC, PROTECTED and PRIVATE without the studio consent ;-))
+  // PLEASE DO NOT SHOW THIS PUBLIC LIKE IN A BIG CONFERENCE with consent either
+  // This is just for learning and demonstration purposes.
+
+  // Location of the movie files has to be defined using system property `scalafx.graphics3d.VideoCubeDemo.folder`
+  // For instance using command line option `-Dscalafx.graphics3d.VideoCubeDemo.folder=/tmp/videos`
+  val folderSysProperty = "scalafx.graphics3d.VideoCubeDemo.folder"
+  val folderOption = Option[String](System.getProperty(folderSysProperty))
+
+  val folder = folderOption match {
+    case Some(folderName) => {
+      val file = new File(folderName)
+      if (file.exists() && file.isDirectory) file
+      else throw new IllegalArgumentException("System property `" + folderSysProperty + " = " + folderName + "` " +
+        "has to point to an existing directory.")
+    }
+    case None => throw new IllegalArgumentException("System property `" + folderSysProperty + "` is not defined.")
+  }
+
+  // You need your video files ;-) Cannot redistribute MOVIE FILES!!!
+  // Substitute, for example, with your own family and vacation pictures
+  val vidFiles = List(
+    "FLIGHT Trailer 2012 Denzel Washington Movie - Official [HD].mp4",
+    "LOOPER Trailer 2012 Bruce Willis Movie - Official [HD].mp4",
+    "PROMETHEUS Trailer 2 - 2012 Movie - Official [HD].mp4",
+    "RESIDENT EVIL 5 Retribution Trailer 2 - 2012 Movie - Official.mp4",
+    "TED Movie Trailer 2012 - Official [HD].mp4",
+    "THE HOBBIT Trailer - 2012 Movie - Official [HD].mp4")
+
+  val mediaPlayers = vidFiles.map {
+    filename => {
+      val file = new File(folder, filename)
+      val media = new Media(file.toURI.toURL.toExternalForm)
+      new MediaPlayer(media)  {
+        volume = 0.5
+        cycleCount = MediaPlayer.Indefinite
+      }
+    }
+  }
+
+  val cubeSystem = create3dContent()
+  cubeSystem.translateX = 800 / 2
+  cubeSystem.translateY = 600 / 2
+
+  //  cubeSystem.getTransforms.addAll( new Translate(800 / 2, 600 / 2), new Rotate(180, Rotate.XAxis) )
+
+  stage.getScene.setCamera(new PerspectiveCamera())
+
+  val lowX = -75
+  val lowY = -75
+  val highX = 900
+  val highY = 700
+  val starryBackground = new Group {
+    val stars = (1 to 500).map(x => new Rectangle {
+      x = lowX + scala.math.random * (highX - lowX)
+      y = lowY + scala.math.random * (highY - lowY)
+      //      printf("x=%5.1f, y=%5.1f\n", x.get(), y.get() )
+      val s = 1 + scala.math.random * 3
+      width = s
+      height = s
+      fill = Color.White
+    })
+    //    printf("stars=%s\n", stars)
+    children = stars
+    translateZ = 100.0
+  }
+
+  root.children.addAll(starryBackground, cubeSystem)
+
+  def create3dContent(): Node = {
+    val c1 = new VideoCube(mediaPlayers, 300)
+    c1.rx.angle = 45
+    c1.ry.angle = 45
+    c1.translateX = 200
+    c1.translateY = -200
+
+    animation = new Timeline {
+      cycleCount = Timeline.INDEFINITE
+      keyFrames = Seq(
+        at(0 s) {c1.ry.angle -> 0d; c1.rx.angle -> 0d; c1.rz.angle -> 0d},
+        at(4 s) {c1.rx.angle -> 360d; c1.ry.angle -> 520d;},
+        //        at (4 s) { c1.rz.angle -> 0d ; c1.ry.angle -> 720d; }
+        at(7 s) {c1.rx.angle -> 360d; c1.ry.angle -> 520d},
+        at(10 s) {c1.rz.angle -> 1080d}
+      )
+    }
+
+    new Group(c1)
+  }
+
+  def play() {
+    animation.play()
+    for (mp <- mediaPlayers) {mp.play()}
+  }
+
+  def stop() {
+    animation.pause()
+    for (mp <- mediaPlayers) {mp.stop()}
+  }
+
+  play()
+}
+
+
+class VideoCube(val mediaPlayers: List[MediaPlayer], size: Double) extends Group {
+  val rx = new Rotate(0, Rotate.XAxis)
+  val ry = new Rotate(0, Rotate.YAxis)
+  val rz = new Rotate(0, Rotate.ZAxis)
+
+  transforms = Seq(rz, ry, rx)
+
+  children = Seq(
+    new MediaViewCubeFace(mediaPlayers(0)) {
+      // back face
+      fitWidth = size
+      fitHeight = size
+      translateX = -0.5 * size
+      translateY = -0.5 * size
+      translateZ = 0.5 * size
+      //      preserveRatio = false
+      text = "0"
+    },
+    new MediaViewCubeFace(mediaPlayers(1), 0.01) {
+      // bottom face
+      fitWidth = size
+      fitHeight = size
+      translateX = -0.5 * size
+      translateY = 0
+      rotationAxis = Rotate.XAxis
+      rotate = 90
+      //      preserveRatio = false
+      text = "1"
+    },
+    new MediaViewCubeFace(mediaPlayers(2), 0.01) {
+      // right face
+      fitWidth = size
+      fitHeight = size
+      translateX = -1 * size
+      translateY = -0.5 * size
+      rotationAxis = Rotate.YAxis
+      rotate = 90
+      //      preserveRatio = false
+      text = "2"
+    },
+    new MediaViewCubeFace(mediaPlayers(3)) {
+      // left face
+      fitWidth = size
+      fitHeight = size
+      translateX = 0
+      translateY = -0.5 * size
+      rotationAxis = Rotate.YAxis
+      rotate = 90
+      text = "3"
+    },
+    new MediaViewCubeFace(mediaPlayers(4)) {
+      // top face
+      fitWidth = size
+      fitHeight = size
+      translateX = -0.5 * size
+      translateY = -1 * size
+      rotationAxis = Rotate.XAxis
+      rotate = 90
+      text = "4"
+    },
+    new MediaViewCubeFace(mediaPlayers(5), 0.01) {
+      // top face
+      fitWidth = size
+      fitHeight = size
+      translateX = -0.5 * size
+      translateY = -0.5 * size
+      translateZ = -0.5 * size
+      text = "5"
+    }
+  )
+
+  /**
+   * This is a custom node that associates a {@link MediaView} with a backing {@link Rectangle}
+   * that represents a cube face
+   * @param mediaPlayer the media player
+   * @param size the square size of the cube face
+   * @param color the colour of the cube face
+   * @param shade the derived colour
+   */
+  class MediaViewCubeFace(val mediaPlayer: MediaPlayer, size: Double, offset: Double = -0.01,
+                          color: Color = Color.LightBlue, shade: Double = 1.0) extends Group {
+
+    def this(mediaPlayer: MediaPlayer, offset: Double) = this(mediaPlayer, 0.0, offset)
+
+    def this(mediaPlayer: MediaPlayer) = this(mediaPlayer, 0.0)
+
+    val debugText = new Text {
+      font = new Font("Verdana", 36.0)
+      fill = Color.Orange
+      layoutX = size / 4
+      layoutY = size / 4
+    }
+
+    val mediaView = new MediaView(mediaPlayer)
+
+    val backRect = new Rectangle {
+      x = 0
+      y = 0
+      translateZ = offset
+      width = size
+      height = size
+      fill = color.deriveColor(0.0, 1.0, 1 - 0.5 * shade, 1.0)
+      depthTest = DepthTest.INHERIT
+      // JavaFX Rendering on 3D with planar surfaces and MediaView will improve
+      // opacity = 0.0
+    }
+
+    children = Seq(backRect, mediaView, debugText)
+
+    def fitHeight = mediaView.fitHeightProperty
+    def fitHeight_=(v: Double) {
+      fitHeight() = v
+      backRect.height = v
+      mediaView.layoutY = v / 4
+      debugText.layoutY = v / 4
+    }
+
+    /**
+     * Determines the width of the bounding box within which the source media is resized as
+     * necessary to fit.
+     */
+    def fitWidth = mediaView.fitWidthProperty
+    def fitWidth_=(v: Double) {
+      fitWidth() = v
+      backRect.width = v
+      debugText.layoutX = v / 4
+    }
+
+    def preserveRatio = mediaView.preserveRatioProperty
+    def preserveRatio_=(v: Boolean) {
+      preserveRatio() = v
+    }
+
+    def smooth = mediaView.smoothProperty
+    def smooth_=(v: Boolean) {
+      smooth() = v
+    }
+
+    def text = debugText.text
+    def text_=(v: String) {
+      debugText.text = v
+    }
+
+  }
+
+}