/*
 * Copyright (c) 2011-2014, ScalaFX Project
 * All rights reserved.
 *
 * Redistribution and use in source and binary forms, with or without
 * modification, are permitted provided that the following conditions are met:
 *     * Redistributions of source code must retain the above copyright
 *       notice, this list of conditions and the following disclaimer.
 *     * Redistributions in binary form must reproduce the above copyright
 *       notice, this list of conditions and the following disclaimer in the
 *       documentation and/or other materials provided with the distribution.
 *     * Neither the name of the ScalaFX Project nor the
 *       names of its contributors may be used to endorse or promote products
 *       derived from this software without specific prior written permission.
 *
 * THIS SOFTWARE IS PROVIDED BY THE COPYRIGHT HOLDERS AND CONTRIBUTORS "AS IS" AND
 * ANY EXPRESS OR IMPLIED WARRANTIES, INCLUDING, BUT NOT LIMITED TO, THE IMPLIED
 * WARRANTIES OF MERCHANTABILITY AND FITNESS FOR A PARTICULAR PURPOSE ARE
 * DISCLAIMED. IN NO EVENT SHALL THE SCALAFX PROJECT OR ITS CONTRIBUTORS BE LIABLE
 * FOR ANY DIRECT, INDIRECT, INCIDENTAL, SPECIAL, EXEMPLARY, OR CONSEQUENTIAL
 * DAMAGES (INCLUDING, BUT NOT LIMITED TO, PROCUREMENT OF SUBSTITUTE GOODS OR
 * SERVICES; LOSS OF USE, DATA, OR PROFITS; OR BUSINESS INTERRUPTION) HOWEVER CAUSED
 * AND ON ANY THEORY OF LIABILITY, WHETHER IN CONTRACT, STRICT LIABILITY, OR TORT
 * (INCLUDING NEGLIGENCE OR OTHERWISE) ARISING IN ANY WAY OUT OF THE USE OF THIS
 * SOFTWARE, EVEN IF ADVISED OF THE POSSIBILITY OF SUCH DAMAGE.
 */
package scalafx.colorselector

import scalafx.scene.paint.Color
<<<<<<< HEAD
import scalafx.util.StringConverter
=======
>>>>>>> df8b3993

object Formatter {
  val formatters = List(HexFormatter, RgbFormatter, PercentFormatter, HsbFormatter)

}

abstract sealed case class Formatter(description: String) {

<<<<<<< HEAD
  import colorselector._

=======
>>>>>>> df8b3993
  protected def colorToRgbInt(c: Color): (Int, Int, Int) =
    (doubleToInt(c.red), doubleToInt(c.green), doubleToInt(c.blue))

  protected def formatWithAlpha(c: Color): String

  protected def formatWithoutAlpha(c: Color): String

  def format(c: Color, hasAlpha: Boolean): String =
    if (hasAlpha) formatWithAlpha(c) else formatWithoutAlpha(c)

}

object HexFormatter extends Formatter("Hexadecimal") {
  val HEXADECIMAL_FORMAT = "#%02x%02x%02x"

  def formatWithAlpha(c: Color): String = {
    val (r, g, b) = super.colorToRgbInt(c)
    HEXADECIMAL_FORMAT.format(r, g, b).toUpperCase
  }

  def formatWithoutAlpha(c: Color): String = formatWithAlpha(c)

}

object RgbFormatter extends Formatter("RGB") {
  val RGB_FORMAT = "rgb(%3d, %3d, %3d)"
  val RGBA_FORMAT = "rgba(%3d, %3d, %3d, %.2f)"

  def formatWithAlpha(c: Color): String = {
    val (r, g, b) = super.colorToRgbInt(c)
    RGBA_FORMAT.format(r, g, b, c.opacity)
  }

  def formatWithoutAlpha(c: Color): String = {
    val (r, g, b) = super.colorToRgbInt(c)
    RGB_FORMAT.format(r, g, b)
  }

}

object PercentFormatter extends Formatter("Percent") {
  val RGB_FORMAT = "rgb(%3d%%, %3d%%, %3d%%)"
  val RGBA_FORMAT = "rgba(%3d%%, %3d%%, %3d%%, %.2f)"

  private def doubleToInt(d: Double) = (100 * d).toInt

  def formatWithAlpha(c: Color): String =
    RGBA_FORMAT.format(doubleToInt(c.red), doubleToInt(c.green), doubleToInt(c.blue), c.opacity)

  def formatWithoutAlpha(c: Color): String =
    RGB_FORMAT.format(doubleToInt(c.red), doubleToInt(c.green), doubleToInt(c.blue))
}

object HsbFormatter extends Formatter("HSB") {
  val HSB_FORMAT = "hsb(%3.0f, %3.0f%%, %3.0f%%)"
  val HSBA_FORMAT = "hsba(%3.0f, %3.0f%%, %3.0f%%, %.2f)"

  private def colorToHsb(c: Color): (Double, Double, Double) =
    (c.hue, (c.saturation * 100), (c.brightness * 100))

  def formatWithAlpha(c: Color): String = {
    val (h, s, b) = colorToHsb(c)
    HSBA_FORMAT.format(h, s, b, c.opacity)
  }

  def formatWithoutAlpha(c: Color): String = {
    val (h, s, b) = colorToHsb(c)
    HSB_FORMAT.format(h, s, b)
  }
}<|MERGE_RESOLUTION|>--- conflicted
+++ resolved
@@ -27,10 +27,6 @@
 package scalafx.colorselector
 
 import scalafx.scene.paint.Color
-<<<<<<< HEAD
-import scalafx.util.StringConverter
-=======
->>>>>>> df8b3993
 
 object Formatter {
   val formatters = List(HexFormatter, RgbFormatter, PercentFormatter, HsbFormatter)
@@ -39,11 +35,6 @@
 
 abstract sealed case class Formatter(description: String) {
 
-<<<<<<< HEAD
-  import colorselector._
-
-=======
->>>>>>> df8b3993
   protected def colorToRgbInt(c: Color): (Int, Int, Int) =
     (doubleToInt(c.red), doubleToInt(c.green), doubleToInt(c.blue))
 
