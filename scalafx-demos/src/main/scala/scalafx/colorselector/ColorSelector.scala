--- conflicted
+++ resolved
@@ -26,33 +26,10 @@
  */
 package scalafx.colorselector
 
-<<<<<<< HEAD
-import colorselector.Max
-import colorselector.doubleToInt
-=======
->>>>>>> df8b3993
 import scala.collection.Seq
 import scalafx.Includes._
 import scalafx.application.JFXApp
 import scalafx.application.JFXApp.PrimaryStage
-<<<<<<< HEAD
-import scalafx.beans.property.DoubleProperty
-import scalafx.beans.property.ObjectProperty
-import scalafx.collections.ObservableBuffer
-import scalafx.collections.ObservableBuffer.Add
-import scalafx.collections.ObservableBuffer.Change
-import scalafx.collections.ObservableBuffer.Remove
-import scalafx.event.ActionEvent
-import scalafx.geometry.{HPos, Pos, VPos}
-import scalafx.scene.Scene
-import scalafx.scene.control.CheckBox
-import scalafx.scene.control.ComboBox
-import scalafx.scene.control.Label
-import scalafx.scene.control.TextField
-import scalafx.scene.effect.Reflection
-import scalafx.scene.input.MouseButton
-import scalafx.scene.input.MouseEvent
-=======
 import scalafx.beans.property.{DoubleProperty, ObjectProperty}
 import scalafx.collections.ObservableBuffer
 import scalafx.collections.ObservableBuffer.{Add, Change, Remove}
@@ -63,7 +40,6 @@
 import scalafx.scene.control.{CheckBox, ComboBox, Label, TextField}
 import scalafx.scene.effect.Reflection
 import scalafx.scene.input.{MouseButton, MouseEvent}
->>>>>>> df8b3993
 import scalafx.scene.layout._
 import scalafx.scene.paint.Color
 import scalafx.scene.text.TextAlignment
@@ -103,7 +79,7 @@
 
   private def synchronizeValues(buffer: ObservableBuffer[SliderControl], changes: Seq[Change]) {
     changes(0) match {
-      case Add(pos, added) => {
+      case Add(pos, added)      => {
         val media = buffer.map(_.value.get).sum / buffer.size
         added.last.asInstanceOf[SliderControl].value <==> synchronizedValue
         buffer.foreach(_.value = media)
@@ -111,7 +87,7 @@
       case Remove(pos, removed) => {
         removed.last.asInstanceOf[SliderControl].value unbind synchronizedValue
       }
-      case _@ otherChange => {
+      case _@otherChange        => {
         throw new UnsupportedOperationException("Only add and remove defined for the ColorSelector SliderControl sync")
       }
     }
@@ -160,10 +136,10 @@
       fraction = 0.45
     }
     onMouseClicked = (event: MouseEvent) => {
-        if ((event.getClickCount == 2) && (event.button == MouseButton.PRIMARY)) {
-          randomizeColors()
-        }
+      if ((event.getClickCount == 2) && (event.button == MouseButton.PRIMARY)) {
+        randomizeColors()
       }
+    }
   }
 
   currentColor.onChange(rectangleRegion.setStyle("-fx-background-color: " + RgbFormatter.format(currentColor(), !this.chbDisableAlpha.selected.get)))
@@ -215,7 +191,7 @@
   val cmbWebColor = new ComboBox[WebColor](WebColor.colors) {
     promptText = "Web Color"
     converter = StringConverter.toStringConverter((wc: WebColor) => wc.name)
-    onAction =  (event: ActionEvent) => webColorSelected()
+    onAction = (event: ActionEvent) => webColorSelected()
   }
 
   val txfColorValue = new TextField {
@@ -230,7 +206,7 @@
     promptText = "Color Format"
     converter = StringConverter.toStringConverter((f: Formatter) => f.description)
     value = RgbFormatter
-    onAction =(event: ActionEvent) => formatColor()
+    onAction = (event: ActionEvent) => formatColor()
   }
 
   val chbDisableAlpha = new CheckBox {
