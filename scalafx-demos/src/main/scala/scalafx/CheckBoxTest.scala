--- conflicted
+++ resolved
@@ -27,26 +27,15 @@
 
 package scalafx
 
-<<<<<<< HEAD
-import scalafx.application.JFXApp
-import scalafx.event.ActionEvent
-import scalafx.Includes._
-import scalafx.application.JFXApp.PrimaryStage
-=======
 import scalafx.Includes._
 import scalafx.application.JFXApp
 import scalafx.application.JFXApp.PrimaryStage
 import scalafx.event.ActionEvent
 import scalafx.geometry.Insets
->>>>>>> df8b3993
 import scalafx.scene.Scene
 import scalafx.scene.control._
 import scalafx.scene.layout.GridPane
 import scalafx.scene.paint.Color
-<<<<<<< HEAD
-import scalafx.geometry.Insets
-=======
->>>>>>> df8b3993
 
 object CheckBoxTest extends JFXApp {
 
@@ -54,7 +43,7 @@
     text = "CheckBox"
   }
   check.onAction = (event: ActionEvent) => {
-      lblCheckState.text = if (check.indeterminate.get) "Indeterminate" else check.selected.get().toString
+    lblCheckState.text = if (check.indeterminate.get) "Indeterminate" else check.selected.get().toString
   }
 
   val lblCheckState = new Label {
@@ -65,7 +54,7 @@
     text = "Allow Indeterminate"
   }
   btnAllowIndeterminate.onAction = (event: ActionEvent) => {
-      check.allowIndeterminate = !check.allowIndeterminate.get()
+    check.allowIndeterminate = !check.allowIndeterminate.get()
   }
 
   val lblAllowIndeterminate = new Label {
@@ -75,7 +64,7 @@
   val btnFire = new Button {
     text = "Fire!"
   }
-  btnFire.onAction = (event: ActionEvent) =>  check.fire()
+  btnFire.onAction = (event: ActionEvent) => check.fire()
 
   val txfText = new TextField
   txfText.delegate.textProperty.bindBidirectional(check.text)
