/*
 * Copyright (c) 2011-2014, ScalaFX Project
 * All rights reserved.
 *
 * Redistribution and use in source and binary forms, with or without
 * modification, are permitted provided that the following conditions are met:
 *     * Redistributions of source code must retain the above copyright
 *       notice, this list of conditions and the following disclaimer.
 *     * Redistributions in binary form must reproduce the above copyright
 *       notice, this list of conditions and the following disclaimer in the
 *       documentation and/or other materials provided with the distribution.
 *     * Neither the name of the ScalaFX Project nor the
 *       names of its contributors may be used to endorse or promote products
 *       derived from this software without specific prior written permission.
 *
 * THIS SOFTWARE IS PROVIDED BY THE COPYRIGHT HOLDERS AND CONTRIBUTORS "AS IS" AND
 * ANY EXPRESS OR IMPLIED WARRANTIES, INCLUDING, BUT NOT LIMITED TO, THE IMPLIED
 * WARRANTIES OF MERCHANTABILITY AND FITNESS FOR A PARTICULAR PURPOSE ARE
 * DISCLAIMED. IN NO EVENT SHALL THE SCALAFX PROJECT OR ITS CONTRIBUTORS BE LIABLE
 * FOR ANY DIRECT, INDIRECT, INCIDENTAL, SPECIAL, EXEMPLARY, OR CONSEQUENTIAL
 * DAMAGES (INCLUDING, BUT NOT LIMITED TO, PROCUREMENT OF SUBSTITUTE GOODS OR
 * SERVICES; LOSS OF USE, DATA, OR PROFITS; OR BUSINESS INTERRUPTION) HOWEVER CAUSED
 * AND ON ANY THEORY OF LIABILITY, WHETHER IN CONTRACT, STRICT LIABILITY, OR TORT
 * (INCLUDING NEGLIGENCE OR OTHERWISE) ARISING IN ANY WAY OUT OF THE USE OF THIS
 * SOFTWARE, EVEN IF ADVISED OF THE POSSIBILITY OF SUCH DAMAGE.
 */

package scalafx

import scalafx.Includes._
import scalafx.application.JFXApp
import scalafx.application.JFXApp.PrimaryStage
import scalafx.scene.Scene
import scalafx.scene.control.{ComboBox, Label}
import scalafx.scene.layout.VBox

object TextBinding extends JFXApp {
  var comboBox = new ComboBox() {
    editable = false
  }
  stage = new PrimaryStage {
    width = 800
    height = 600
    scene = new Scene {
      content = Seq(
        new VBox {
<<<<<<< HEAD
          content = Seq(
=======
          children = Seq(
>>>>>>> 696f8f55
            comboBox,
            new Label {
              text <== comboBox.editor().text
            }
          )
        }
      )
    }
  }
  comboBox.editable = false
  println(comboBox.editor())
  comboBox.editable = true
  println(comboBox.editor())
}<|MERGE_RESOLUTION|>--- conflicted
+++ resolved
@@ -1,5 +1,5 @@
 /*
- * Copyright (c) 2011-2014, ScalaFX Project
+ * Copyright (c) 2011-2015, ScalaFX Project
  * All rights reserved.
  *
  * Redistribution and use in source and binary forms, with or without
@@ -44,11 +44,7 @@
     scene = new Scene {
       content = Seq(
         new VBox {
-<<<<<<< HEAD
-          content = Seq(
-=======
           children = Seq(
->>>>>>> 696f8f55
             comboBox,
             new Label {
               text <== comboBox.editor().text
